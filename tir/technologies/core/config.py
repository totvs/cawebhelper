import json
import os

class ConfigLoader:
    """
    This class is instantiated to contain all config information used throughout the execution of the methods.
    """
    def __init__(self, path="config.json"):
        valid = os.path.isfile(path)

        if valid:
            with open(path) as json_data_file:
                data = json.load(json_data_file)
        else:
            data = {}

        self.autostart = True
<<<<<<< HEAD
        self.url_set_start_exec = str(data["UrlSetStartExec"]) if "UrlSetStartExec" in data else ""
        self.url_set_end_exec = str(data["UrlSetEndExec"]) if "UrlSetEndExec" in data else ""
=======
        self.screenshot = bool(data["ScreenShot"]) if "ScreenShot" in data else True
>>>>>>> 605b4c1d
        self.country = str(data["Country"]) if "Country" in data else "BRA"
        self.execution_id = str(data["ExecId"]) if "ExecId" in data else ""
        self.num_exec = str(data["NumExec"]) if "NumExec" in data else ""
        self.issue = str(data["MotExec"]) if "MotExec" in data else ""
        self.url = str(data["Url"]) if "Url" in data else ""
        self.browser = str(data["Browser"]) if "Browser" in data else ""
        self.environment = str(data["Environment"])  if "Environment" in data else ""
        self.user = str(data["User"]) if "User" in data else ""
        self.password = str(data["Password"]) if "Password" in data else ""
        self.language = str(data["Language"]) if "Language" in data else ""
        self.skip_environment = ("SkipEnvironment" in data and bool(data["SkipEnvironment"]))
        self.headless = ("Headless" in data and bool(data["Headless"]))
        self.log_folder = str(data["LogFolder"]) if "LogFolder" in data else ""
        self.log_file = ("LogFile" in data and bool(data["LogFile"]))
        self.debug_log = ("DebugLog" in data and bool(data["DebugLog"]))
        self.time_out = int(data["TimeOut"]) if "TimeOut" in data else 90
        self.parameter_menu = str(data["ParameterMenu"]) if "ParameterMenu" in data else ""
        self.screenshot_folder = str(data["ScreenshotFolder"]) if "ScreenshotFolder" in data else ""
        self.coverage = ("Coverage" in data  and bool(data["Coverage"]))
        self.skip_restart = ("SkipRestart" in data and bool(data["SkipRestart"]))
        self.valid_language = self.language != ""
        self.initial_program = ""
        self.routine = ""
        self.date = ""
        self.group = ""
        self.branch = ""
        self.module = ""<|MERGE_RESOLUTION|>--- conflicted
+++ resolved
@@ -15,12 +15,9 @@
             data = {}
 
         self.autostart = True
-<<<<<<< HEAD
         self.url_set_start_exec = str(data["UrlSetStartExec"]) if "UrlSetStartExec" in data else ""
         self.url_set_end_exec = str(data["UrlSetEndExec"]) if "UrlSetEndExec" in data else ""
-=======
         self.screenshot = bool(data["ScreenShot"]) if "ScreenShot" in data else True
->>>>>>> 605b4c1d
         self.country = str(data["Country"]) if "Country" in data else "BRA"
         self.execution_id = str(data["ExecId"]) if "ExecId" in data else ""
         self.num_exec = str(data["NumExec"]) if "NumExec" in data else ""
