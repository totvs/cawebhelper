import time
import os
import numpy as nump
import pandas as panda

class Log:
    """
    This class is instantiated to create the log file and to append the results and failures to it.

    Usage:

    >>> # Instanted inside base.py:
    >>> self.log = Log()
    """
<<<<<<< HEAD
    def __init__(self, user="", station="", program="", program_date=time.strftime("%d/%m/%y %X"), version="", release="", database="", issue="", execution_id="", country="", console=False, folder=""):    
        self.console = console
=======
    def __init__(self, user="", station="", program="", program_date=time.strftime("%d/%m/%y %X"), version="", release="", database="", issue="", execution_id="", country=""):
>>>>>>> 7dede1f3
        self.timestamp = time.strftime("%Y%m%d%H%M%S")

        self.user = user
        self.station = station
        self.program = program
        self.program_date = program_date
        self.version = version
        self.release = release
        self.database = database
        self.issue = issue
        self.execution_id = execution_id
        self.country = country
        self.initial_time = 0
        self.seconds = 0

        self.table_rows = []
        self.invalid_fields = []
        self.table_rows.append(self.generate_header())
        self.folder = folder

    def generate_header(self):
        """
        Generates the header line on the log file.

        Usage:

        >>> # Calling the method:
        >>> self.log.generate_header()
        """
        return ['Data','Usuário','Estação','Programa','Data Programa','Total CTs','Passou','Falhou', 'Segundos','Versão','Release', 'CTs Falhou', 'Banco de dados','Chamado','ID Execução','Pais']

    def new_line(self, result, message):
        """
        Appends a new line with data on log file.

        :param result: The result of the case.
        :type result: bool
        :param message: The message to be logged..
        :type message: str

        Usage:

        >>> # Calling the method:
        >>> self.log.new_line(True, "Success")
        """
        line = []
        total_cts = "1"
        passed = "1"
        failed = "0"
        if not result:
            passed = "0"
            failed = "1"
        line.extend([time.strftime("%d/%m/%y %X"), self.user, self.station, self.program, self.program_date, total_cts, passed, failed, self.seconds, self.version, self.release, message, self.database, self.issue, self.execution_id, self.country])
        self.table_rows.append(line)

    def save_file(self):
        """
        Writes the log file to the file system.

        Usage:

        >>> # Calling the method:
        >>> self.log.save_file()
        """
        if len(self.table_rows) > 0:
            data = nump.array(self.table_rows)
            if self.folder != "":
                path = self.folder+"\loginter_{}.csv".format(self.timestamp)
            else:
                path = "loginter_{}.csv".format(self.timestamp)
            df = panda.DataFrame(data, columns=data[0])
            df.drop(0, inplace=True)
            df.to_csv(path, index=False, sep=';', encoding='latin-1')

            print(f"File {path} created successfully!")

    def set_seconds(self):
        """
        Sets the seconds variable through a calculation of current time minus the execution start time.

        Usage:

        >>> # Calling the method:
        >>> self.log.set_seconds()
        """
        self.seconds = time.time() - self.initial_time<|MERGE_RESOLUTION|>--- conflicted
+++ resolved
@@ -12,12 +12,7 @@
     >>> # Instanted inside base.py:
     >>> self.log = Log()
     """
-<<<<<<< HEAD
-    def __init__(self, user="", station="", program="", program_date=time.strftime("%d/%m/%y %X"), version="", release="", database="", issue="", execution_id="", country="", console=False, folder=""):    
-        self.console = console
-=======
-    def __init__(self, user="", station="", program="", program_date=time.strftime("%d/%m/%y %X"), version="", release="", database="", issue="", execution_id="", country=""):
->>>>>>> 7dede1f3
+    def __init__(self, user="", station="", program="", program_date=time.strftime("%d/%m/%y %X"), version="", release="", database="", issue="", execution_id="", country="", folder=""):
         self.timestamp = time.strftime("%Y%m%d%H%M%S")
 
         self.user = user
