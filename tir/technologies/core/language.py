class LanguagePack:
    '''
    This class is instantiated to contain the translation of terms of each supported language.
    '''
    def __init__(self, language="pt-BR"):

        languagepack = self.get_language_pack(language)

        self.user = languagepack["User"]
        self.password = languagepack["Password"]
        self.database = languagepack["Database"]
        self.group = languagepack["Group"]
        self.branch = languagepack["Branch"]
        self.environment = languagepack["Environment"]
        self.add = languagepack["Add"]
        self.delete= languagepack["Delete"]
        self.no_actions = {languagepack["Confirm"],languagepack["Save"],languagepack["Cancel"],languagepack["Close"],languagepack["Finish"]}
        self.edit = languagepack["Edit"]
        self.editar = languagepack["Editar"]
        self.cancel = languagepack["Cancel"]
        self.view = languagepack["View"]
        self.visualizar = languagepack["Visualizar"]
        self.other_actions = languagepack["Other Actions"]
        self.confirm = languagepack["Confirm"]
        self.save = languagepack["Save"]
        self.close = languagepack["Close"]
        self.exit = languagepack["Exit"]
        self.leave_page = languagepack["Leave Page"]
        self.enter = languagepack["Enter"]
        self.finish = languagepack["Finish"]
        self.details = languagepack["Details"]
        self.search = languagepack["Search"]
        self.Ok = languagepack["Ok"]
        self.copy = languagepack["Copy"]
        self.cut = languagepack["Cut"]
        self.paste = languagepack["Paste"]
        self.calculator = languagepack["Calculator"]
        self.spool = languagepack['Spool']
        self.help = languagepack['Help']
        self.folders = languagepack['Folders']
        self.generate_differential_file = languagepack['Generate Differential File']
        self.include = languagepack['Include']
        self.filter = languagepack['Filter']
        self.menu_about = languagepack["Menu About"]
        self.branches =  languagepack["Branches"]
        self.help = languagepack["Help"]
        self.problem = languagepack["Problem"]
        self.solution = languagepack["Solution"]
        self.change_environment = languagepack["Change Environment"]
        self.invert_selection = languagepack["Invert Selection"]
        self.parameter_menu = languagepack["Parameter Menu"]
        self.search2 = languagepack["Search 2"]
        self.search_by = languagepack["Search By"]
        self.From = languagepack["From"]
        self.To = languagepack["To"]
        self.coins = languagepack["Coins"]
        self.next = languagepack["Next"]
        self.logOff = languagepack["LogOff"]
        self.checkhelp = languagepack["Checkhelp"]
        self.checkproblem = languagepack["Checkproblem"]
        self.checksolution = languagepack["Checksolution"]
        self.change_password = languagepack["ChangePassword"]
        self.user_login = languagepack["UserLogin"]
        self.current_password = languagepack["CurrentPassword"]
        self.nem_password = languagepack["NewPassword"]
        self.confirm_new_password = languagepack["ConfirmNewPassword"]
        self.yes = languagepack["Yes"]
        self.assert_false_message = languagepack["AssertFalseMessage"]

        self.messages = Messages(languagepack)
    def get_language_pack(self, language):

        english = {
            "User": "User",
            "Password": "Password",
            "Database": "Basedata",
            "Group": "Group",
            "Branch": "Branch",
            "Environment": "Environment",
            "Add": "Add",
            "Delete": "Delete",
            "Edit": "Edit",
            "Editar": "Edit", #usado num elemento especifico por conta do ambiente russo
            "Cancel": "Cancel",
            "View": "View",
            "Visualizar": "View", #usado num elemento especifico por conta do ambiente russo
            "Other Actions": "Other Actions",
            "Confirm": "Confirm",
            "Save": "Save",
            "Close": "Close",
            "Exit": "Exit",
            "Leave Page": "Exit page",
            "Enter": "Enter",
            "Finish": "Finish",
            "Details": "Details",
            "Search": "Search",
            "Ok": "Ok",
            "Copy": "Copy",
            "Cut": "Cut",
            "Paste": "Paste",
            "Calculator": "Calculator",
            "Spool": "Spool",
            "Folders": 'Folders',
            "Generate Differential File": "Generate Differential File",
            "Include": "Insert",
            "Filter": "Filter",
			"Menu About": "Help > About",
            "Error Log": "SMARTCLIENT a problem has been found while running it and this one will be concluded. For further information click on details.",
            "Error Log Print": "Error Log Print",
            "Error Msg Required": "This action could not be completed. There are mandatory fields not field.",
            "Help": "Help:",
            "Problem": "Problem:",
            "Solution": "Solution:",
            "Branches": "Branches",
            "Grid Steps Misuse": "Grid steps misuse. Be sure to only use a group of inputs or a group of checks in each Grid Block.",
            "Grid Steps Empty": "No grid steps were found. Be sure to only use a group of inputs or a group of checks in each Grid Block.",
            "Grid Line Error": "Line does not exist in current grid.",
            "Grid Column Error": "Column does not exist in current grid.",
            "Grid Number Error": "There is not that many grids on the current screen.",
            "Text Not Found": "Text Not Found.",
            "Help Not Found": "Help Not Found",
            "User Not Authenticated": "User Not Authenticated",
            "Change Environment": "Change environment",
            "Invert Selection": "Invert Selection",
            "Parameter Menu": "Environment > Registers > Parameters",
            "Search 2": "Search",
            "Search By": "Search by:",
            "From": "From",
            "To": "To",
            "Coins": "Coins",
            "Next": "Next >>",
            "LogOff": "Log Off",
            "Checkhelp": "Help:",
            "Checkproblem": "Problem:",
            "Checksolution": "Solution:",
            "ChangePassword": "Reserved",
            "UserLogin": "Reserved",
            "CurrentPassword": "Reserved",
            "NewPassword": "Reserved",
            "ConfirmNewPassword": "Reserved",
            "Yes": "Sim",
            "AssertFalseMessage": "AssertFalse method used without a checkpoint, check the script."
            
        }

        brazilian_portuguese = {
            "User": "Usuário",
            "Password": "Senha",
            "Database": "Data base",
            "Group": "Grupo",
            "Branch": "Filial",
            "Environment": "Ambiente",
            "Add": "Incluir",
            "Delete": "Excluir",
            "Edit": "Editar",
            "Editar": "Editar", #usado num elemento especifico por conta do ambiente russo
            "Cancel": "Cancelar",
            "View": "Visualizar",
            "Visualizar": "Visualizar", #usado num elemento especifico por conta do ambiente russo
            "Other Actions": "Outras Ações",
            "Confirm": "Confirmar",
            "Save": "Salvar",
            "Close": "Fechar",
            "Exit": "Sair",
            "Leave Page": "Sair da página",
            "Enter": "Entrar",
            "Finish": "Finalizar",
            "Details": "Detalhes",
            "Search": "Pesquisar",
            "Ok": "Ok",
            "Copy": "Copiar",
            "Cut": "Recortar",
            "Paste": "Colar",
            "Calculator": "Calculadora",
            "Spool": "Spool",
            "Folders": 'Pastas',
            "Generate Differential File": "Gerar Arquivo Diferencial",
            "Include": "Incluir",
            "Filter": "Filtrar",
			"Menu About": "Ajuda > Sobre",
            "Error Log": "SMARTCLIENT encontrou um problema durante a execucao e sera finalizado. Para informacoes adicionais clique em detalhes",
            "Error Log Print": "SMARTCLIENT encontrou um problema durante a execucao e sera finalizado. Para informacoes adicionais verifique print efetuado da tela",
            "Error Msg Required": "Não é possível completar a ação. Existem campos obrigatórios não preenchidos.",
            "Help": "Ajuda:",
            "Problem": "Problema:",
            "Solution": "Solução:",
            "Branches": "Filiais",
            "Grid Steps Misuse": "Uso de grid errado. Passe apenas um grupo de inputs ou um grupo de checks em cada bloco de grid.",
            "Grid Steps Empty": "Nenhum passo de grid encontrado. Passe um grupo de inputs ou um grupo de checks em cada bloco de grid.",
            "Grid Line Error": "Linha não existe na grid atual.",
            "Grid Column Error": "Coluna não existe na grid atual.",
            "Grid Number Error": "Não existe essa quantidade de grids na tela atual.",
            "Text Not Found": "Texto não encontrado.",
            "Help Not Found": "Help não encontrado.",
            "User Not Authenticated": "Usuário não autenticado",
            "Change Environment": "Trocar módulo",
            "Invert Selection": "Inverte Seleção",
            "Parameter Menu": "Ambiente > Cadastros > Parâmetros",
            "Search 2": "Buscar",
            "Search By": "Procurar por:",
            "From": "De",
            "To": "Ate",
            "Coins": "Moedas",
            "Next": "Avançar >>",
            "LogOff": "Log Off",
            "Checkhelp": "Help:",
            "Checkproblem": "Problema:",
            "Checksolution": "Solução:",
            "ChangePassword": "Alterar Senha",
            "UserLogin": "Login do usuário",
            "CurrentPassword": "Senha atual",
            "NewPassword": "Nova senha",
            "ConfirmNewPassword": "Confirmar nova senha",
            "Yes": "Sim",
            "AssertFalseMessage": "Método AssertFalse utilizado sem um ponto de verificação, verifique o script."
            
        }
        spanish = {
            "User": "Usuário",
            "Password": "Senha",
            "Database": "Fecha base",
            "Group": "Grupo",
            "Branch": "Sucursal",
            "Environment": "Entorno",
            "Add": "Incluir",
            "Delete": "Excluir",
            "Edit": "Editar",
            "Editar": "Editar", #usado num elemento especifico por conta do ambiente russo
            "Cancel": "Anular",
            "View": "Visualizar",
            "Visualizar": "Visualizar", #usado num elemento especifico por conta do ambiente russo
            "Other Actions": "Otras Acciones",
            "Confirm": "Confirmar",
            "Save": "Grabar",
            "Close": "Finalizar",
            "Exit": "Salir",
            "Leave Page": "Sair da página",
            "Enter": "Entrar",
            "Finish": "Terminar",
            "Details": "Detalles",
            "Search": "Buscar",
            "Ok": "Ok",
            "Copy": "Copiar",
            "Cut": "Recortar",
            "Paste": "Colar",
            "Calculator": "Calculadora",
            "Spool": "Spool",
            "Folders": 'Pastas',
            "Generate Differential File": "Gerar Arquivo Diferencial",
            "Include": "Incluir",
            "Filter": "Filtrar",
			"Menu About": "Ayuda > Sobre",
            "Error Log": "SMARTCLIENT encontrou um problema durante a execucao e sera finalizado. Para informacoes adicionais clique em detalhes",
            "Error Log Print": "SMARTCLIENT encontrou um problema durante a execucao e sera finalizado. Para informacoes adicionais verifique print efetuado da tela",
            "Error Msg Required": "Não é possível completar a ação. Existem campos obrigatórios não preenchidos.",
            "Help": "Ajuda:",
            "Problem": "Problema:",
            "Solution": "Solução:",
            "Branches": "Filiais",
            "Grid Steps Misuse": "Uso de grid errado. Passe apenas um grupo de inputs ou um grupo de checks em cada bloco de grid.",
            "Grid Steps Empty": "Nenhum passo de grid encontrado. Passe um grupo de inputs ou um grupo de checks em cada bloco de grid.",
            "Grid Line Error": "Linha não existe na grid atual.",
            "Grid Column Error": "Coluna não existe na grid atual.",
            "Grid Number Error": "Não existe essa quantidade de grids na tela atual.",
            "Text Not Found": "Texto não encontrado.",
            "Help Not Found": "Help não encontrado.",
            "User Not Authenticated": "Usuário não autenticado",
            "Change Environment": "Trocar módulo",
            "Invert Selection": "Inverte Seleção",
            "Parameter Menu": "Entorno > Archivos > Parametros",
            "Search 2": "Buscar",
            "Search By": "Buscar:",
            "From": "De",
            "To": "Ate",
            "Coins": "Monedas",
            "Next": "Avançar >>",
            "LogOff": "Log Off",
            "Checkhelp": "Help:",
            "Checkproblem": "Problema:",
            "Checksolution": "Solucion:",
            "ChangePassword": "Reserved",
            "UserLogin": "Login del usuario*",
            "CurrentPassword": "Contrasena actual*",
            "NewPassword": "Nueva contrasena*",
            "ConfirmNewPassword": "Confirmar nueva contrasena*",
            "Yes":"Reserved",
            "AssertFalseMessage": "Método AssertFalse utilizado sin un punto de control, verifique el script."
        }
        russian = {
            "User": "Пользователь",
            "Password": "Пароль",
            "Database": "Дата",
            "Group": "Группа",
            "Branch": "Филиал",
            "Environment": "Среда",
            "Add": "Добавлять",
            "Delete": "Удалить",
            "Edit": "редактировать",
            "Editar": "Изменить", #usado num elemento especifico por conta do ambiente russo
            "Cancel": "Отмена",
            "View": "Просмотр",
            "Visualizar": "Вид...", #usado num elemento especifico por conta do ambiente russo
            #"Other Actions": "Другие Действия",
            "Other Actions": "Др. действия",
            "Confirm": "Подтвердить",
            "Save": "Сохранить",
            "Close": "Закрыть",
            "Exit": "Выход",
            "Leave Page": "Выйти без сохранения",
            "Enter": "Ввод",
            "Finish": "Завершить",
            #"Finish": "3акрыть",
            #"Details": "ДЕТАЛИ",
            "Details": "Подробнее",
            #"Search": "Поиск",
            "Search": "Search",
            "Ok": "Да",
            "Copy": "Copy",
            "Cut": "Cut",
            "Paste": "Paste",
            "Calculator": "Calculator",
            "Spool": "Spool",
            "Help": "Help",
            "Folders": "Folders",
            "Generate Differential File": "Создать файл изменений",
            "Include": "Bставить",
            "Filter": "фильтр",
            "Menu About": "Справки > О программе…",
            "Error Log": "SMARTCLIENT проблема обнаружена при работе системы, и она будет закрыта. Д/др. инфор-и нажать «Подробности»",
            "Error Log Print": "SMARTCLIENT проблема обнаружена при работе системы, и она будет закрыта.Для получения дополнительной информации проверьте распечатку экрана",
            "Error Msg Required": "Не удалось завершить это действие. Не заполнены обязательные поля.",
            #"Help": "Помощь:",
            "Problem": "Проблема:",
            "Solution": "Решение:",
            "Branches": "",
            "Grid Steps Misuse": "Grid steps misuse. Be sure to only use a group of inputs or a group of checks in each Grid Block.",
            "Grid Steps Empty": "No grid steps were found. Be sure to only use a group of inputs or a group of checks in each Grid Block.",
            "Grid Line Error": "Line does not exist in current grid.",
            "Grid Column Error": "Column does not exist in current grid.",
            "Grid Number Error": "There is not that many grids on the current screen.",
            "Text Not Found": "Text Not Found",
            "Help Not Found": "Help Not Found",
            "User Not Authenticated": "User Not Authenticated",
            "Change Environment": "Change environment",
            "Invert Selection": "Invert Selection",
            "Parameter Menu": "Environment > Registers > Parameters",
            "Search 2": "Search",
            "Search By": "Search by:",
            "From": "De",
            "To": "Ate",
<<<<<<< HEAD
            "Coins": "Monedas",
            "Next": "Avançar >>",
            "LogOff": "Log Off",
            "Yes":"Reserved"
=======
            "Coins": "Валюта",
            "Next": "Далее >>",
            "LogOff": "Завершить",
            "Checkhelp": "Помощь:",
            "Checkproblem": "Проблема:",
            "Checksolution": "Решение:",
            "ChangePassword": "Смена пароля",
            "UserLogin": "Пользователь (логин)",
            "CurrentPassword": "Текущий пароль*",
            "NewPassword": "Нов. пароль*",
            "ConfirmNewPassword": "Подтв. новый пароль*"
>>>>>>> fbf3e84f
        }

        if language.lower() == "en-us":
            return english
        elif language.lower() == "pt-br":
            return brazilian_portuguese
        elif language.lower() == "ru-ru":
            return russian
        elif language.lower() == "es-es":
            return spanish
        else:
            return brazilian_portuguese

class Messages():

    def __init__(self, languagepack):

        self.grid_misuse = languagepack["Grid Steps Misuse"]
        self.grid_empty = languagepack["Grid Steps Empty"]
        self.grid_line_error = languagepack["Grid Line Error"]
        self.grid_column_error = languagepack["Grid Column Error"]
        self.grid_number_error = languagepack["Grid Number Error"]
        self.error_log = languagepack["Error Log"]
        self.error_log_print = languagepack["Error Log Print"]
        self.error_msg_required = languagepack["Error Msg Required"]
        self.text_not_found = languagepack["Text Not Found"]
        self.user_not_authenticated = languagepack["User Not Authenticated"]
        self.help_not_found = languagepack["Help Not Found"]<|MERGE_RESOLUTION|>--- conflicted
+++ resolved
@@ -348,12 +348,6 @@
             "Search By": "Search by:",
             "From": "De",
             "To": "Ate",
-<<<<<<< HEAD
-            "Coins": "Monedas",
-            "Next": "Avançar >>",
-            "LogOff": "Log Off",
-            "Yes":"Reserved"
-=======
             "Coins": "Валюта",
             "Next": "Далее >>",
             "LogOff": "Завершить",
@@ -365,7 +359,6 @@
             "CurrentPassword": "Текущий пароль*",
             "NewPassword": "Нов. пароль*",
             "ConfirmNewPassword": "Подтв. новый пароль*"
->>>>>>> fbf3e84f
         }
 
         if language.lower() == "en-us":
