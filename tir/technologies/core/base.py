import re
import time
import unittest
import inspect
import socket
import sys
import os
import random
from selenium import webdriver
from selenium.webdriver.common.keys import Keys
from bs4 import BeautifulSoup
from selenium.webdriver.support.ui import WebDriverWait
from selenium.webdriver.support import expected_conditions as EC
from selenium.webdriver.common.by import By
from selenium.webdriver.common.action_chains import ActionChains
from selenium.webdriver.support.ui import Select
import tir.technologies.core.enumerations as enum
from tir.technologies.core.log import Log
from tir.technologies.core.config import ConfigLoader
from tir.technologies.core.language import LanguagePack
from tir.technologies.core.third_party.xpath_soup import xpath_soup
from selenium.webdriver.firefox.options import Options as FirefoxOpt
from selenium.webdriver.chrome.options import Options as ChromeOpt

class Base(unittest.TestCase):
    """
    Base class for any technology to implement Selenium Interface Tests.

    This class instantiates the browser, reads the config file and prepares the log.

    If no config_path is passed, it will read the config.json file that exists in the same
    folder as the file that would execute this module.

    :param config_path: The path to the config file. - **Default:** "" (empty string)
    :type config_path: str

    Usage:

    The Base class must be inherited by every internal class of each technology that would exist in this module.

    The classes must be declared under pwa/technologies/ folder.

    >>> def WebappInternal(Base):
    >>> def APWInternal(Base):
    """
    def __init__(self, config_path=""):
        """
        Definition of each global variable:

        base_container: A variable to contain the layer element to be used on all methods.

        errors: A list that contains every error that should be sent to log at the end of the execution.

        language: Contains the terms defined in the language defined in config or found in the page.

        log: Object that controls the logs of the entire application.

        log.station: Property of the log that contains the machine's hostname.

        log_file: A variable to control when to generate a log file of each execution of web_scrap. (Debug purposes)

        wait: The global Selenium Wait defined to be used in the entire application.
        """
        if config_path == "":
            config_path = os.path.join(sys.path[0], r"config.json")
        self.config = ConfigLoader(config_path)

        if self.config.browser.lower() == "firefox":
            driver_path = os.path.join(os.path.dirname(__file__), r'drivers\\geckodriver.exe')
            log_path = os.path.join(os.path.dirname(__file__), r'geckodriver.log')
            options = FirefoxOpt().set_headless(self.config.headless)
            self.driver = webdriver.Firefox(firefox_options=options, executable_path=driver_path, log_path=log_path)
        elif self.config.browser.lower() == "chrome":
            driver_path = os.path.join(os.path.dirname(__file__), r'drivers\\chromedriver.exe')
            options = ChromeOpt().set_headless(self.config.headless)
            self.driver = webdriver.Chrome(chrome_options=options, executable_path=driver_path)

        self.driver.maximize_window()
        self.driver.get(self.config.url)

        #Global Variables:

        self.wait = WebDriverWait(self.driver,5)

        self.language = LanguagePack(self.config.language) if self.config.language else ""
<<<<<<< HEAD
        self.log = Log(console=self.console_log, folder=self.config.log_folder)
=======
        self.log = Log()
>>>>>>> 7dede1f3
        self.log.station = socket.gethostname()

        self.base_container = "body"
        self.errors = []
        self.config.log_file = False

# Internal Methods

    def assert_result(self, expected):
        """
        [Internal]

        Asserts the result based on the expected value.

        :param expected: Expected value
        :type expected: bool

        Usage :

        >>> #Calling the method:
        >>> self.assert_result(True)
        """

        expected_assert = expected
        msg = "Passed"
        stack = list(map(lambda x: x.function, filter(lambda x: re.search('test_', x.function),inspect.stack())))[0]
        stack = stack.split("_")[-1]
        log_message = ""
        log_message += stack + " - "
        self.log.set_seconds()

        if self.errors:
            expected = not expected

            for field_msg in self.errors:
                log_message += (" " + field_msg)

            msg = log_message

            self.log.new_line(False, log_message)
        else:
            self.log.new_line(True, "")

        self.log.save_file()

        self.errors = []
        print(msg)
        if expected_assert:
            self.assertTrue(expected, msg)
        else:
            self.assertFalse(expected, msg)

    def click(self, element, click_type=enum.ClickType.JS):
        """
        [Internal]

        Clicks on the Selenium element.

        Supports three types of clicking: JavaScript, pure Selenium and Selenium's ActionChains.

        Default is JavaScript clicking.

        :param element: Selenium element
        :type element: Selenium object
        :param click_type: ClickType enum. - **Default:** enum.ClickType.JS
        :type click_type: enum.ClickType

        Usage:

        >>> #Defining the element:
        >>> element = lambda: self.driver.find_element_by_id("example_id")
        >>> #Calling the method
        >>> self.click(element(), type=enum.ClickType.JS)
        """
        try:
            self.scroll_to_element(element)
            if click_type == enum.ClickType.JS:
                self.driver.execute_script("arguments[0].click()", element)
            elif click_type == enum.ClickType.SELENIUM:
                element.click()
            elif click_type == enum.ClickType.ACTIONCHAINS:
                ActionChains(self.driver).move_to_element(element).click().perform()
        except Exception as error:
            self.log_error(str(error))

    def compare_field_values(self, field, user_value, captured_value, message):
        """
        [Internal]

        Validates and stores field in the self.errors array if the values are different.

        :param field: Field name
        :type field: str
        :param user_value: User input value
        :type user_value: str
        :param captured_value: Interface captured value
        :type captured_value: str
        :param message: Error message if comparison fails
        :type message: str

        Usage:

        >>> #Calling the method
        >>> self.compare_field_values("A1_NOME", "JOÃO", "JOOÃ", "Field A1_NOME has different values")
        """
        if str(user_value).strip() != str(captured_value).strip():
            self.errors.append(message)

    def double_click(self, element):
        """
        [Internal]

        Clicks two times on the Selenium element.

        :param element: Selenium element
        :type element: Selenium object

        Usage:

        >>> #Defining the element:
        >>> element = lambda: self.driver.find_element_by_id("example_id")
        >>> #Calling the method
        >>> self.double_click(element())
        """
        try:
            self.scroll_to_element(element)
            element.click()
            element.click()
        except Exception:
            self.scroll_to_element(element)
            actions = ActionChains(self.driver)
            actions.move_to_element(element)
            actions.double_click()
            actions.perform()

    def element_exists(self, term, scrap_type=enum.ScrapType.TEXT, position=0, optional_term="", main_container=".tmodaldialog,.ui-dialog"):
        """
        [Internal]

        Returns a boolean if element exists on the screen.

        :param term: The first term to use on a search of element
        :type term: str
        :param scrap_type: Type of element search. - **Default:** enum.ScrapType.TEXT
        :type scrap_type: enum.ScrapType
        :param position: Position which element is located. - **Default:** 0
        :type position: int
        :param optional_term: Second term to use on a search of element. Used in MIXED search. - **Default:** "" (empty string)
        :type optional_term: str

        :return: True if element is present. False if element is not present.
        :rtype: bool

        Usage:

        >>> element_is_present = element_exists(term=".ui-dialog", scrap_type=enum.ScrapType.CSS_SELECTOR)
        >>> element_is_present = element_exists(term=".tmodaldialog.twidget", scrap_type=enum.ScrapType.CSS_SELECTOR, position=initial_layer+1)
        >>> element_is_present = element_exists(term=text, scrap_type=enum.ScrapType.MIXED, optional_term=".tsay")
        """
        if self.debug_log:
            print(f"term={term}, scrap_type={scrap_type}, position={position}, optional_term={optional_term}")

        if scrap_type == enum.ScrapType.SCRIPT:
            return bool(self.driver.execute_script(term))
        elif (scrap_type != enum.ScrapType.MIXED and scrap_type != enum.ScrapType.TEXT):
            selector = term
            if scrap_type == enum.ScrapType.CSS_SELECTOR:
                by = By.CSS_SELECTOR
            elif scrap_type == enum.ScrapType.XPATH:
                by = By.XPATH

            soup = self.get_current_DOM()
            container_selector = self.base_container
            if (main_container is not None):
                container_selector = main_container
            containers = self.zindex_sort(soup.select(container_selector), reverse=True)
            container = next(iter(containers), None)
            if not container:
                return False

            try:
                container_element = self.driver.find_element_by_xpath(xpath_soup(container))
            except:
                return False

            element_list = self.driver.find_elements(by, selector)
        else:
            if scrap_type == enum.ScrapType.MIXED:
                selector = optional_term
            else:
                selector = "div"

            element_list = self.web_scrap(term=term, scrap_type=scrap_type, optional_term=optional_term, main_container=main_container)
        if position == 0:
            return len(element_list) > 0
        else:
            return len(element_list) >= position

    def filter_displayed_elements(self, elements, reverse=False):
        """
        [Internal]

        Receives a BeautifulSoup element list and filters only the displayed elements.

        :param elements: BeautifulSoup element list
        :type elements: List of BeautifulSoup objects
        :param reverse: Boolean value if order should be reversed or not. - **Default:** False
        :type reverse: bool

        :return: List of filtered BeautifulSoup elements
        :rtype: List of BeautifulSoup objects

        Usage:

        >>> #Defining the element list:
        >>> soup = self.get_current_DOM()
        >>> elements = soup.select("div")
        >>> #Calling the method
        >>> self.filter_displayed_elements(elements, True)
        """
        #1 - Create an enumerated list from the original elements
        indexed_elements = list(enumerate(elements))
        #2 - Convert every element from the original list to selenium objects
        selenium_elements = list(map(lambda x : self.driver.find_element_by_xpath(xpath_soup(x)), elements))
        #3 - Create an enumerated list from the selenium objects
        indexed_selenium_elements = list(enumerate(selenium_elements))
        #4 - Filter elements based on "is_displayed()" and gets the filtered elements' enumeration
        filtered_selenium_indexes = list(map(lambda x: x[0], filter(lambda x: x[1].is_displayed(), indexed_selenium_elements)))
        #5 - Use List Comprehension to build a filtered list from the elements based on enumeration
        filtered_elements = [x[1] for x in indexed_elements if x[0] in filtered_selenium_indexes]
        #6 - Sort the result and return it
        return self.zindex_sort(filtered_elements, reverse)

    def find_first_div_parent(self, element):
        """
        [Internal]

        Finds first div parent element of another BeautifulSoup element.

        If element is already a div, it will return the element.

        :param element: BeautifulSoup element
        :type element: BeautifulSoup object

        :return: The first div parent of the element
        :rtype: BeautifulSoup object

        Usage:

        >>> parent_element = self.find_first_div_parent(my_element)
        """
        current = element
        while(hasattr(current, "name") and current.name != "div"):
            current = current.find_parent()
        return current

    def find_label_element(self, label_text, container):
        """
        [Internal]

        Find input element next to label containing the label_text parameter.

        :param label_text: The label text to be searched
        :type label_text: str
        :param container: The main container object to be used
        :type container: BeautifulSoup object

        :return: A list containing a BeautifulSoup object next to the label
        :rtype: List of BeautifulSoup objects

        Usage:

        >>> self.find_label_element("User:", container_object)
        """
        element = next(iter(list(map(lambda x: self.find_first_div_parent(x), container.find_all(text=re.compile(f"^{re.escape(label_text)}" + r"(\*?)(\s*?)$"))))), None)
        if element is None:
            return []

        next_sibling = element.find_next_sibling("input")
        if next_sibling:
            return [next_sibling]
        else:
            return []

    def get_current_DOM(self):
        """
        [Internal]

        Returns current HTML DOM parsed as a BeautifulSoup object

        :returns: BeautifulSoup parsed DOM
        :rtype: BeautifulSoup object

        Usage:

        >>> #Calling the method
        >>> soup = self.get_current_DOM()
        """
        return BeautifulSoup(self.driver.page_source,"html.parser")

    def get_element_text(self, element):
        """
        [Internal]

        Gets element text.

        :param element: Selenium element
        :type element: Selenium object

        :return: Element text
        :rtype: str

        Usage:

        >>> #Defining the element:
        >>> element = lambda: self.driver.find_element_by_id("example_id")
        >>> #Calling the method
        >>> text = self.get_element_text(element())
        """
        return self.driver.execute_script("return arguments[0].innerText", element)

    def get_element_value(self, element):
        """
        [Internal]

        Gets element value.

        :param element: Selenium element
        :type element: Selenium object

        :return: Element value
        :rtype: str

        Usage:

        >>> #Defining the element:
        >>> element = lambda: self.driver.find_element_by_id("example_id")
        >>> #Calling the method
        >>> text = self.get_element_value(element())
        """
        return self.driver.execute_script("return arguments[0].value", element)

    def log_error(self, message, new_log_line=True):
        """
        [Internal]

        Finishes execution of test case with an error and creates the log information for that test.

        :param message: Message to be logged
        :type message: str
        :param new_log_line: Boolean value if Message should be logged as new line or not. - **Default:** True
        :type new_log_line: bool

        Usage:

        >>> #Calling the method:
        >>> self.log_error("Element was not found")
        """
        stack_item = next(iter(list(map(lambda x: x.function, filter(lambda x: re.search('test_', x.function), inspect.stack())))), None)
        test_number = f"{stack_item.split('_')[-1]} -" if stack_item else ""
        log_message = f"{test_number} {message}"

        if new_log_line:
            self.log.new_line(False, log_message)
        self.log.save_file()
        self.assertTrue(False, log_message)

    def move_to_element(self, element):
        """
        [Internal]

        Move focus to element on the screen.

        :param element: Selenium element
        :type element: Selenium object

        Usage:

        >>> #Defining an element:
        >>> element = lambda: self.driver.find_element_by_id("example_id")
        >>> #Calling the method
        >>> self.scroll_to_element(element())
        """
        ActionChains(self.driver).move_to_element(element).perform()

    def scroll_to_element(self, element):
        """
        [Internal]

        Scroll to element on the screen.

        :param element: Selenium element
        :type element: Selenium object

        Usage:

        >>> #Defining an element:
        >>> element = lambda: self.driver.find_element_by_id("example_id")
        >>> #Calling the method
        >>> self.scroll_to_element(element())
        """
        if element.get_attribute("id"):
            self.driver.execute_script("return document.getElementById('{}').scrollIntoView();".format(element.get_attribute("id")))
        else:
            self.driver.execute_script("return arguments[0].scrollIntoView();", element)

    def search_zindex(self,element):
        """
        [Internal]

        Returns zindex value of BeautifulSoup object.

        Internal function created to be used inside lambda of zindex_sort method.

        Only works if element has Style attribute.

        :param element: BeautifulSoup element
        :type element: BeautifulSoup object

        :return: z-index value
        :rtype: int

        Usage:

        >>> #Line extracted from zindex_sort method:
        >>> elements.sort(key=lambda x: self.search_zindex(x), reverse=reverse)

        """
        zindex = 0
        if hasattr(element,"attrs") and "style" in element.attrs and "z-index:" in element.attrs['style']:
            zindex = int(element.attrs['style'].split("z-index:")[1].split(";")[0].strip())

        return zindex

    def select_combo(self, element, option):
        """
        Selects the option on the combobox.

        :param element: Combobox element
        :type element: Beautiful Soup object
        :param option: Option to be selected
        :type option: str

        Usage:

        >>> #Calling the method:
        >>> self.select_combo(element, "Chosen option")
        """
        combo = Select(self.driver.find_element_by_xpath(xpath_soup(element)))
        value = next(iter(filter(lambda x: x.text[0:len(option)] == option, combo.options)), None)

        if value:
            time.sleep(1)
            combo.select_by_visible_text(value.text)
            print(f"Selected value for combo is: {value.text}")

    def send_keys(self, element, arg):
        """
        [Internal]

        Clicks two times on the Selenium element.

        :param element: Selenium element
        :type element: Selenium object
        :param arg: Text or Keys to be sent to the element
        :type arg: str or selenium.webdriver.common.keys

        Usage:

        >>> #Defining the element:
        >>> element = lambda: self.driver.find_element_by_id("example_id")
        >>> #Calling the method with a string
        >>> self.send_keys(element(), "Text")
        >>> #Calling the method with a Key
        >>> self.send_keys(element(), Keys.ENTER)
        """
        try:
            element.send_keys("")
            element.click()
            element.send_keys(arg)
        except Exception:
            actions = ActionChains(self.driver)
            actions.move_to_element(element)
            actions.send_keys("")
            actions.click()
            actions.send_keys(arg)
            actions.perform()

    def search_stack(self, function):
        """
        Returns True if passed function is present in the call stack.

        :param function: Name of the function
        :type function: str

        :return: Boolean if passed function is present or not in the call stack.
        :rtype: bool

        Usage:

        >>> # Calling the method:
        >>> is_present = self.search_stack("MATA020")
        """
        return len(list(filter(lambda x: x.function == function, inspect.stack()))) > 0

    def set_element_focus(self, element):
        """
        [Internal]

        Sets focus on element.

        :param element: Selenium element
        :type element: Selenium object

        Usage:

        >>> #Defining the element:
        >>> element = lambda: self.driver.find_element_by_id("example_id")
        >>> #Calling the method
        >>> text = self.set_element_focus(element())
        """
        self.driver.execute_script("arguments[0].focus();", element)

    def web_scrap(self, term, scrap_type=enum.ScrapType.TEXT, optional_term=None, label=False, main_container=None):
        """
        [Internal]

        Returns a BeautifulSoup object list based on the search parameters.

        Does not support ScrapType.XPATH as scrap_type parameter value.

        :param term: The first search term. A text or a selector
        :type term: str
        :param scrap_type: The type of webscraping. - **Default:** enum.ScrapType.TEXT
        :type scrap_type: enum.ScrapType.
        :param optional_term: The second search term. A selector used in MIXED webscraping. - **Default:** None
        :type optional_term: str
        :param label: If the search is based on a label near the element. - **Default:** False
        :type label: bool
        :param main_container: The selector of a container element that has all other elements. - **Default:** None
        :type main_container: str

        :return: List of BeautifulSoup4 elements based on search parameters.
        :rtype: List of BeautifulSoup4 objects

        Usage:

        >>> #All buttons
        >>> buttons = self.web_scrap(term="button", scrap_type=enum.ScrapType.CSS_SELECTOR)
        >>> #----------------#
        >>> #Elements that contain the text "Example"
        >>> example_elements = self.web_scrap(term="Example")
        >>> #----------------#
        >>> #Elements with class "my_class" and text "my_text"
        >>> elements = self.web_scrap(term="my_text", scrap_type=ScrapType.MIXED, optional_term=".my_class")
        """
        try:
            endtime = time.time() + 60
            container =  None
            while(time.time() < endtime and container is None):
                soup = self.get_current_DOM()

                if self.config.log_file:
                    with open(f"{term + str(scrap_type) + str(optional_term) + str(label) + str(main_container) + str(random.randint(1, 101)) }.txt", "w") as text_file:
                        text_file.write(f" HTML CONTENT: {str(soup)}")

                container_selector = self.base_container
                if (main_container is not None):
                    container_selector = main_container

                containers = self.zindex_sort(soup.select(container_selector), reverse=True)

                container = next(iter(containers), None)

            if container is None:
                raise Exception("Couldn't find container")

            if (scrap_type == enum.ScrapType.TEXT):
                if label:
                    return self.find_label_element(term, container)
                else:
                    return list(filter(lambda x: term.lower() in x.text.lower(), container.select("div > *")))
            elif (scrap_type == enum.ScrapType.CSS_SELECTOR):
                return container.select(term)
            elif (scrap_type == enum.ScrapType.MIXED and optional_term is not None):
                return list(filter(lambda x: term.lower() in x.text.lower(), container.select(optional_term)))
            elif (scrap_type == enum.ScrapType.SCRIPT):
                script_result = self.driver.execute_script(term)
                return script_result if isinstance(script_result, list) else []
            else:
                return []
        except Exception as e:
            self.log_error(str(e))

    def zindex_sort (self, elements, reverse=False):
        """
        [Internal]

        Sorts list of BeautifulSoup elements based on z-index style attribute.

        Only works if elements have Style attribute.

        :param elements: BeautifulSoup element list
        :type elements: List of BeautifulSoup objects
        :param reverse: Boolean value if order should be reversed or not. - **Default:** False
        :type reverse: bool

        :return: List of sorted BeautifulSoup elements based on zindex.
        :rtype: List of BeautifulSoup objects

        Usage:

        >>> #Defining the element list:
        >>> soup = self.get_current_DOM()
        >>> elements = soup.select("div")
        >>> #Calling the method
        >>> self.zindex_sort(elements, True)
        """
        elements.sort(key=lambda x: self.search_zindex(x), reverse=reverse)
        return elements

# User Methods

    def AssertFalse(self):
        """
        Defines that the test case expects a False response to pass

        Usage:

        >>> #Calling the method
        >>> self.AssertFalse()
        """
        self.assert_result(False)

    def AssertTrue(self):
        """
        Defines that the test case expects a True response to pass

        Usage:

        >>> #Calling the method
        >>> self.AssertTrue()
        """
        self.assert_result(True)

    def TearDown(self):
        """
        Closes the webdriver and ends the test case.

        Usage:

        >>> #Calling the method
        >>> self.TearDown()
        """
        self.driver.close()<|MERGE_RESOLUTION|>--- conflicted
+++ resolved
@@ -83,11 +83,7 @@
         self.wait = WebDriverWait(self.driver,5)
 
         self.language = LanguagePack(self.config.language) if self.config.language else ""
-<<<<<<< HEAD
-        self.log = Log(console=self.console_log, folder=self.config.log_folder)
-=======
-        self.log = Log()
->>>>>>> 7dede1f3
+        self.log = Log(folder=self.config.log_folder)
         self.log.station = socket.gethostname()
 
         self.base_container = "body"
