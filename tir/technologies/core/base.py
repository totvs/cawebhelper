import re
import time
import unittest
import inspect
import socket
import sys
import os
import random
import string
from selenium import webdriver
from selenium.webdriver.common.keys import Keys
from bs4 import BeautifulSoup
from selenium.webdriver.support.ui import WebDriverWait
from selenium.webdriver.support import expected_conditions as EC
from selenium.webdriver.common.by import By
from selenium.webdriver.common.action_chains import ActionChains
from selenium.webdriver.support.ui import Select
import tir.technologies.core.enumerations as enum
from tir.technologies.core.log import Log
from tir.technologies.core.config import ConfigLoader
from tir.technologies.core.language import LanguagePack
from tir.technologies.core.third_party.xpath_soup import xpath_soup
from selenium.webdriver.firefox.options import Options as FirefoxOpt
from selenium.webdriver.chrome.options import Options as ChromeOpt
from selenium.common.exceptions import StaleElementReferenceException
from selenium.common.exceptions import WebDriverException

class Base(unittest.TestCase):
    """
    Base class for any technology to implement Selenium Interface Tests.

    This class instantiates the browser, reads the config file and prepares the log.

    If no config_path is passed, it will read the config.json file that exists in the same
    folder as the file that would execute this module.

    :param config_path: The path to the config file. - **Default:** "" (empty string)
    :type config_path: str
    :param autostart: Sets whether TIR should open browser and execute from the start. - **Default:** True
    :type: bool

    Usage:

    The Base class must be inherited by every internal class of each technology that would exist in this module.

    The classes must be declared under pwa/technologies/ folder.

    >>> def WebappInternal(Base):
    >>> def APWInternal(Base):
    """
    def __init__(self, config_path="", autostart=True):
        """
        Definition of each global variable:

        base_container: A variable to contain the layer element to be used on all methods.

        errors: A list that contains every error that should be sent to log at the end of the execution.

        language: Contains the terms defined in the language defined in config or found in the page.

        log: Object that controls the logs of the entire application.

        log.station: Property of the log that contains the machine's hostname.

        log_file: A variable to control when to generate a log file of each execution of web_scrap. (Debug purposes)

        wait: The global Selenium Wait defined to be used in the entire application.
        """
        #Global Variables:

        if config_path == "":
            config_path = os.path.join(sys.path[0], r"config.json")
        self.config = ConfigLoader(config_path)
        self.config.autostart = autostart

        self.language = LanguagePack(self.config.language) if self.config.language else ""
        self.log = Log(folder=self.config.log_folder)
        self.log.station = socket.gethostname()
        self.log.user = os.getlogin()

        self.base_container = "body"
        self.errors = []
        self.config.log_file = False

        if autostart:
            self.Start()

# Internal Methods

    def assert_result(self, expected):
        """
        [Internal]

        Asserts the result based on the expected value.

        :param expected: Expected value
        :type expected: bool

        Usage :

        >>> #Calling the method:
        >>> self.assert_result(True)
        """
        expected_assert = expected
        msg = "Passed"
        stack_item = next(iter(list(map(lambda x: x.function, filter(lambda x: re.search('test_', x.function), inspect.stack())))), None)
        test_number = f"{stack_item.split('_')[-1]} -" if stack_item else ""
        log_message = f"{test_number}"
        self.log.set_seconds()

        if self.errors:
            expected = not expected

            for field_msg in self.errors:
                log_message += (" " + field_msg)

            msg = log_message

            self.log.new_line(False, log_message)
        else:
            self.log.new_line(True, "")

        self.log.save_file()

        self.errors = []
        print(msg)
        if expected_assert:
            self.assertTrue(expected, msg)
        else:
            self.assertFalse(expected, msg)

    def click(self, element, click_type=enum.ClickType.JS):
        """
        [Internal]

        Clicks on the Selenium element.

        Supports three types of clicking: JavaScript, pure Selenium and Selenium's ActionChains.

        Default is JavaScript clicking.

        :param element: Selenium element
        :type element: Selenium object
        :param click_type: ClickType enum. - **Default:** enum.ClickType.JS
        :type click_type: enum.ClickType

        Usage:

        >>> #Defining the element:
        >>> element = lambda: self.driver.find_element_by_id("example_id")
        >>> #Calling the method
        >>> self.click(element(), type=enum.ClickType.JS)
        """
        try:
            self.scroll_to_element(element)
            if click_type == enum.ClickType.JS:
                self.driver.execute_script("arguments[0].click()", element)
            elif click_type == enum.ClickType.SELENIUM:
                element.click()
            elif click_type == enum.ClickType.ACTIONCHAINS:
                ActionChains(self.driver).move_to_element(element).click().perform()
        except StaleElementReferenceException:
            print("********Element Stale click*********")
            pass
        except Exception as error:
            self.log_error(str(error))

    def compare_field_values(self, field, user_value, captured_value, message):
        """
        [Internal]

        Validates and stores field in the self.errors array if the values are different.

        :param field: Field name
        :type field: str
        :param user_value: User input value
        :type user_value: str
        :param captured_value: Interface captured value
        :type captured_value: str
        :param message: Error message if comparison fails
        :type message: str

        Usage:

        >>> #Calling the method
        >>> self.compare_field_values("A1_NOME", "JOÃO", "JOOÃ", "Field A1_NOME has different values")
        """
        if str(user_value).strip() != str(captured_value).strip():
            self.errors.append(message)

    def double_click(self, element):
        """
        [Internal]

        Clicks two times on the Selenium element.

        :param element: Selenium element
        :type element: Selenium object

        Usage:

        >>> #Defining the element:
        >>> element = lambda: self.driver.find_element_by_id("example_id")
        >>> #Calling the method
        >>> self.double_click(element())
        """
        try:
            self.scroll_to_element(element)
            element.click()
            element.click()
        except Exception:
            self.scroll_to_element(element)
            actions = ActionChains(self.driver)
            actions.move_to_element(element)
            actions.double_click()
            actions.perform()

    def element_exists(self, term, scrap_type=enum.ScrapType.TEXT, position=0, optional_term="", main_container=".tmodaldialog,.ui-dialog"):
        """
        [Internal]

        Returns a boolean if element exists on the screen.

        :param term: The first term to use on a search of element
        :type term: str
        :param scrap_type: Type of element search. - **Default:** enum.ScrapType.TEXT
        :type scrap_type: enum.ScrapType
        :param position: Position which element is located. - **Default:** 0
        :type position: int
        :param optional_term: Second term to use on a search of element. Used in MIXED search. - **Default:** "" (empty string)
        :type optional_term: str

        :return: True if element is present. False if element is not present.
        :rtype: bool

        Usage:

        >>> element_is_present = element_exists(term=".ui-dialog", scrap_type=enum.ScrapType.CSS_SELECTOR)
        >>> element_is_present = element_exists(term=".tmodaldialog.twidget", scrap_type=enum.ScrapType.CSS_SELECTOR, position=initial_layer+1)
        >>> element_is_present = element_exists(term=text, scrap_type=enum.ScrapType.MIXED, optional_term=".tsay")
        """
        if self.config.debug_log:
            print(f"term={term}, scrap_type={scrap_type}, position={position}, optional_term={optional_term}")

        if scrap_type == enum.ScrapType.SCRIPT:
            return bool(self.driver.execute_script(term))
        elif (scrap_type != enum.ScrapType.MIXED and scrap_type != enum.ScrapType.TEXT):
            selector = term
            if scrap_type == enum.ScrapType.CSS_SELECTOR:
                by = By.CSS_SELECTOR
            elif scrap_type == enum.ScrapType.XPATH:
                by = By.XPATH

            if scrap_type != enum.ScrapType.XPATH:
                soup = self.get_current_DOM()
                container_selector = self.base_container
                if (main_container is not None):
                    container_selector = main_container
                containers = self.zindex_sort(soup.select(container_selector), reverse=True)
                container = next(iter(containers), None)
                if not container:
                    return False

                try:
                    container_element = self.driver.find_element_by_xpath(xpath_soup(container))
                except:
                    return False
            else:
                container_element = self.driver

            element_list = container_element.find_elements(by, selector)
        else:
            if scrap_type == enum.ScrapType.MIXED:
                selector = optional_term
            else:
                selector = "div"

            element_list = self.web_scrap(term=term, scrap_type=scrap_type, optional_term=optional_term, main_container=main_container)
        if position == 0:
            return len(element_list) > 0
        else:
            return len(element_list) >= position

    def filter_displayed_elements(self, elements, reverse=False):
        """
        [Internal]

        Receives a BeautifulSoup element list and filters only the displayed elements.

        :param elements: BeautifulSoup element list
        :type elements: List of BeautifulSoup objects
        :param reverse: Boolean value if order should be reversed or not. - **Default:** False
        :type reverse: bool

        :return: List of filtered BeautifulSoup elements
        :rtype: List of BeautifulSoup objects

        Usage:

        >>> #Defining the element list:
        >>> soup = self.get_current_DOM()
        >>> elements = soup.select("div")
        >>> #Calling the method
        >>> self.filter_displayed_elements(elements, True)
        """
        #1 - Create an enumerated list from the original elements
        indexed_elements = list(enumerate(elements))
        #2 - Convert every element from the original list to selenium objects
        selenium_elements = list(map(lambda x : self.driver.find_element_by_xpath(xpath_soup(x)), elements))
        #3 - Create an enumerated list from the selenium objects
        indexed_selenium_elements = list(enumerate(selenium_elements))
        #4 - Filter elements based on "is_displayed()" and gets the filtered elements' enumeration
        filtered_selenium_indexes = list(map(lambda x: x[0], filter(lambda x: x[1].is_displayed(), indexed_selenium_elements)))
        #5 - Use List Comprehension to build a filtered list from the elements based on enumeration
        filtered_elements = [x[1] for x in indexed_elements if x[0] in filtered_selenium_indexes]
        #6 - Sort the result and return it
        return self.zindex_sort(filtered_elements, reverse)

    def find_first_div_parent(self, element):
        """
        [Internal]

        Finds first div parent element of another BeautifulSoup element.

        If element is already a div, it will return the element.

        :param element: BeautifulSoup element
        :type element: BeautifulSoup object

        :return: The first div parent of the element
        :rtype: BeautifulSoup object

        Usage:

        >>> parent_element = self.find_first_div_parent(my_element)
        """
        current = element
        while(hasattr(current, "name") and current.name != "div"):
            current = current.find_parent()
        return current

    def find_label_element(self, label_text, container):
        """
        [Internal]

        Find input element next to label containing the label_text parameter.

        :param label_text: The label text to be searched
        :type label_text: str
        :param container: The main container object to be used
        :type container: BeautifulSoup object

        :return: A list containing a BeautifulSoup object next to the label
        :rtype: List of BeautifulSoup objects

        Usage:

        >>> self.find_label_element("User:", container_object)
        """
        element = next(iter(list(map(lambda x: self.find_first_div_parent(x), container.find_all(text=re.compile(f"^{re.escape(label_text)}" + r"(\*?)(\s*?)$"))))), None)
        if element is None:
            return []

        next_sibling = element.find_next_sibling("input")
        if next_sibling:
            return [next_sibling]
        else:
            return []

    def get_current_DOM(self):
        """
        [Internal]

        Returns current HTML DOM parsed as a BeautifulSoup object

        :returns: BeautifulSoup parsed DOM
        :rtype: BeautifulSoup object

        Usage:

        >>> #Calling the method
        >>> soup = self.get_current_DOM()
        """
        try:
            return BeautifulSoup(self.driver.page_source,"html.parser")
        except WebDriverException:
            pass

    def get_element_text(self, element):
        """
        [Internal]

        Gets element text.

        :param element: Selenium element
        :type element: Selenium object

        :return: Element text
        :rtype: str

        Usage:

        >>> #Defining the element:
        >>> element = lambda: self.driver.find_element_by_id("example_id")
        >>> #Calling the method
        >>> text = self.get_element_text(element())
        """
        try:
            return self.driver.execute_script("return arguments[0].innerText", element)
        except StaleElementReferenceException:
            print("********Element Stale get_element_text*********")
            pass

    def get_element_value(self, element):
        """
        [Internal]

        Gets element value.

        :param element: Selenium element
        :type element: Selenium object

        :return: Element value
        :rtype: str

        Usage:

        >>> #Defining the element:
        >>> element = lambda: self.driver.find_element_by_id("example_id")
        >>> #Calling the method
        >>> text = self.get_element_value(element())
        """
        try:
            return self.driver.execute_script("return arguments[0].value", element)
        except StaleElementReferenceException:
            print("********Element Stale get_element_value*********")
            pass

    def log_error(self, message, new_log_line=True):
        """
        [Internal]

        Finishes execution of test case with an error and creates the log information for that test.

        :param message: Message to be logged
        :type message: str
        :param new_log_line: Boolean value if Message should be logged as new line or not. - **Default:** True
        :type new_log_line: bool

        Usage:

        >>> #Calling the method:
        >>> self.log_error("Element was not found")
        """
        stack_item = next(iter(list(map(lambda x: x.function, filter(lambda x: re.search('test_', x.function), inspect.stack())))), None)
        test_number = f"{stack_item.split('_')[-1]} -" if stack_item else ""
        log_message = f"{test_number} {message}"
        self.log.set_seconds()

        if new_log_line:
            self.log.new_line(False, log_message)
        self.log.save_file()
        self.assertTrue(False, log_message)

    def move_to_element(self, element):
        """
        [Internal]

        Move focus to element on the screen.

        :param element: Selenium element
        :type element: Selenium object

        Usage:

        >>> #Defining an element:
        >>> element = lambda: self.driver.find_element_by_id("example_id")
        >>> #Calling the method
        >>> self.scroll_to_element(element())
        """
        ActionChains(self.driver).move_to_element(element).perform()

    def normalize_config_name(self, config_name):
        """
        [Internal]

        Normalizes the config name string to respect the config object
        naming convention.

        :param config_name: The config name string to be normalized.
        :type config_name: str
        :return: The config name string normalized.
        :rtype: str

        Usage:

        >>> # Calling the method:
        >>> normalized_name = self.normalize_config_name("InitialProgram") # "initial_program"
        """
        name_letters = list(map(lambda x: x, config_name))
        capitalized = list(filter(lambda x: x[1] in string.ascii_uppercase, enumerate(name_letters)))
        normalized = ""
        if len(capitalized) > 1:
            words = []
            for count in range(0, len(capitalized)):
                if count + 1 < len(capitalized):
                    word = "".join(name_letters[capitalized[count][0]:capitalized[count+1][0]])
                else:
                    word = "".join(name_letters[capitalized[count][0]:])
                words.append(word.lower())
            normalized = "_".join(words)
        else:
            normalized = config_name.lower()

        return normalized

    def take_screenshot(self, filename):
        """
        [Internal]

        Takes a screenshot and saves on the screenshot folder defined in config.

        :param filename: The name of the screenshot file.
        :type: str

        Usage:

        >>> # Calling the method:
        >>> self.take_screenshot(filename="myscreenshot")
        """
        if not filename.endswith(".png"):
            filename += ".png"

        directory = self.config.screenshot_folder if self.config.screenshot_folder else os.path.join(os.getcwd(), "screenshot")

        if not os.path.exists(directory):
            os.makedirs(directory)

        fullpath = os.path.join(directory, filename)

        self.driver.save_screenshot(fullpath)

    def scroll_to_element(self, element):
        """
        [Internal]

        Scroll to element on the screen.

        :param element: Selenium element
        :type element: Selenium object

        Usage:

        >>> #Defining an element:
        >>> element = lambda: self.driver.find_element_by_id("example_id")
        >>> #Calling the method
        >>> self.scroll_to_element(element())
        """
        try:
            if element.get_attribute("id"):
                self.driver.execute_script("return document.getElementById('{}').scrollIntoView();".format(element.get_attribute("id")))
            else:
                self.driver.execute_script("return arguments[0].scrollIntoView();", element)
        except StaleElementReferenceException:
            print("********Element Stale scroll_to_element*********")
            pass

    def search_zindex(self,element):
        """
        [Internal]

        Returns zindex value of BeautifulSoup object.

        Internal function created to be used inside lambda of zindex_sort method.

        Only works if element has Style attribute.

        :param element: BeautifulSoup element
        :type element: BeautifulSoup object

        :return: z-index value
        :rtype: int

        Usage:

        >>> #Line extracted from zindex_sort method:
        >>> elements.sort(key=lambda x: self.search_zindex(x), reverse=reverse)

        """
        zindex = 0
        if hasattr(element,"attrs") and "style" in element.attrs and "z-index:" in element.attrs['style']:
            zindex = int(element.attrs['style'].split("z-index:")[1].split(";")[0].strip())

        return zindex

    def select_combo(self, element, option):
        """
        Selects the option on the combobox.

        :param element: Combobox element
        :type element: Beautiful Soup object
        :param option: Option to be selected
        :type option: str

        Usage:

        >>> #Calling the method:
        >>> self.select_combo(element, "Chosen option")
        """
        combo = Select(self.driver.find_element_by_xpath(xpath_soup(element)))
        value = next(iter(filter(lambda x: x.text[0:len(option)] == option, combo.options)), None)

        if value:
            time.sleep(1)
            text_value = value.text
            combo.select_by_visible_text(text_value)
            print(f"Selected value for combo is: {text_value}")

    def send_keys(self, element, arg):
        """
        [Internal]

        Clicks two times on the Selenium element.

        :param element: Selenium element
        :type element: Selenium object
        :param arg: Text or Keys to be sent to the element
        :type arg: str or selenium.webdriver.common.keys

        Usage:

        >>> #Defining the element:
        >>> element = lambda: self.driver.find_element_by_id("example_id")
        >>> #Calling the method with a string
        >>> self.send_keys(element(), "Text")
        >>> #Calling the method with a Key
        >>> self.send_keys(element(), Keys.ENTER)
        """
        try:
<<<<<<< HEAD
            # element.send_keys("")
            # element.click()
=======
>>>>>>> 682b4061
            if arg.isprintable():
                element.clear()
                element.send_keys(Keys.CONTROL, 'a')
            element.send_keys(arg)
        except Exception:
            actions = ActionChains(self.driver)
            actions.move_to_element(element)
            actions.click()
            if arg.isprintable():
                actions.key_down(Keys.CONTROL).send_keys('a').key_up(Keys.CONTROL).send_keys(Keys.DELETE)
            actions.send_keys(Keys.HOME)
            actions.send_keys(arg)
            actions.perform()

    def search_stack(self, function):
        """
        Returns True if passed function is present in the call stack.

        :param function: Name of the function
        :type function: str

        :return: Boolean if passed function is present or not in the call stack.
        :rtype: bool

        Usage:

        >>> # Calling the method:
        >>> is_present = self.search_stack("MATA020")
        """
        return len(list(filter(lambda x: x.function == function, inspect.stack()))) > 0

    def set_element_focus(self, element):
        """
        [Internal]

        Sets focus on element.

        :param element: Selenium element
        :type element: Selenium object

        Usage:

        >>> #Defining the element:
        >>> element = lambda: self.driver.find_element_by_id("example_id")
        >>> #Calling the method
        >>> text = self.set_element_focus(element())
        """   
        try:
            self.driver.execute_script("window.focus(); arguments[0].focus();", element)
        except StaleElementReferenceException:
            print("********Element Stale set_element_focus*********")
            pass
    

    def soup_to_selenium(self, soup_object):
        """
        [Internal]

        An abstraction of the Selenium call to simplify the conversion of elements.

        :param soup_object: The BeautifulSoup object to be converted.
        :type soup_object: BeautifulSoup object

        :return: The object converted to a Selenium object.
        :rtype: Selenium object

        Usage:

        >>> # Calling the method:
        >>> selenium_obj = lambda: self.soup_to_selenium(bs_obj)
        """
        return next(iter(self.driver.find_elements_by_xpath(xpath_soup(soup_object))), None)

    def web_scrap(self, term, scrap_type=enum.ScrapType.TEXT, optional_term=None, label=False, main_container=None):
        """
        [Internal]

        Returns a BeautifulSoup object list based on the search parameters.

        Does not support ScrapType.XPATH as scrap_type parameter value.

        :param term: The first search term. A text or a selector
        :type term: str
        :param scrap_type: The type of webscraping. - **Default:** enum.ScrapType.TEXT
        :type scrap_type: enum.ScrapType.
        :param optional_term: The second search term. A selector used in MIXED webscraping. - **Default:** None
        :type optional_term: str
        :param label: If the search is based on a label near the element. - **Default:** False
        :type label: bool
        :param main_container: The selector of a container element that has all other elements. - **Default:** None
        :type main_container: str

        :return: List of BeautifulSoup4 elements based on search parameters.
        :rtype: List of BeautifulSoup4 objects

        Usage:

        >>> #All buttons
        >>> buttons = self.web_scrap(term="button", scrap_type=enum.ScrapType.CSS_SELECTOR)
        >>> #----------------#
        >>> #Elements that contain the text "Example"
        >>> example_elements = self.web_scrap(term="Example")
        >>> #----------------#
        >>> #Elements with class "my_class" and text "my_text"
        >>> elements = self.web_scrap(term="my_text", scrap_type=ScrapType.MIXED, optional_term=".my_class")
        """
        try:
            endtime = time.time() + 60
            container =  None
            while(time.time() < endtime and container is None):
                soup = self.get_current_DOM()

                if self.config.log_file:
                    with open(f"{term + str(scrap_type) + str(optional_term) + str(label) + str(main_container) + str(random.randint(1, 101)) }.txt", "w") as text_file:
                        text_file.write(f" HTML CONTENT: {str(soup)}")

                container_selector = self.base_container
                if (main_container is not None):
                    container_selector = main_container

                containers = self.zindex_sort(soup.select(container_selector), reverse=True)

                container = next(iter(containers), None)

            if container is None:
                raise Exception("Couldn't find container")

            if (scrap_type == enum.ScrapType.TEXT):
                if label:
                    return self.find_label_element(term, container)
                else:
                    return list(filter(lambda x: term.lower() in x.text.lower(), container.select("div > *")))
            elif (scrap_type == enum.ScrapType.CSS_SELECTOR):
                return container.select(term)
            elif (scrap_type == enum.ScrapType.MIXED and optional_term is not None):
                return list(filter(lambda x: term.lower() in x.text.lower(), container.select(optional_term)))
            elif (scrap_type == enum.ScrapType.SCRIPT):
                script_result = self.driver.execute_script(term)
                return script_result if isinstance(script_result, list) else []
            else:
                return []
        except Exception as e:
            self.log_error(str(e))

    def zindex_sort (self, elements, reverse=False):
        """
        [Internal]

        Sorts list of BeautifulSoup elements based on z-index style attribute.

        Only works if elements have Style attribute.

        :param elements: BeautifulSoup element list
        :type elements: List of BeautifulSoup objects
        :param reverse: Boolean value if order should be reversed or not. - **Default:** False
        :type reverse: bool

        :return: List of sorted BeautifulSoup elements based on zindex.
        :rtype: List of BeautifulSoup objects

        Usage:

        >>> #Defining the element list:
        >>> soup = self.get_current_DOM()
        >>> elements = soup.select("div")
        >>> #Calling the method
        >>> self.zindex_sort(elements, True)
        """
        elements.sort(key=lambda x: self.search_zindex(x), reverse=reverse)
        return elements

# User Methods

    def AssertFalse(self):
        """
        Defines that the test case expects a False response to pass

        Usage:

        >>> #Calling the method
        >>> oHelper.AssertFalse()
        """
        self.assert_result(False)

    def AssertTrue(self):
        """
        Defines that the test case expects a True response to pass

        Usage:

        >>> #Calling the method
        >>> oHelper.AssertTrue()
        """
        self.assert_result(True)

    def SetTIRConfig(self, config_name, value):
        """
        Changes a value of a TIR internal config during runtime.

        This could be useful for TestCases that must use a different set of configs
        than the ones defined at **config.json**

        Available configs:

        - Url - str
        - Environment - str
        - User - str
        - Password - str
        - Language - str
        - DebugLog - str
        - TimeOut - int
        - InitialProgram - str
        - Routine - str
        - Date - str
        - Group - str
        - Branch - str
        - Module - str

        :param config_name: The config to be changed.
        :type config_name: str
        :param value: The value that would be set.
        :type value: str

        Usage:

        >>> # Calling the method:
        >>> oHelper.SetTIRConfig(config_name="date", value="30/10/2018")
        """
        print(f"Setting config: {config_name} = {value}")
        normalized_config = self.normalize_config_name(config_name)
        setattr(self.config, normalized_config, value)

    def Start(self):
        """
        Opens the browser maximized and goes to defined URL.

        Usage:

        >>> # Calling the method:
        >>> oHelper.Start()
        """
        print("Starting the browser")
        if self.config.browser.lower() == "firefox":
            driver_path = os.path.join(os.path.dirname(__file__), r'drivers\\geckodriver.exe')
            log_path = os.path.join(os.path.dirname(__file__), r'geckodriver.log')
            options = FirefoxOpt()
            options.set_headless(self.config.headless)
            self.driver = webdriver.Firefox(firefox_options=options, executable_path=driver_path, log_path=log_path)
        elif self.config.browser.lower() == "chrome":
            driver_path = os.path.join(os.path.dirname(__file__), r'drivers\\chromedriver.exe')
            options = ChromeOpt()
            options.set_headless(self.config.headless)
            self.driver = webdriver.Chrome(chrome_options=options, executable_path=driver_path)

        self.driver.maximize_window()
        self.driver.get(self.config.url)
        self.wait = WebDriverWait(self.driver,5)

    def TearDown(self):
        """
        Closes the webdriver and ends the test case.

        Usage:

        >>> #Calling the method
        >>> oHelper.TearDown()
        """
        self.driver.close()<|MERGE_RESOLUTION|>--- conflicted
+++ resolved
@@ -637,11 +637,6 @@
         >>> self.send_keys(element(), Keys.ENTER)
         """
         try:
-<<<<<<< HEAD
-            # element.send_keys("")
-            # element.click()
-=======
->>>>>>> 682b4061
             if arg.isprintable():
                 element.clear()
                 element.send_keys(Keys.CONTROL, 'a')
