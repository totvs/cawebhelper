import re
import time
import pandas as pd
import inspect
import os
import random
import uuid
from functools import reduce
from selenium.webdriver.common.keys import Keys
from bs4 import BeautifulSoup
from selenium.webdriver.support import expected_conditions as EC
from selenium.webdriver.common.by import By
from selenium.webdriver.common.action_chains import ActionChains
from selenium.webdriver.support.ui import Select
import tir.technologies.core.enumerations as enum
from tir.technologies.core.log import Log
from tir.technologies.core.config import ConfigLoader
from tir.technologies.core.language import LanguagePack
from tir.technologies.core.third_party.xpath_soup import xpath_soup
from tir.technologies.core.base import Base
from tir.technologies.core.numexec import NumExec
from math import sqrt, pow
from selenium.common.exceptions import *

class WebappInternal(Base):
    """
    Internal implementation of Protheus Webapp class.

    This class contains all the methods defined to run Selenium Interface Tests on Protheus Webapp.

    Internal methods should have the **[Internal]** tag and should not be accessible to the user.

    :param config_path: The path to the config file. - **Default:** "" (empty string)
    :type config_path: str
    :param autostart: Sets whether TIR should open browser and execute from the start. - **Default:** True
    :type: bool

    Usage:

    >>> # Inside __init__ method in Webapp class of main.py
    >>> def __init__(self, config_path="", autostart=True):
    >>>     self.__webapp = WebappInternal(config_path, autostart)
    """
    def __init__(self, config_path="", autostart=True):
        """
        Definition of each global variable:

        base_container: A variable to contain the layer element to be used on all methods.

        grid_check: List with fields from a grid that must be checked in the next LoadGrid call.

        grid_counters: A global counter of grids' last row to be filled.

        grid_input: List with fields from a grid that must be filled in the next LoadGrid call.

        used_ids: Dictionary of element ids and container already captured by a label search.
        """
        webdriver_exception = None

        try:
            super().__init__(config_path, autostart)
        except WebDriverException as e:
            webdriver_exception = e

        self.containers_selectors = {
            "SetButton" : ".tmodaldialog,.ui-dialog",
            "GetCurrentContainer": ".tmodaldialog",
            "AllContainers": "body,.tmodaldialog,.ui-dialog"
        }
        self.base_container = ".tmodaldialog"

        self.grid_check = []
        self.grid_counters = {}
        self.grid_input = []
        self.down_loop_grid = False
        self.num_exec = NumExec()
        self.restart_counter = 0
        self.used_ids = {}
        self.tss = False

        self.parameters = []
        self.backup_parameters = []

        if webdriver_exception:
            message = f"Wasn't possible execute Start() method: {next(iter(webdriver_exception.msg.split(':')), None)}"
            self.restart_counter = 3
            self.log_error(message)
            self.assertTrue(False, message)

    def SetupTSS( self, initial_program = "", enviroment = ""):
        """
        Prepare the Protheus Webapp TSS for the test case, filling the needed information to access the environment.
        .. note::
            This method use the user and password from config.json.

        :param initial_program: The initial program to load.
        :type initial_program: str
        :param environment: The initial environment to load.
        :type environment: str

        Usage:

        >>> # Calling the method:
        >>> oHelper.SetupTSS("TSSMANAGER", "SPED")
        """
        try:

            print("Starting Setup TSS")
            self.tss = True
            self.service_process_bat_file()

            self.config.initial_program = initial_program
            enviroment = self.config.environment if self.config.environment else enviroment

            self.containers_selectors["SetButton"] = "body"
            self.containers_selectors["GetCurrentContainer"] = ".tmodaldialog, body"

            if not self.config.skip_environment and not self.config.coverage:
                self.program_screen(initial_program, enviroment)

            if not self.log.program:
                self.log.program = self.get_program_name()

            if self.config.coverage:
                self.open_url_coverage(url=self.config.url, initial_program=initial_program, environment=self.config.environment)

            self.user_screen_tss()
            self.set_log_info_tss()

            if self.config.num_exec:
                try:
                    self.num_exec.post_exec(self.config.url_set_start_exec)
                except Exception as error:
                    self.restart_counter = 3
                    self.log_error(f"WARNING: Couldn't possible send post to url:{self.config.url_set_start_exec}: Error: {error}")

        except ValueError as e:
            self.log_error(str(e))
        except Exception as e:
            self.log_error(str(e))

    def user_screen_tss(self):
        """
        [Internal]

        Fills the user login screen of Protheus with the user and password located on config.json.

        Usage:

        >>> # Calling the method
        >>> self.user_screen()
        """
        print("Fill user Screen")
        self.wait_element(term="[name='cUser']", scrap_type=enum.ScrapType.CSS_SELECTOR, main_container="body")

        self.SetValue('cUser', self.config.user, name_attr = True)
        self.SetValue('cPass', self.config.password, name_attr = True)
        self.SetButton("Entrar")
        

    def Setup(self, initial_program, date='', group='99', branch='01', module='', save_input=True):
        """
        Prepare the Protheus Webapp for the test case, filling the needed information to access the environment.

        :param initial_program: The initial program to load.
        :type initial_program: str
        :param date: The date to fill on the environment screen. - **Default:** "" (empty string)
        :type date: str
        :param group: The group to fill on the environment screen. - **Default:** "99"
        :type group: str
        :param branch: The branch to fill on the environment screen. - **Default:** "01"
        :type branch: str
        :param module: The module to fill on the environment screen. - **Default:** "" (empty string)
        :type module: str
        :param save_input: Boolean if all input info should be saved for later usage. Leave this flag 'True' if you are not sure. **Default:** True
        :type save_input: bool

        Usage:

        >>> # Calling the method:
        >>> oHelper.Setup("SIGAFAT", "18/08/2018", "T1", "D MG 01 ")
        """
        try:
            self.service_process_bat_file()
            
            if not initial_program:
                self.log_error("Couldn't find The initial program")

            if self.config.smart_erp:
                self.wait_smart_erp_environment()

            if not self.log.program:
                self.log.program = self.get_program_name()

            if save_input:
                self.config.initial_program = initial_program
                self.config.date = date
                self.config.group = group
                self.config.branch = branch
                self.config.module = module

            if self.config.coverage:
                self.open_url_coverage(url=self.config.url, initial_program=initial_program, environment=self.config.environment)

            if not self.config.valid_language:
                self.config.language = self.get_language()
                self.language = LanguagePack(self.config.language)

            if not self.config.skip_environment and not self.config.coverage:
                self.program_screen(initial_program=initial_program, coverage=False)

            self.user_screen(True) if initial_program.lower() == "sigacfg" else self.user_screen()

            endtime = time.time() + self.config.time_out
            while(time.time() < endtime and (not self.element_exists(term=self.language.database, scrap_type=enum.ScrapType.MIXED, main_container=".twindow", optional_term=".tsay"))):
                self.update_password()

            self.environment_screen()

            while(time.time() < endtime and (not self.element_exists(term=".tmenu", scrap_type=enum.ScrapType.CSS_SELECTOR, main_container="body"))):
                self.close_coin_screen()
                self.close_modal()

            if save_input:
                self.set_log_info()

            self.log.country = self.config.country
            self.log.execution_id = self.config.execution_id
            self.log.issue = self.config.issue
            
        except ValueError as error:
            self.log_error(error)
        except Exception as e:
            self.log_error(str(e))

        if self.config.num_exec:
            try:
                self.num_exec.post_exec(self.config.url_set_start_exec)
            except Exception as error:
                self.restart_counter = 3
                self.log_error(f"WARNING: Couldn't possible send post to url:{self.config.url_set_start_exec}: Error: {error}")

    def service_process_bat_file(self):
        """
        [Internal]
        This method creates a batfile in the root path to kill the process and its children.
        """
        if self.config.smart_test:
            with open("firefox_task_kill.bat", "w", ) as firefox_task_kill:
                firefox_task_kill.write(f"taskkill /f /PID {self.driver.service.process.pid} /T")




    def program_screen(self, initial_program="", environment="", coverage=False):
        """
        [Internal]

        Fills the first screen of Protheus with the first program to run and the environment to connect.

        :param initial_program: The initial program to load
        :type initial_program: str
        :param environment: The environment to connect
        :type environment: str

        Usage:

        >>> # Calling the method
        >>> self.program_screen("SIGAADV", "MYENVIRONMENT")
        """
        if coverage:
            self.open_url_coverage(url=self.config.url, initial_program=initial_program, environment=self.config.environment)
        else:
            try_counter = 0
            self.wait_element(term='#inputStartProg', scrap_type=enum.ScrapType.CSS_SELECTOR, main_container="body")
            self.wait_element(term='#inputEnv', scrap_type=enum.ScrapType.CSS_SELECTOR, main_container="body")
            soup = self.get_current_DOM()

            print("Filling Initial Program")
            start_prog_element = next(iter(soup.select("#inputStartProg")), None)
            if start_prog_element is None:
                self.restart_counter += 1
                message = "Couldn't find Initial Program input element."
                self.log_error(message)
                raise ValueError(message)

            start_prog = lambda: self.soup_to_selenium(start_prog_element)
            start_prog_value = self.get_web_value(start_prog())
            endtime = time.time() + self.config.time_out
            while (time.time() < endtime and (start_prog_value.strip() != initial_program.strip())):

                if try_counter == 0:
                    start_prog = lambda: self.soup_to_selenium(start_prog_element)
                else:
                    start_prog = lambda: self.soup_to_selenium(start_prog_element.parent)

                self.set_element_focus(start_prog())
                start_prog().clear()
                self.send_keys(start_prog(), initial_program)
                start_prog_value = self.get_web_value(start_prog())
                try_counter += 1 if(try_counter < 1) else -1
            
            if (start_prog_value.strip() != initial_program.strip()):
                self.restart_counter += 1
                message = "Couldn't fill Program input element."
                self.log_error(message)
                raise ValueError(message)

            print("Filling Environment")
            env_element = next(iter(soup.select("#inputEnv")), None)
            if env_element is None:
                self.restart_counter += 1
                message = "Couldn't find Environment input element."
                self.log_error(message)
                raise ValueError(message)

            env = lambda: self.soup_to_selenium(env_element)
            env_value = self.get_web_value(env())
            endtime = time.time() + self.config.time_out
            try_counter = 0
            while (time.time() < endtime and (env_value.strip() != self.config.environment.strip())):

                if try_counter == 0:
                    env = lambda: self.soup_to_selenium(env_element)
                else:
                    env = lambda: self.soup_to_selenium(env_element.parent)

                self.set_element_focus(env())
                env().clear()
                self.send_keys(env(), self.config.environment)
                env_value = self.get_web_value(env())
                try_counter += 1 if(try_counter < 1) else -1

            if (env_value.strip() != self.config.environment.strip()):
                self.restart_counter += 1
                message = "Couldn't fill Environment input element."
                self.log_error(message)
                raise ValueError(message)

            button = self.driver.find_element(By.CSS_SELECTOR, ".button-ok")
            self.click(button)

    def user_screen(self, admin_user = False):
        """
        [Internal]

        Fills the user login screen of Protheus with the user and password located on config.json.

        Usage:

        >>> # Calling the method
        >>> self.user_screen()
        """
        user_text = self.config.user_cfg if  admin_user and self.config.user_cfg else self.config.user
        password_text = self.config.password_cfg if admin_user and self.config.password_cfg else self.config.password

        if self.config.smart_test and admin_user and not self.config.user_cfg :
            user_text = "admin"
            password_text = "1234"

        if not self.wait_element_timeout(term="[name='cGetUser'] > input",
         scrap_type=enum.ScrapType.CSS_SELECTOR, timeout = self.config.time_out * 3 , main_container='body'):
            self.reload_user_screen()

        try_counter = 0
        soup = self.get_current_DOM()

        print("Filling User")

        try:
            user_element = next(iter(soup.select("[name='cGetUser'] > input")), None)

            if user_element is None:
                self.restart_counter += 1
                message = "Couldn't find User input element."
                self.log_error(message)
                raise ValueError(message)

            user = lambda: self.soup_to_selenium(user_element)
            user_value = self.get_web_value(user())
        except AttributeError as e:
            self.log_error(str(e))
            raise AttributeError(e)
            
        endtime = time.time() + self.config.time_out
        while (time.time() < endtime and (user_value.strip() != user_text.strip())):

            if try_counter == 0:
                user = lambda: self.soup_to_selenium(user_element)
            else:
                user = lambda: self.soup_to_selenium(user_element.parent)

            self.set_element_focus(user())
            self.wait_until_to(expected_condition="element_to_be_clickable", element = user_element, locator = By.XPATH )
            self.double_click(user())
            # self.send_keys(user(), Keys.HOME)
            self.send_keys(user(), user_text)
            self.send_keys(user(), Keys.ENTER)
            user_value = self.get_web_value(user())
            try_counter += 1 if(try_counter < 1) else -1

        if (user_value.strip() != user_text.strip()):
            self.restart_counter += 1
            message = "Couldn't fill User input element."
            self.log_error(message)
            raise ValueError(message)

        # loop_control = True

        # while(loop_control):
        print("Filling Password")
        password_element = next(iter(soup.select("[name='cGetPsw'] > input")), None)
        if password_element is None:
            self.restart_counter += 1
            message = "Couldn't find User input element."
            self.log_error(message)
            raise ValueError(message)

        password = lambda: self.soup_to_selenium(password_element)
        password_value = self.get_web_value(password())
        endtime = time.time() + self.config.time_out
        try_counter = 0
        while (time.time() < endtime and not password_value.strip() and self.config.password != ''):

            if try_counter == 0:
                password = lambda: self.soup_to_selenium(password_element)
            else:
                password = lambda: self.soup_to_selenium(password_element.parent)

            self.set_element_focus(password())
            self.wait_until_to( expected_condition="element_to_be_clickable", element = password_element, locator = By.XPATH )
            self.click(password())
            self.send_keys(password(), Keys.HOME)
            self.send_keys(password(), password_text)
            self.send_keys(password(), Keys.ENTER)
            password_value = self.get_web_value(password())
            self.wait_blocker()
            try_counter += 1 if(try_counter < 1) else -1
        
        if not password_value.strip() and self.config.password != '':
            self.restart_counter += 1
            message = "Couldn't fill User input element."
            self.log_error(message)
            raise ValueError(message)

        button_element = next(iter(list(filter(lambda x: self.language.enter in x.text, soup.select("button")))), None)
        if button_element is None:
            self.restart_counter += 1
            message = "Couldn't find Enter button."
            self.log_error(message)
            raise ValueError(message)

        button = lambda: self.driver.find_element_by_xpath(xpath_soup(button_element))
        self.click(button())

    def reload_user_screen(self):
        """
        [Internal]

        Refresh the page - retry load user_screen
        """

        self.driver.refresh()

        if self.config.coverage:
            self.driver.get(f"{self.config.url}/?StartProg=CASIGAADV&A={self.config.initial_program}&Env={self.config.environment}")

        if not self.config.skip_environment and not self.config.coverage:
            self.program_screen(self.config.initial_program)

        self.wait_element_timeout(term="[name='cGetUser'] > input",
         scrap_type=enum.ScrapType.CSS_SELECTOR, timeout = self.config.time_out , main_container='body')

    def environment_screen(self, change_env=False):
        """
        [Internal]

        Fills the environment screen of Protheus with the values passed on the Setup method.
        Used to fill the fields triggered by the ChangeEnvironment method as well.

        :param change_env: Boolean if the method is being called by ChangeEnvironment. - **Default:** False
        :type change_env: bool

        Usage:

        >>> # Calling the method
        >>> self.environment_screen()
        """

        if change_env:
            label = self.language.confirm
            container = None
        else:
            label = self.language.enter
            container = ".twindow"

        self.wait_element(self.language.database, main_container=container)

        print("Filling Date")
        base_date = next(iter(self.web_scrap(term="[name='dDataBase'] input, [name='__dInfoData'] input", scrap_type=enum.ScrapType.CSS_SELECTOR, label=True, main_container=container)), None)
        if base_date is None:
            self.restart_counter += 1
            message = "Couldn't find Date input element."
            self.log_error(message)
            raise ValueError(message)

        date = lambda: self.driver.find_element_by_xpath(xpath_soup(base_date))
        self.double_click(date())
        self.send_keys(date(), Keys.HOME)
        self.send_keys(date(), self.config.date)

        print("Filling Group")
        group_element = next(iter(self.web_scrap(term="[name='cGroup'] input, [name='__cGroup'] input", scrap_type=enum.ScrapType.CSS_SELECTOR, label=True, main_container=container)), None)
        if group_element is None:
            self.restart_counter += 1
            message = "Couldn't find Group input element."
            self.log_error(message)
            raise ValueError(message)
        
        group = lambda: self.driver.find_element_by_xpath(xpath_soup(group_element))
        self.double_click(group())
        self.send_keys(group(), Keys.HOME)
        self.send_keys(group(), self.config.group)

        print("Filling Branch")
        branch_element = next(iter(self.web_scrap(term="[name='cFil'] input, [name='__cFil'] input", scrap_type=enum.ScrapType.CSS_SELECTOR, label=True, main_container=container)), None)
        if branch_element is None:
            self.restart_counter += 1
            message = "Couldn't find Branch input element."
            self.log_error(message)
            raise ValueError(message)

        branch = lambda: self.driver.find_element_by_xpath(xpath_soup(branch_element))
        self.double_click(branch())
        self.send_keys(branch(), Keys.HOME)
        self.send_keys(branch(), self.config.branch)

        print("Filling Environment")
        environment_element = next(iter(self.web_scrap(term="[name='cAmb'] input", scrap_type=enum.ScrapType.CSS_SELECTOR, label=True, main_container=container)), None)
        if environment_element is None:
            self.restart_counter += 1
            message = "Couldn't find Module input element."
            self.log_error(message)
            raise ValueError(message)
        
        env = lambda: self.driver.find_element_by_xpath(xpath_soup(environment_element))
        if ("disabled" not in environment_element.parent.attrs["class"] and env().is_enabled()):
            env_value = self.get_web_value(env())
            endtime = time.time() + self.config.time_out
            while (time.time() < endtime and env_value != self.config.module):
                self.double_click(env())
                self.send_keys(env(), Keys.HOME)
                self.send_keys(env(), self.config.module)
                env_value = self.get_web_value(env())
                time.sleep(1)

        buttons = self.filter_displayed_elements(self.web_scrap(label, scrap_type=enum.ScrapType.MIXED, optional_term="button", main_container=container), True)
        button_element = next(iter(buttons), None)
        if button_element is None or not hasattr(button_element, "name") and not hasattr(button_element, "parent"):
            self.restart_counter += 1
            message = f"Couldn't find {label} button."
            self.log_error(message)
            raise ValueError(message)

        button = lambda: self.driver.find_element_by_xpath(xpath_soup(button_element))
        self.click(button())

        self.wait_element(term=self.language.database, scrap_type=enum.ScrapType.MIXED, presence=False, optional_term="input", main_container=container)

    def ChangeEnvironment(self, date="", group="", branch="", module=""):
        """
        Clicks on the change environment area of Protheus Webapp and
        fills the environment screen.

        :param date: The date to fill on the environment screen. - **Default:** "" (empty string)
        :type date: str
        :param group: The group to fill on the environment screen. - **Default:** "" (empty string)
        :type group: str
        :param branch: The branch to fill on the environment screen. - **Default:** "" (empty string)
        :type branch: str
        :param module: The module to fill on the environment screen. - **Default:** "" (empty string)
        :type module: str

        Usage:

        >>> # Calling the method:
        >>> oHelper.ChangeEnvironment(date="13/11/2018", group="T1", branch="D MG 01 ")
        """
        if date:
            self.config.date = date
        if group:
            self.config.group = group
        if branch:
            self.config.branch = branch
        if module:
            self.config.module = module

        element = next(iter(self.web_scrap(term=self.language.change_environment, scrap_type=enum.ScrapType.MIXED, optional_term="button", main_container="body")), None)
        if not element:
            tbuttons = self.web_scrap(term=".tpanel > .tpanel > .tbutton", scrap_type=enum.ScrapType.CSS_SELECTOR, main_container="body")
            element = next(iter(list(filter(lambda x: 'TOTVS' in x.text, tbuttons))), None)
        if element:
            self.click(self.driver.find_element_by_xpath(xpath_soup(element)))
            self.environment_screen(True)

    def close_modal(self):
        """
        [Internal]

        This method closes the modal in the opening screen.

        Usage:

        >>> # Calling the method:
        >>> self.close_modal()
        """
        soup = self.get_current_DOM()
        modals = self.zindex_sort(soup.select(".tmodaldialog"), True)
        if modals and self.element_exists(term=".tmodaldialog .tbrowsebutton", scrap_type=enum.ScrapType.CSS_SELECTOR, main_container="body"):
            buttons = modals[0].select(".tbrowsebutton")
            if buttons:
                close_button = next(iter(list(filter(lambda x: x.text == self.language.close, buttons))), None)
                time.sleep(0.5)
                selenium_close_button = lambda: self.driver.find_element_by_xpath(xpath_soup(close_button))
                if close_button:
                    try:
                        self.wait_until_to( expected_condition = "element_to_be_clickable", element = close_button , locator = By.XPATH)
                        self.click(selenium_close_button())
                    except:
                        pass

    def close_coin_screen(self):
        """
        [Internal]

        Closes the coin screen.

        Usage:

        >>> # Calling the method:
        >>> self.close_coin_screen()
        """
        soup = self.get_current_DOM()
        modals = self.zindex_sort(soup.select(".tmodaldialog"), True)
        if modals and self.element_exists(term=self.language.coins, scrap_type=enum.ScrapType.MIXED, optional_term=".tmodaldialog > .tpanel > .tsay", main_container="body"):
            self.SetButton(self.language.confirm)

    def close_coin_screen_after_routine(self):
        """
        [internal]
        This method is responsible for closing the "coin screen" that opens after searching for the routine
        """
        endtime = time.time() + self.config.time_out
        self.wait_element_timeout(term=".workspace-container", scrap_type=enum.ScrapType.CSS_SELECTOR,
            timeout = self.config.time_out, main_container="body")

        tmodaldialog_list = []

        while(time.time() < endtime and not tmodaldialog_list):
            try:
                soup = self.get_current_DOM()
                tmodaldialog_list = soup.select('.tmodaldialog')

                self.wait_element_timeout(term=self.language.coins, scrap_type=enum.ScrapType.MIXED, optional_term=".tsay", timeout=10)
                tmodal_coin_screen = next(iter(self.web_scrap(term=self.language.coins, scrap_type=enum.ScrapType.MIXED,
                    optional_term=".tmodaldialog > .tpanel > .tsay", main_container="body")), None)

                if tmodal_coin_screen and tmodal_coin_screen in tmodaldialog_list:
                    tmodaldialog_list.remove(tmodal_coin_screen.parent.parent)
                    
                self.close_coin_screen()
                self.close_modal()
            except Exception as e:
                print(str(e))
        
        
    def close_resolution_screen(self):
        """
        [Internal]

        Closes the Alert of resolution screen.

        Usage:

        >>> # Calling the method:
        >>> self.close_resolution_screen()
        """
        endtime = time.time() + self.config.time_out
        container = self.get_current_container()
        while (time.time() < endtime and container and self.element_exists(term="img[src*='fwskin_alert_ico.png']", scrap_type=enum.ScrapType.CSS_SELECTOR)):
            self.SetButton(self.language.close)
            time.sleep(1)
        self.wait_element_timeout(term="[name='cGetUser']", scrap_type=enum.ScrapType.CSS_SELECTOR, timeout = self.config.time_out, main_container='body')

    def set_log_info(self):
        """
        [Internal]
        Fills the log information needed by opening the About page.

        Usage:

        >>> # Calling the method:
        >>> self.set_log_info()
        """
        self.SetLateralMenu(self.language.menu_about, save_input=False)
        self.wait_element(term=".tmodaldialog", scrap_type=enum.ScrapType.CSS_SELECTOR, main_container="body")
        self.wait_until_to(expected_condition = "presence_of_all_elements_located", element = ".tmodaldialog", locator= By.CSS_SELECTOR)

        soup = self.get_current_DOM()
        labels = list(soup.select(".tmodaldialog .tpanel .tsay"))

        release_element = next(iter(filter(lambda x: x.text.startswith("Release"), labels)), None)
        database_element = next(iter(filter(lambda x: x.text.startswith("Top DataBase"), labels)), None)

        if release_element:
            release = release_element.text.split(":")[1].strip()
            self.log.release = release
            self.log.version = release.split(".")[0]

        if database_element:
            self.log.database = database_element.text.split(":")[1].strip()

        self.SetButton(self.language.close)

    def set_log_info_tss(self):

        self.log.country = self.config.country
        self.log.execution_id = self.config.execution_id
        self.log.issue = self.config.issue

        label_element = None

        self.SetButton("Sobre")
        
        soup = self.get_current_DOM()
        endtime = time.time() + self.config.time_out
        while(time.time() < endtime and not label_element):
            soup = self.get_current_DOM()
            label_element = soup.find_all("label", string="Versão do TSS:") 
               
        if not label_element:
            raise ValueError("SetupTss fail about screen not found")
            
        labels = list(map(lambda x: x.text, soup.select("label")))
        label = labels[labels.index("Versão do TSS:")+1]
        self.log.release = next(iter(re.findall(r"[\d.]*\d+", label)), None)

        self.SetButton('x')

    def get_language(self):
        """
        [Internal]

        Gets the current language of the html.

        :return: The current language of the html.
        :rtype: str

        Usage:

        >>> # Calling the method:
        >>> language = self.get_language()
        """
        language = self.driver.find_element(By.CSS_SELECTOR, "html").get_attribute("lang")
        return language

    def Program(self, program_name):
        """
        Method that sets the program in the initial menu search field.

        .. note::
            Only used when the Initial Program is the module Ex: SIGAFAT.

        :param program_name: The program name
        :type program_name: str

        Usage:

        >>> # Calling the method:
        >>> oHelper.Program("MATA020")
        """
        self.config.routine = program_name
        
        if not self.log.program:
            self.log.program = program_name
        self.set_program(program_name)

    def set_program(self, program):
        """
        [Internal]

        Method that sets the program in the initial menu search field.

        :param program: The program name
        :type program: str

        Usage:

        >>> # Calling the method:
        >>> self.set_program("MATA020")
        """
        try:
            print(f"Setting program: {program}")
            self.wait_element(term="[name=cGet] > input", scrap_type=enum.ScrapType.CSS_SELECTOR, main_container="body")
            soup = self.get_current_DOM()
            tget = next(iter(soup.select("[name=cGet]")), None)
            tget_input = next(iter(tget.select("input")), None)
            if tget:
                tget_img = next(iter(tget.select("img")), None)

                if tget_img is None:
                    self.log_error("Couldn't find Program field.")

                s_tget = lambda : self.driver.find_element_by_xpath(xpath_soup(tget_input))
                s_tget_img = lambda : self.driver.find_element_by_xpath(xpath_soup(tget_img))

                self.wait_until_to( expected_condition = "element_to_be_clickable", element = tget_input, locator = By.XPATH )
                self.double_click(s_tget())
                self.set_element_focus(s_tget())
                self.send_keys(s_tget(), Keys.BACK_SPACE)
                self.wait_until_to( expected_condition = "element_to_be_clickable", element = tget_input, locator = By.XPATH )
                self.send_keys(s_tget(), program)
                current_value = self.get_web_value(s_tget()).strip()

                endtime = time.time() + self.config.time_out
                while(time.time() < endtime and current_value != program):
                    self.send_keys(s_tget(), Keys.BACK_SPACE)
                    self.wait_until_to( expected_condition = "element_to_be_clickable", element = tget_input, locator = By.XPATH )
                    self.send_keys(s_tget(), program)
                    current_value = self.get_web_value(s_tget()).strip()
                
                if current_value.strip() != program.strip():
                    self.log_error(f"Couldn't fill program input - current value:  {current_value} - Program: {program}")
                self.set_element_focus(s_tget_img())
                self.wait_until_to( expected_condition = "element_to_be_clickable", element = tget_input, locator = By.XPATH )
                self.click(s_tget_img())
<<<<<<< HEAD
                self.wait_element_is_not_displayed(tget_img)

            while(time.time() < endtime and (not self.element_exists(term=".tmenu", scrap_type=enum.ScrapType.CSS_SELECTOR, main_container="body"))):
                self.close_coin_screen()
                self.close_modal()
=======
            
            self.close_coin_screen_after_routine()
>>>>>>> e368c545

        except AssertionError as error:
            raise error
        except Exception as e:
            self.log_error(str(e))

    def standard_search_field(self, term, name_attr=False,send_key=False):
        """
        [Internal]
        Do the standard query(F3) 
        this method 
        1.Search the field
        2.Search icon "lookup"
        3.Click()

        :param term: The term that must be searched.
        :type term: str
        :param name_attr: If true searchs element by name.
        :type name_attr: bool
        :param send_key: Try open standard search field send key F3 (no click).
        :type bool

        Usage:

        >>> # To search using a label name:
        >>> self.standard_search_field(name_label)
        >>> #------------------------------------------------------------------------
        >>> # To search using the name of input:
        >>> self.standard_search_field(field='A1_EST',name_attr=True)
        >>> #------------------------------------------------------------------------
        >>> # To search using the name of input and do action with a key:
        >>> oHelper.F3(field='A1_EST',name_attr=True,send_key=True)
        """
        container = self.get_current_container()

        try:
            #wait element
            if name_attr:
                self.wait_element(term=f"[name$={term}]", scrap_type=enum.ScrapType.CSS_SELECTOR)
            else:
                self.wait_element(term)
            # find element
            element = self.get_field(term,name_attr).find_parent()
            if not(element):
                raise Exception("Couldn't find element")

            print("Field successfully found")
            if(send_key):
                input_field = lambda: self.driver.find_element_by_xpath(xpath_soup(element))
                self.set_element_focus(input_field())
                self.send_keys(input_field(), Keys.F3)
            else:
                icon = next(iter(element.select("img[src*=fwskin_icon_lookup]")),None)
                icon_s = self.soup_to_selenium(icon)
                self.click(icon_s)

            container_end = self.get_current_container()
            if (container['id']  == container_end['id']):
                input_field = lambda: self.driver.find_element_by_xpath(xpath_soup(element))
                self.set_element_focus(input_field())
                self.send_keys(input_field(), Keys.F3)
            else:
                print("success")
        except Exception as e:
            self.log_error(str(e))
   
    def SearchBrowse(self, term, key=None, identifier=None, index=False):
        """
        Searchs a term on Protheus Webapp.

        It will search using the default search key, but if a **key** is provided
        it will search using the chosen key.

        It will search using the first search box on the screen, but if an **identifier**
        is provided, it will search on the chosen search box.

        :param term: The term that must be searched.
        :type term: str
        :param key: The search key to be chosen on the search dropdown. - **Default:** None
        :type key: str
        :param identifier: The identifier of the search box. If none is provided, it defaults to the first of the screen. - **Default:** None
        :type identifier: str
        :param index: Whether the key is an index or not. - **Default:** False
        :type index: bool

        Usage:

        >>> # To search using the first search box and default search key:
        >>> oHelper.SearchBrowse("D MG 001")
        >>> #------------------------------------------------------------------------
        >>> # To search using the first search box and a chosen key:
        >>> oHelper.SearchBrowse("D MG 001", key="Branch+id")
        >>> #------------------------------------------------------------------------
        >>> # To search using a chosen search box and the default search key:
        >>> oHelper.SearchBrowse("D MG 001", identifier="Products")
        >>> #------------------------------------------------------------------------
        >>> # To search using a chosen search box and a chosen search key:
        >>> oHelper.SearchBrowse("D MG 001", key="Branch+id", identifier="Products")
        """
        print(f"Searching: {term}")
        if index and isinstance(key, int):
            key -= 1
        browse_elements = self.get_search_browse_elements(identifier)
        if key:
            self.search_browse_key(key, browse_elements, index)
        self.fill_search_browse(term, browse_elements)

    def get_search_browse_elements(self, panel_name=None):
        """
        [Internal]

        Returns a tuple with the search browse elements in this order:
        Key Dropdown, Input, Icon.

        :param panel_name: The identifier of the search box. If none is provided, it defaults to the first of the screen. - **Default:** None
        :type panel_name: str

        :return: Tuple with the Key Dropdown, Input and Icon elements of a search box
        :rtype: Tuple of Beautiful Soup objects.

        Usage:

        >>> # Calling the method:
        >>> search_elements = self.get_search_browse_elements("Products")
        """
        success = False
        container = None
        elements_soup = None
        
        self.wait_element_timeout(term="[style*='fwskin_seekbar_ico']", scrap_type=enum.ScrapType.CSS_SELECTOR, timeout = self.config.time_out)
        endtime = time.time() + self.config.time_out
        
        while (time.time() < endtime and not success): 
            soup = self.get_current_DOM()
            search_index = self.get_panel_name_index(panel_name) if panel_name else 0
            containers = self.zindex_sort(soup.select(".tmodaldialog"), reverse=True) 
            container = next(iter(containers), None)
            
            if container:
                elements_soup = container.select("[style*='fwskin_seekbar_ico']")

            if elements_soup:
                if elements_soup and len(elements_soup) -1 >= search_index:
                    browse_div = elements_soup[search_index].find_parent().find_parent()
                    success = True
            
        if not elements_soup:
            self.log_error("Couldn't find element_soup.")

        if not container:
            self.log_error("Couldn't find container of element.")

        if not success:
            self.log_error("Get search browse elements couldn't find browser div")

        browse_tget = browse_div.select(".tget")[0]
        browse_key = browse_div.select(".tbutton button")[0]
        browse_input = browse_tget.select("input")[0]
        browse_icon = browse_tget.select("img")[0]

        return (browse_key, browse_input, browse_icon)

    def search_browse_key(self, search_key, search_elements, index=False):
        """
        [Internal]

        Chooses the search key to be used during the search.

        :param search_key: The search key to be chosen on the search dropdown
        :type search_key: str
        :param search_elements: Tuple of Search elements
        :type search_elements: Tuple of Beautiful Soup objects
        :param index: Whether the key is an index or not.
        :type index: bool

        Usage:

        >>> #Preparing the tuple:
        >>> search_elements = self.get_search_browse_elements("Products")
        >>> # Calling the method:
        >>> self.search_browse_key("Branch+Id", search_elements)

        """

        if index and not isinstance(search_key, int):
            self.log_error("If index parameter is True, key must be a number!")

        sel_browse_key = lambda: self.driver.find_element_by_xpath(xpath_soup(search_elements[0]))
        self.wait_element(term="[style*='fwskin_seekbar_ico']", scrap_type=enum.ScrapType.CSS_SELECTOR)
        self.wait_until_to( expected_condition = "element_to_be_clickable", element = search_elements[0], locator = By.XPATH)
        self.set_element_focus(sel_browse_key())
        self.click(sel_browse_key())

        soup = self.get_current_DOM()
        if not index:

            search_key = re.sub(r"\.+$", '', search_key).lower()

            tradiobuttonitens = soup.select(".tradiobuttonitem input")

            for element in tradiobuttonitens:

                self.wait_until_to( expected_condition = "element_to_be_clickable", element = element, locator = By.XPATH )
                selenium_input = lambda : self.soup_to_selenium(element)
                self.click(selenium_input())
                time.sleep(1)

                try_get_tooltip = 0
                success = False

                while (not success and try_get_tooltip < 3):
                    success = self.check_element_tooltip(element, search_key, contains=True)
                    print(f"SUCCESS: {success}")
                    print(f"TRYING GET TOOLTIP: {try_get_tooltip}")
                    try_get_tooltip += 1
                    
                if success:
                    break
                else:
                    pass

            if not success:
                self.log_error(f"Couldn't search the key: {search_key} on screen.")
                    
        else:
            tradiobuttonitens = soup.select(".tradiobuttonitem input")
            if len(tradiobuttonitens) < search_key + 1:
                self.log_error("Key index out of range.")
            trb_input = tradiobuttonitens[search_key]

            sel_input = lambda: self.driver.find_element_by_xpath(xpath_soup(trb_input))
            self.wait_until_to( expected_condition = "element_to_be_clickable", element = trb_input, locator = By.XPATH )
            self.click(sel_input())



    def fill_search_browse(self, term, search_elements):
        """
        [Internal]

        Fills search input method and presses the search button.

        :param term: The term to be searched
        :type term: str
        :param search_elements: Tuple of Search elements
        :type search_elements: Tuple of Beautiful Soup objects

        Usage:

        >>> #Preparing the tuple:
        >>> search_elements = self.get_search_browse_elements("Products")
        >>> # Calling the method:
        >>> self.fill_search_browse("D MG 01", search_elements)
        """
        endtime = time.time() + self.config.time_out
        sel_browse_input = lambda: self.driver.find_element_by_xpath(xpath_soup(search_elements[1]))
        sel_browse_icon = lambda: self.driver.find_element_by_xpath(xpath_soup(search_elements[2]))

        current_value = self.get_element_value(sel_browse_input())

        while (time.time() < endtime and current_value.rstrip() != term.strip()):
            try:
                self.wait_until_to( expected_condition = "element_to_be_clickable", element = search_elements[2], locator = By.XPATH )
                self.click(sel_browse_input())
                self.set_element_focus(sel_browse_input())
                self.send_keys(sel_browse_input(), Keys.DELETE)
                sel_browse_input().clear()
                self.set_element_focus(sel_browse_input())
                self.wait_until_to( expected_condition = "element_to_be_clickable", element = search_elements[1], locator = By.XPATH )
                sel_browse_input().send_keys(term.strip())
                current_value = self.get_element_value(sel_browse_input())
            except StaleElementReferenceException:
                    self.get_search_browse_elements()
        if current_value.rstrip() != term.strip():
            self.log_error(f"Couldn't search f{search_elements}  current value is {current_value.rstrip()}")
        self.send_keys(sel_browse_input(), Keys.ENTER)
        self.wait_blocker()
        self.double_click(sel_browse_icon())
        return True
    
    def wait_blocker(self):
        """
        [Internal]
        
        Wait blocker disappear

        """
<<<<<<< HEAD

        print("Waiting blocker to continue...")
        soup = None
=======
        print("Waiting blocker to continue...")
>>>>>>> e368c545
        result = True
        endtime = time.time() + 1200

        while(time.time() < endtime and result):
            soup = self.get_current_DOM()
            container = self.get_current_container()
            blocker = soup.select('.ajax-blocker') if len(soup.select('.ajax-blocker')) > 0 else 'blocked' in container.attrs['class'] if container and hasattr(container, 'attrs') else None
<<<<<<< HEAD
            
=======

>>>>>>> e368c545
            if blocker:
                result = True
            else:
                result = False
        return result
            
    def get_panel_name_index(self, panel_name):
        """
        [Internal]

        Gets the index of search box element based on the panel name associated with it.

        :param panel_name:
        :type panel_name:

        :return: The index of the search box starting with 0
        :rtype: int

        Usage:

        >>> # Calling the method:
        >>> index = self.get_panel_name_index("Products")
        """
        soup = self.get_current_DOM()
        panels = soup.select(".tmodaldialog > .tpanelcss > .tpanelcss")
        tsays = list(map(lambda x: x.select(".tsay"), panels))
        label = next(iter(list(filter(lambda x: x.text.lower() == panel_name.lower(), tsays)), None))
        return tsays.index(label)

    def search_element_position(self, field, position=1):
        """
        [Internal]
        Usage:
        >>> # Calling the method
        >>> self.search_element_position(field)
        """
        endtime = (time.time() + self.config.time_out)
        label = None
        position -= 1

        try:
            while( time.time() < endtime and not label ):
                container = self.get_current_container()
                labels = container.select("label")
                labels_displayed = list(filter(lambda x: self.element_is_displayed(x) ,labels))
                labels_list  = list(filter(lambda x: re.search(r"^{}([^a-zA-Z0-9]+)?$".format(re.escape(field)),x.text) ,labels_displayed))
                labels_list_filtered = list(filter(lambda x: 'th' not in self.element_name(x.parent.parent) , labels_list))
                if labels_list_filtered and len(labels_list_filtered) -1 >= position:
                    label = labels_list_filtered[position]

            if not label:
                self.log_error("Label wasn't found.")

            self.wait_until_to( expected_condition = "element_to_be_clickable", element = label, locator = By.XPATH )
            
            container_size = self.get_element_size(container['id'])
            # The safe values add to postion of element
            width_safe  = (container_size['width']  * 0.015)
            height_safe = (container_size['height'] * 0.01)

            label_s  = lambda:self.soup_to_selenium(label)
            xy_label =  self.driver.execute_script('return arguments[0].getPosition()', label_s())
            list_in_range = self.web_scrap(term=".tget, .tcombobox, .tmultiget", scrap_type=enum.ScrapType.CSS_SELECTOR) 
            list_in_range = list(filter(lambda x: self.element_is_displayed(x) and 'readonly' not in self.soup_to_selenium(x).get_attribute("class") or 'readonly focus' in self.soup_to_selenium(x).get_attribute("class"), list_in_range))
            position_list = list(map(lambda x:(x[0], self.get_position_from_bs_element(x[1])), enumerate(list_in_range)))
            position_list = list(filter(lambda xy_elem: (xy_elem[1]['y']+width_safe >= xy_label['y'] and xy_elem[1]['x']+height_safe >= xy_label['x']),position_list ))
            distance      = list(map(lambda x:(x[0], self.get_distance(xy_label,x[1])), position_list))
            elem          = min(distance, key = lambda x: x[1])
            elem          = list_in_range[elem[0]]
            if not elem:
                self.log_error("Element wasn't found.")

            return elem
            
        except AssertionError as error:
            raise error
        except Exception as error:
            print(error)
            self.log_error(str(error))


    def get_position_from_bs_element(self,element):
        """
        [Internal]

        """
        selenium_element = self.soup_to_selenium(element)
        position = self.driver.execute_script('return arguments[0].getPosition()', selenium_element)
        return position

    def get_distance(self,label_pos,element_pos):
        """
        [internal]

        """
        return sqrt((pow(element_pos['x'] - label_pos['x'], 2)) + pow(element_pos['y'] - label_pos['y'],2))

    def get_element_size(self, id):
        """
        Internal
        Return Height/Width

        """
        script = f'return document.getElementById("{id}").offsetHeight;'
        height = self.driver.execute_script(script)
        script = f'return document.getElementById("{id}").offsetWidth;'
        width  = self.driver.execute_script(script)
        return {'height': height, 'width':width}


    def SetValue(self, field, value, grid=False, grid_number=1, ignore_case=True, row=None, name_attr=False, position = 1, check_value=True):
        """
        Sets value of an input element.
        
        .. note::
            Attention on the grid use the field mask.
         
        :param field: The field name or label to receive the value
        :type field: str
        :param value: The value to be inputted on the element.
        :type value: str or bool
        :param grid: Boolean if this is a grid field or not. - **Default:** False
        :type grid: bool
        :param grid_number: Grid number of which grid should be inputted when there are multiple grids on the same screen. - **Default:** 1
        :type grid_number: int
        :param ignore_case: Boolean if case should be ignored or not. - **Default:** True
        :type ignore_case: bool
        :param check_value: Boolean ignore input check - **Default:** True
        :type name_attr: bool
        :param row: Row number that will be filled
        :type row: int
        :param name_attr: Boolean if search by Name attribute must be forced. - **Default:** False
        :type name_attr: bool

        Usage:

        >>> # Calling method to input value on a field:
        >>> oHelper.SetValue("A1_COD", "000001")
        >>> #-----------------------------------------
        >>> # Calling method to input value on a field that is a grid:
        >>> oHelper.SetValue("Client", "000001", grid=True)
        >>> oHelper.LoadGrid()
        >>> #-----------------------------------------
        >>> # Calling method to checkbox value on a field that is a grid:
        >>> oHelper.SetValue('Confirmado?', True, grid=True)
        >>> oHelper.LoadGrid()
        >>> #-----------------------------------------
        >>> # Calling method to input value on a field that is on the second grid of the screen:
        >>> oHelper.SetValue("Order", "000001", grid=True, grid_number=2)
        >>> oHelper.LoadGrid()
        """
        if grid:
            self.input_grid_appender(field, value, grid_number - 1, row=row)
        elif isinstance(value, bool):
            self.click_check_radio_button(field, value, name_attr, position)
        else:
            self.input_value(field, value, ignore_case, name_attr, position, check_value)

    def input_value(self, field, value, ignore_case=True, name_attr=False, position=1, check_value=True):
        """
        [Internal]

        Sets value of an input element.
        Returns True if succeeded, False if it failed.

        :param field: The field name or label to receive the value
        :type field: str
        :param value: The value to be set on the field
        :type value: str
        :param ignore_case: Boolean if case should be ignored or not. - **Default:** True
        :type ignore_case: bool
        :param name_attr: Boolean if search by Name attribute must be forced. - **Default:** False
        :type name_attr: bool
        :param check_value: Boolean ignore input check - **Default:** True
        :type name_attr: bool
        :returns: True if succeeded, False if it failed.
        :rtype: bool

        Usage:

        >>> # Calling the method
        >>> self.input_value("A1_COD", "000001")
        """

        field = re.sub(r"([\s\?:\*\.]+)?$", "", field).strip()

        if name_attr:
            self.wait_element(term=f"[name$={field}]", scrap_type=enum.ScrapType.CSS_SELECTOR)
        else:
            self.wait_element(field)

        success = False
        endtime = time.time() + self.config.time_out

        while(time.time() < endtime and not success):
            unmasked_value = self.remove_mask(value)

            print(f"Looking for element: {field}")

            if field.lower() == self.language.From.lower():
                element = self.get_field("cDeCond", name_attr=True)
            elif field.lower() == self.language.To.lower():
                element = self.get_field("cAteCond", name_attr=True)
            else:
                element = self.get_field(field, name_attr, position)

            if not element:
                continue

            if "tmultiget" in element.attrs['class'] if self.element_name(element) == 'div' else None:
                textarea = element.select("textarea")
                if not textarea:
                    input_field = lambda : self.soup_to_selenium(element)
                else:
                    input_field = lambda : self.soup_to_selenium(next(iter(textarea), None))
            else:
                input_field = lambda : self.soup_to_selenium(element)
            
            if input_field:
                valtype = "C"
                main_value = unmasked_value if value != unmasked_value and self.check_mask(input_field()) else value

                interface_value = self.get_web_value(input_field())
                current_value = interface_value.strip()
                interface_value_size = len(interface_value)
                user_value_size = len(value)

                if "disabled" in element.attrs:
                    self.log_error(self.create_message(['', field],enum.MessageType.DISABLED))

                if self.element_name(element) == "input":
                    valtype = element.attrs["valuetype"]

                self.scroll_to_element(input_field())

                try:
                    #Action for Combobox elements
                    if ((hasattr(element, "attrs") and "class" in element.attrs and "tcombobox" in element.attrs["class"]) or
                    (hasattr(element.find_parent(), "attrs") and "class" in element.find_parent().attrs and "tcombobox" in element.find_parent().attrs["class"])):
                        self.set_element_focus(input_field())
                        self.try_element_to_be_clickable(element)
                        self.select_combo(element, main_value)
                        current_value = self.get_web_value(input_field()).strip()
                    #Action for Input elements
                    else:
                        self.wait_until_to( expected_condition = "visibility_of", element = input_field )
                        self.wait_until_to( expected_condition = "element_to_be_clickable", element = element, locator = By.XPATH )
                        self.double_click(input_field())

                        #if Character input
                        if valtype != 'N':
                            self.set_element_focus(input_field())
                            self.wait_until_to( expected_condition = "element_to_be_clickable", element = element, locator = By.XPATH )
                            self.send_keys(input_field(), Keys.HOME)
                            ActionChains(self.driver).key_down(Keys.SHIFT).send_keys(Keys.END).key_up(Keys.SHIFT).perform()
                            time.sleep(0.1)
                            if main_value == '':
                                ActionChains(self.driver).move_to_element(input_field()).send_keys_to_element(input_field(), " ").perform()
                            else:
                                self.wait_blocker()
<<<<<<< HEAD
                                self.wait_until_to( expected_condition = "element_to_be_clickable", element = element, locator = By.XPATH )
=======
                                self.wait.until(EC.element_to_be_clickable((By.XPATH, xpath_soup(element))))
>>>>>>> e368c545
                                ActionChains(self.driver).move_to_element(input_field()).send_keys_to_element(input_field(), main_value).perform()
                        #if Number input
                        else:
                            tries = 0
                            try_counter = 1
                            while(tries < 3):
                                self.set_element_focus(input_field())
                                self.wait_until_to( expected_condition = "element_to_be_clickable", element = element, locator = By.XPATH )
                                self.try_send_keys(input_field, main_value, try_counter)
                                current_number_value = self.get_web_value(input_field())
                                if self.remove_mask(current_number_value).strip() == main_value:
                                    break
                                tries+=1
                                try_counter+=1

                        if user_value_size < interface_value_size:
                            self.send_keys(input_field(), Keys.ENTER)
                            if not check_value:
                                return

                        if self.check_mask(input_field()):
                            current_value = self.remove_mask(self.get_web_value(input_field()).strip())
                            if re.findall(r"\s", current_value):
                                current_value = re.sub(r"\s", "", current_value)
                        else:
                            current_value = self.get_web_value(input_field()).strip()

                        if current_value != "" and current_value.encode('latin-1', 'ignore'):
                            print(f"Current field value: {current_value}")

                    if ((hasattr(element, "attrs") and "class" in element.attrs and "tcombobox" in element.attrs["class"]) or
                    (hasattr(element.find_parent(), "attrs") and "class" in element.find_parent().attrs and "tcombobox" in element.find_parent().attrs["class"])):
                        current_value = current_value[0:len(str(value))]

                    if re.match(r"^●+$", current_value):
                        success = len(current_value) == len(str(value).strip())
                    elif ignore_case:
                        success = current_value.lower() == main_value.lower()
                    else:
                        success = current_value == main_value
                except:
                    continue

        if not success:
            self.log_error(f"Could not input value {value} in field {field}")
        else:
            self.wait_until_to( expected_condition = "element_to_be_clickable", element = element, locator = By.XPATH )

    def get_field(self, field, name_attr=False, position=1):
        """
        [Internal]

        This method decides if field would be found by either it's name or by it's label.
        Internal method of input_value and CheckResult.

        :param field: Field name or field label to be searched
        :type field: str
        :param name_attr: Boolean if search by Name attribute must be forced. - **Default:** False
        :type name_attr: bool

        :return: Field element
        :rtype: Beautiful Soup object

        Usage:

        >>> # Calling the method:
        >>> element1 = self.get_field("A1_COD")
        >>> element2 = self.get_field("Product")
        """
        endtime = time.time() + self.config.time_out
        element =  None
        position -= 1
        while(time.time() < endtime and element is None):
            if re.match(r"\w+(_)", field) or name_attr:
                ##element = next(iter(self.web_scrap(f"[name$='{field}']", scrap_type=enum.ScrapType.CSS_SELECTOR)), None)
                element_list = self.web_scrap(f"[name$='{field}']", scrap_type=enum.ScrapType.CSS_SELECTOR)
                if element_list and len(element_list) -1 >= position:
                    element = element_list[position]
                
            elif position == 0:
                element = next(iter(self.web_scrap(field, scrap_type=enum.ScrapType.TEXT, label=True)), None)
            else:
                element = self.find_label_element(label_text = field, position = position)

        if element:
            element_children = next((x for x in element.contents if self.element_name(x) in ["input", "select"]), None)
            return element_children if element_children is not None else element
        else:
            self.log_error("Element wasn't found.")

    def get_web_value(self, element):
        """
        [Internal]

        Gets the current value or text of element.

        :param element: The element to get value or text from
        :type element: Selenium object

        :return: The value or text of passed element
        :rtype: str

        Usage:

        >>> # Calling the method:
        >>> current_value = self.get_web_value(selenium_field_element)
        """
        if element.tag_name == "div":
            element_children = element.find_element(By.CSS_SELECTOR, "div > * ")
            if element_children is not None:
                element = element_children

        if element.tag_name == "label":
            web_value = element.get_attribute("text")
        elif element.tag_name == "select":
            current_select = 0 if element.get_attribute('value') == '' else int(element.get_attribute('value')) 
            selected_element = element.find_elements(By.CSS_SELECTOR, "option")[current_select]
            web_value = selected_element.text
        else:
            web_value = element.get_attribute("value")

        return web_value

    def CheckResult(self, field, user_value, grid=False, line=1, grid_number=1, name_attr=False):
        """
        Checks if a field has the value the user expects.

        :param field: The field or label of a field that must be checked.
        :type field: str
        :param user_value: The value that the field is expected to contain.
        :type user_value: str
        :param grid: Boolean if this is a grid field or not. - **Default:** False
        :type grid: bool
        :param line: Grid line that contains the column field to be checked.- **Default:** 1
        :type line: int
        :param grid_number: Grid number of which grid should be checked when there are multiple grids on the same screen. - **Default:** 1
        :type grid_number: int
        :param name_attr: Boolean if search by Name attribute must be forced. - **Default:** False
        :type name_attr: bool

        Usage:

        >>> # Calling method to check a value of a field:
        >>> oHelper.CheckResult("A1_COD", "000001")
        >>> #-----------------------------------------
        >>> # Calling method to check a field that is on the second line of a grid:
        >>> oHelper.CheckResult("Client", "000001", grid=True, line=2)
        >>> oHelper.LoadGrid()
        >>> #-----------------------------------------
        >>> # Calling method to check a field that is on the second grid of the screen:
        >>> oHelper.CheckResult("Order", "000001", grid=True, line=1, grid_number=2)
        >>> oHelper.LoadGrid()
        """
        if grid:
            self.check_grid_appender(line - 1, field, user_value, grid_number - 1)
        elif isinstance(user_value, bool):
            current_value = self.result_checkbox(field, user_value)
            self.log_result(field, user_value, current_value)
        else:
            field = re.sub(r"(\:*)(\?*)", "", field).strip()
            if name_attr:
                self.wait_element(term=f"[name$={field}]", scrap_type=enum.ScrapType.CSS_SELECTOR)
            else:
                self.wait_element(field)
                
            element = self.get_field(field, name_attr=name_attr)
            if not element:
                self.log_error(f"Couldn't find element: {field}")

            field_element = lambda: self.driver.find_element_by_xpath(xpath_soup(element))

            endtime = time.time() + 10
            current_value =  ''
            while(time.time() < endtime and not current_value):
                current_value = self.get_web_value(field_element()).strip()

            print(f"Value for Field {field} is: {current_value}")

            #Remove mask if present.
            if self.check_mask(field_element()):
                current_value = self.remove_mask(current_value)
                user_value = self.remove_mask(user_value)
            #If user value is string, Slice string to match user_value's length
            if type(current_value) is str:
                current_value = current_value[0:len(str(user_value))]

            self.log_result(field, user_value, current_value)

    def log_result(self, field, user_value, captured_value):
        """
        [Internal]

        Logs the result of comparison between user value and captured value.

        :param field: The field whose values would be compared
        :type field: str
        :param user_value: The value the user expects
        :type user_value: str
        :param captured_value: The value that was captured on the screen
        :type captured_value: str

        Usage:

        >>> # Calling the method:
        >>> self.log_result("A1_COD", "000001", "000001")
        """
        txtaux = ""
        message = ""

        if user_value != captured_value:
            message = self.create_message([txtaux, field, user_value, captured_value], enum.MessageType.INCORRECT)

        self.compare_field_values(field, user_value, captured_value, message)

    def GetValue(self, field, grid=False, line=1, grid_number=1):
        """
        Gets the current value or text of element.

        :param field: The field or label of a field that must be checked.
        :type field: str
        :param grid: Boolean if this is a grid field or not. - **Default:** False
        :type grid: bool
        :param line: Grid line that contains the column field to be checked.- **Default:** 1
        :type line: int
        :param grid_number: Grid number of which grid should be checked when there are multiple grids on the same screen. - **Default:** 1
        :type grid_number: int

        Usage:

        >>> # Calling the method:
        >>> current_value = oHelper.GetValue("A1_COD")
        """
        endtime = time.time() + self.config.time_out
        element = None

        if not grid:
            while ( (time.time() < endtime) and (not element) and (not hasattr(element, "name")) and (not hasattr(element, "parent"))):           
                element = self.get_field(field)
                selenium_element = lambda: self.driver.find_element_by_xpath(xpath_soup(element))
                value = self.get_web_value(selenium_element())
        else:
            field_array = [line-1, field, "", grid_number-1]
            x3_dictionaries = self.create_x3_tuple()
            value = self.check_grid(field_array, x3_dictionaries, get_value=True)

        if ( not value ):
            self.log_error("GetValue element is none")
       
        return value


    def restart(self):
        """
        [Internal]

        Restarts the Protheus Webapp and fills the initial screens.

        Usage:

        >>> # Calling the method:
        >>> self.restart()
        """
        webdriver_exception = None

        try:
            self.driver.refresh()
        except WebDriverException as e:
            webdriver_exception = e

        if webdriver_exception:
            message = f"Wasn't possible execute Start() method: {next(iter(webdriver_exception.msg.split(':')), None)}"
            self.assertTrue(False, message)
        
        if self.config.coverage and self.config.initial_program != ''  and self.restart_counter < 3:
            self.open_url_coverage(url=self.config.url, initial_program=self.config.initial_program, environment=self.config.environment)

        try:
            self.driver.switch_to_alert().accept()
        except:
            pass

        if self.config.initial_program != ''  and self.restart_counter < 3:

            if not self.config.skip_environment and not self.config.coverage:
                self.program_screen(self.config.initial_program)
            self.user_screen()
            self.environment_screen()

            endtime = time.time() + self.config.time_out
            while(time.time() < endtime and not self.element_exists(term=".tmenu", scrap_type=enum.ScrapType.CSS_SELECTOR, main_container="body")):
                self.close_modal()

            
            if self.config.routine:
                if ">" in self.config.routine:
                    self.SetLateralMenu(self.config.routine, save_input=False)
                else:
                    self.set_program(self.config.routine)

    def Finish(self):
        """
        Exit the protheus Webapp.

        Usage:

        >>> # Calling the method.
        >>> oHelper.Finish()
        """
        element = ""
        string = "Aguarde... Coletando informacoes de cobertura de codigo."
<<<<<<< HEAD
        timeout = 900
        
        if self.config.coverage:
            endtime = time.time() + timeout
=======

        timeout = 900
        endtime = time.time() + timeout

        if self.config.coverage:
>>>>>>> e368c545
            while(time.time() < endtime and not element):
                ActionChains(self.driver).key_down(Keys.ESCAPE).perform()
                ActionChains(self.driver).key_down(Keys.CONTROL).send_keys('q').key_up(Keys.CONTROL).perform()
                self.SetButton(self.language.finish)

                self.wait_element_timeout(term=string, scrap_type=enum.ScrapType.MIXED, optional_term=".tsay", timeout=10, step=0.1)

                element = self.search_text(selector=".tsay", text=string)
                if element:
                    print(string)

        else:
<<<<<<< HEAD
            endtime = time.time() + self.config.time_out
=======
            endtime = time.time() + timeout
>>>>>>> e368c545
            while( time.time() < endtime and not element ):

                ActionChains(self.driver).key_down(Keys.CONTROL).send_keys('q').key_up(Keys.CONTROL).perform()
                soup = self.get_current_DOM()
                element = soup.find_all(text=self.language.finish)

                self.wait_element_timeout(term=self.language.finish, scrap_type=enum.ScrapType.MIXED, optional_term=".tsay", timeout=5, step=0.5, main_container="body")

            self.driver.refresh() if not element else self.SetButton(self.language.finish)

    def LogOff(self):
        """
        Logs out of the Protheus Webapp.

        Usage:

        >>> # Calling the method.
        >>> oHelper.LogOff()
        """
        element = ""
        string = "Aguarde... Coletando informacoes de cobertura de codigo."
        timeout = 900

        if self.config.coverage:
            endtime = time.time() + timeout
            while(time.time() < endtime and not element):
                ActionChains(self.driver).key_down(Keys.ESCAPE).perform()
                ActionChains(self.driver).key_down(Keys.CONTROL).send_keys('q').key_up(Keys.CONTROL).perform()
                self.SetButton(self.language.logOff)

                self.wait_element_timeout(term=string, scrap_type=enum.ScrapType.MIXED, optional_term=".tsay", timeout=10, step=0.1)

                element = self.search_text(selector=".tsay", text=string)
                if element:
                    print(string)

        else:
            ActionChains(self.driver).key_down(Keys.CONTROL).send_keys('q').key_up(Keys.CONTROL).perform()
            self.SetButton(self.language.logOff)


    def web_scrap(self, term, scrap_type=enum.ScrapType.TEXT, optional_term=None, label=False, main_container=None, check_error=True, check_help=True):
        """
        [Internal]

        Returns a BeautifulSoup object list based on the search parameters.

        Does not support ScrapType.XPATH as scrap_type parameter value.

        :param term: The first search term. A text or a selector
        :type term: str
        :param scrap_type: The type of webscraping. - **Default:** enum.ScrapType.TEXT
        :type scrap_type: enum.ScrapType.
        :param optional_term: The second search term. A selector used in MIXED webscraping. - **Default:** None
        :type optional_term: str
        :param label: If the search is based on a label near the element. - **Default:** False
        :type label: bool
        :param main_container: The selector of a container element that has all other elements. - **Default:** None
        :type main_container: str

        :return: List of BeautifulSoup4 elements based on search parameters.
        :rtype: List of BeautifulSoup4 objects

        Usage:

        >>> #All buttons
        >>> buttons = self.web_scrap(term="button", scrap_type=enum.ScrapType.CSS_SELECTOR)
        >>> #----------------#
        >>> #Elements that contain the text "Example"
        >>> example_elements = self.web_scrap(term="Example")
        >>> #----------------#
        >>> #Elements with class "my_class" and text "my_text"
        >>> elements = self.web_scrap(term="my_text", scrap_type=ScrapType.MIXED, optional_term=".my_class")
        """

        try:
            endtime = time.time() + self.config.time_out
            container =  None
            while(time.time() < endtime and container is None):
                soup = self.get_current_DOM()

                if check_error:
                    self.search_for_errors(check_help)

                if self.config.log_file:
                    with open(f"{term + str(scrap_type) + str(optional_term) + str(label) + str(main_container) + str(random.randint(1, 101)) }.txt", "w") as text_file:
                        text_file.write(f" HTML CONTENT: {str(soup)}")

                container_selector = self.base_container
                if (main_container is not None):
                    container_selector = main_container

                containers = self.zindex_sort(soup.select(container_selector), reverse=True) 

                if self.base_container in container_selector:
                    container = self.containers_filter(containers)

                container = next(iter(containers), None) if isinstance(containers, list) else container

            if container is None:
                raise Exception("Web Scrap couldn't find container")

            if (scrap_type == enum.ScrapType.TEXT):
                if label:
                    return self.find_label_element(term, container)
                elif not re.match(r"\w+(_)", term):
                    return self.filter_label_element(term, container)
                else:
                    return list(filter(lambda x: term.lower() in x.text.lower(), container.select("div > *")))
            elif (scrap_type == enum.ScrapType.CSS_SELECTOR):
                return container.select(term)
            elif (scrap_type == enum.ScrapType.MIXED and optional_term is not None):
                return list(filter(lambda x: term.lower() in x.text.lower(), container.select(optional_term)))
            elif (scrap_type == enum.ScrapType.SCRIPT):
                script_result = self.driver.execute_script(term)
                return script_result if isinstance(script_result, list) else []
            else:
                return []
        except AssertionError:
            raise
        except Exception as e:
            self.log_error(str(e))

    def search_for_errors(self, check_help=True):
        """
        [Internal]
        Searches for errors and alerts in the screen.
        Usage:
        >>> # Calling the method:
        >>> self.search_for_errors()
        """
        endtime = time.time() + self.config.time_out
        soup = None
        top_layer = None

        while(time.time() < endtime and not soup):
            soup = self.get_current_DOM()

        try:   
            if not soup:
                self.log_error("Search for erros couldn't find DOM")
            message = ""
            top_layer = next(iter(self.zindex_sort(soup.select(".tmodaldialog, .ui-dialog"), True)), None)

        except AttributeError as e:
            self.log_error(f"Search for erros couldn't find DOM\n Exception: {str(e)}")

        if not top_layer:
            return None

        icon_alert = next(iter(top_layer.select("img[src*='fwskin_info_ico.png']")), None)
        icon_error_log = next(iter(top_layer.select("img[src*='openclosing.png']")), None)
        if (not icon_alert or not check_help) and not icon_error_log:
            return None

        if icon_alert:
            label = reduce(lambda x,y: f"{x} {y}", map(lambda x: x.text.strip(), top_layer.select(".tsay label")))
            if self.language.messages.error_msg_required in label:
                message = self.language.messages.error_msg_required
            elif "help:" in label.lower() and self.language.problem in label:
                message = label
            else:
                return None

        elif icon_error_log:
            label = reduce(lambda x,y: f"{x} {y}", map(lambda x: x.text.strip(), top_layer.select(".tsay label")))
            textarea = next(iter(top_layer.select("textarea")), None)
            textarea_value = self.driver.execute_script(f"return arguments[0].value", self.driver.find_element_by_xpath(xpath_soup(textarea)))

            error_paragraphs = textarea_value.split("\n\n")
            error_message = f"Error Log: {error_paragraphs[0]} - {error_paragraphs[1]}" if len(error_paragraphs) > 2 else label
            message = error_message.replace("\n", " ")

            button = next(iter(filter(lambda x: self.language.details.lower() in x.text.lower(),top_layer.select("button"))), None)
            self.click(self.driver.find_element_by_xpath(xpath_soup(button)))
            time.sleep(1)
        self.restart_counter += 1
        self.log_error(message)

    def get_function_from_stack(self):
        """
        [Internal]

        Gets the function name that called the Webapp class from the call stack.

        Usage:

        >>> # Calling the method:
        >>> self.get_function_from_stack()
        """
        stack_item = next(iter(filter(lambda x: x.filename == self.config.routine, inspect.stack())), None)
        return stack_item.function if stack_item and stack_item.function else "function_name"

    def create_message(self, args, message_type=enum.MessageType.CORRECT):
        """
        [Internal]

        Returns default messages used all throughout the class based on input parameters.

        Each message type has a different number of placeholders to be passed as a list through args parameter:

        Correct Message = *"{} Value of field {} is correct!"* - **2 placeholders**

        Incorrect Message = *"{} Value expected for field \"{}\" ({}) is not equal to what was found ({})."* - **3 placeholders**

        Disabled Message = *"{} Field \"{}\" is disabled."* - **2 placeholders**

        AssertError Message = *"Failed: Value expected for field {}: \"{}\" is different from what was found \"{}\"."* - **2 placeholders**

        :param args: A list of strings to be replaced in each message.
        :type args: List of str
        :param message_type: Enum of which message type should be created. - **Default:** enum.MessageType.Correct
        :type message_type: enum.MessageType

        Usage:

        >>> # Calling the method:
        >>> message = self.create_message([txtaux, field, user_value, captured_value], enum.MessageType.INCORRECT)
        """
        correctMessage = "{} Value of field {} is correct!"
        incorrectMessage = "{} Value expected for field \"{}\" ({}) is not equal to what was found ({})."
        disabledMessage = "{} Field \"{}\" is disabled."
        assertErrorMessage = "Failed: Value expected for field {}: \"{}\" is different from what was found \"{}\"."

        if message_type == enum.MessageType.INCORRECT:
            return incorrectMessage.format(args[0], args[1], args[2], args[3])
        elif message_type == enum.MessageType.DISABLED:
            return disabledMessage.format(args[0], args[1])
        elif message_type == enum.MessageType.ASSERTERROR:
            return assertErrorMessage.format(args[0], args[1], args[2])
        else:
            return correctMessage.format(args[0], args[1])

    def element_exists(self, term, scrap_type=enum.ScrapType.TEXT, position=0, optional_term="", main_container=".tmodaldialog,.ui-dialog", check_error=True):
        """
        [Internal]

        Returns a boolean if element exists on the screen.

        :param term: The first term to use on a search of element
        :type term: str
        :param scrap_type: Type of element search. - **Default:** enum.ScrapType.TEXT
        :type scrap_type: enum.ScrapType
        :param position: Position which element is located. - **Default:** 0
        :type position: int
        :param optional_term: Second term to use on a search of element. Used in MIXED search. - **Default:** "" (empty string)
        :type optional_term: str

        :return: True if element is present. False if element is not present.
        :rtype: bool

        Usage:

        >>> element_is_present = element_exists(term=".ui-dialog", scrap_type=enum.ScrapType.CSS_SELECTOR)
        >>> element_is_present = element_exists(term=".tmodaldialog.twidget", scrap_type=enum.ScrapType.CSS_SELECTOR, position=initial_layer+1)
        >>> element_is_present = element_exists(term=text, scrap_type=enum.ScrapType.MIXED, optional_term=".tsay")
        """

        element_list = []
        containers = None

        if self.config.debug_log:
            with open("debug_log.txt", "a", ) as debug_log:
                debug_log.write(f"term={term}, scrap_type={scrap_type}, position={position}, optional_term={optional_term}\n")
                print(f"term={term}, scrap_type={scrap_type}, position={position}, optional_term={optional_term}")

        if scrap_type == enum.ScrapType.SCRIPT:
            return bool(self.driver.execute_script(term))
        elif (scrap_type != enum.ScrapType.MIXED and not (scrap_type == enum.ScrapType.TEXT and not re.match(r"\w+(_)", term))):
            selector = term
            if scrap_type == enum.ScrapType.CSS_SELECTOR:
                by = By.CSS_SELECTOR
            elif scrap_type == enum.ScrapType.XPATH:
                by = By.XPATH
            elif scrap_type == enum.ScrapType.TEXT:
                by = By.CSS_SELECTOR
                selector = f"[name*='{term}']"

            if scrap_type != enum.ScrapType.XPATH:
                soup = self.get_current_DOM()

                if not soup:
                    return False

                if check_error:
                    self.search_for_errors()

                container_selector = self.base_container
                if (main_container is not None):
                    container_selector = main_container

                try:
                    containers_soup = soup.select(container_selector)

                    if not containers_soup:
                        return False

                    containers = self.zindex_sort(containers_soup, reverse=True)

                except Exception as e:
                    print(f"Warning element_exists containers exception:\n {str(e)}")
                    pass

                if self.base_container in container_selector:
                    container = self.containers_filter(containers)

                container = next(iter(containers), None) if isinstance(containers, list) else containers

                if not container:
                    return False

                try:
                    container_element = self.driver.find_element_by_xpath(xpath_soup(container))
                except:
                    return False
            else:
                container_element = self.driver
            try:
                element_list = container_element.find_elements(by, selector)
            except StaleElementReferenceException:
                pass
        else:
            if scrap_type == enum.ScrapType.MIXED:
                selector = optional_term
            else:
                selector = "div"

            element_list = self.web_scrap(term=term, scrap_type=scrap_type, optional_term=optional_term, main_container=main_container, check_error=check_error)
            if not element_list:
                return None
        if position == 0:
            return len(element_list) > 0
        else:
            return len(element_list) >= position

    def SetLateralMenu(self, menu_itens, save_input=True):
        """
        Navigates through the lateral menu using provided menu path.
        e.g. "MenuItem1 > MenuItem2 > MenuItem3"

        :param menu_itens: String with the path to the menu.
        :type menu_itens: str
        :param save_input: Boolean if all input info should be saved for later usage. Leave this flag 'True' if you are not sure. **Default:** True
        :type save_input: bool

        Usage:

        >>> # Calling the method:
        >>> oHelper.SetLateralMenu("Updates > Registers > Products > Groups")
        """
        submenu = ""
        endtime = time.time() + self.config.time_out
        wait_coin_screen = True if menu_itens != self.language.menu_about else False
        if save_input:
            self.config.routine = menu_itens

        print(f"Navigating lateral menu: {menu_itens}")
        self.wait_element(term=".tmenu", scrap_type=enum.ScrapType.CSS_SELECTOR, main_container="body")
        menu_itens = list(map(str.strip, menu_itens.split(">")))

        soup = self.get_current_DOM()

        menu_xpath = soup.select(".tmenu")

        menu = menu_xpath[0]
        child = menu
        count = 0
        try:
            for menuitem in menu_itens:
                self.wait_until_to(expected_condition="element_to_be_clickable", element = ".tmenu", locator=By.CSS_SELECTOR )
                self.wait_until_to(expected_condition="presence_of_all_elements_located", element = ".tmenu .tmenuitem", locator = By.CSS_SELECTOR )
                menuitem_presence = self.wait_element_timeout(term=menuitem, scrap_type=enum.ScrapType.MIXED, timeout = self.config.time_out, optional_term=".tmenuitem", main_container="body")
                if not menuitem_presence and submenu:
                    submenu().click()
                subMenuElements = menu.select(".tmenuitem")
                subMenuElements = list(filter(lambda x: self.element_is_displayed(x), subMenuElements))
                while not subMenuElements or len(subMenuElements) < self.children_element_count(f"#{child.attrs['id']}", ".tmenuitem"):
                    menu = self.get_current_DOM().select(f"#{child.attrs['id']}")[0]
                    subMenuElements = menu.select(".tmenuitem")
                    if time.time() > endtime and (not subMenuElements or len(subMenuElements) < self.children_element_count(".tmenu", ".tmenuitem")):
                        self.restart_counter += 1
                        self.log_error(f"Couldn't find menu item: {menuitem}")
                child = list(filter(lambda x: x.text.startswith(menuitem) and EC.element_to_be_clickable((By.XPATH, xpath_soup(x))), subMenuElements))[0]
                submenu = lambda: self.driver.find_element_by_xpath(xpath_soup(child))
                if subMenuElements and submenu():
                    self.scroll_to_element(submenu())
                    self.wait_until_to( expected_condition = "element_to_be_clickable", element = child, locator = By.XPATH )
                    ActionChains(self.driver).move_to_element(submenu()).click().perform()
                    if count < len(menu_itens) - 1:
                        self.wait_element(term=menu_itens[count], scrap_type=enum.ScrapType.MIXED, optional_term=".tmenuitem", main_container="body")
                        menu = self.get_current_DOM().select(f"#{child.attrs['id']}")[0]
                else:
                    self.restart_counter += 1
                    self.log_error(f"Error - Menu Item does not exist: {menuitem}")
                count+=1
<<<<<<< HEAD

            self.slm_click_last_item(f"#{child.attrs['id']} > label")

            while(time.time() < endtime and (not self.element_exists(term=".tmenu", scrap_type=enum.ScrapType.CSS_SELECTOR, main_container="body"))):
                self.close_coin_screen()
                self.close_modal()
=======
            if wait_coin_screen:
                self.close_coin_screen_after_routine()
>>>>>>> e368c545

        except AssertionError as error:
            raise error
        except Exception as error:
            print(error)
            self.restart_counter += 1
            self.log_error(str(error))
    
    def tmenuitem_element(self, menu):
        subMenuElements = menu.select(".tmenuitem")
        subMenuElements = list(filter(lambda x: self.element_is_displayed(x), subMenuElements))


    def children_element_count(self, element_selector, children_selector):
        """
        [Internal]

        Returns the count of elements of a certain CSS Selector that exists within a certain element located also via CSS Selector.

        :param element_selector: The selector to find the first element.
        :type element_selector: str
        :param children_selector: The selector to find the children elements inside of the first element.
        :type children_selector: str

        :return: The count of elements matching the children_selector inside of element_selector.
        :rtype: int

        Usage:

        >>> # Calling the method:
        >>> self.children_element_count(".tmenu", ".tmenuitem")
        """
        script = f"return document.querySelector('{element_selector}').querySelectorAll('{children_selector}').length;"
        return int(self.driver.execute_script(script))

    def slm_click_last_item(self, sub_menu_child_label):
        """
        [Internal]

        SetLateralMenu, this method retry click in the last sub item
        """
        try:
            child_label = next(iter(self.web_scrap(term=sub_menu_child_label,
                scrap_type=enum.ScrapType.CSS_SELECTOR, main_container="body")), None)
            child_label_s = self.soup_to_selenium(child_label)
            child_label_s.click()
        except Exception as e:
            print(f"Warning SetLateralMenu click last item method exception: {str(e)} ")

        


    def SetButton(self, button, sub_item="", position=1, check_error=True):
        """
        Method that clicks on a button on the screen.

        :param button: Button to be clicked.
        :type button: str
        :param sub_item: Sub item to be clicked inside the first button. - **Default:** "" (empty string)
        :type sub_item: str
        :param position: Position which element is located. - **Default:** 1
        :type position: int

        Usage:

        >>> # Calling the method to click on a regular button:
        >>> oHelper.SetButton("Add")
        >>> #-------------------------------------------------
        >>> # Calling the method to click on a sub item inside a button.
        >>> oHelper.SetButton("Other Actions", "Process")
        >>> #-------------------------------------------------
        >>> # Calling the method to click on a sub item inside a button, this form is an alternative.
        >>> oHelper.SetButton("Other Actions", "Process, Process_02, Process_03") 
        """
        self.wait_blocker()
        container = self.get_current_container()

        if container  and 'id' in container.attrs:
            id_container = container.attrs['id']

        print(f"Clicking on {button}")

        try:
            soup_element  = ""
            if (button.lower() == "x"):
                self.set_button_x(position, check_error)
                return
            else:
                self.wait_element_timeout(term=button, scrap_type=enum.ScrapType.MIXED, optional_term="button, .thbutton", timeout=10, step=0.1, check_error=check_error)
                position -= 1

            layers = 0
            if button in [self.language.confirm, self.language.save]:
                layers = len(self.driver.find_elements(By.CSS_SELECTOR, ".tmodaldialog"))

            success = False
            endtime = time.time() + self.config.time_out
            while(time.time() < endtime and not soup_element):
                soup_objects = self.web_scrap(term=button, scrap_type=enum.ScrapType.MIXED, optional_term="button, .thbutton", main_container = self.containers_selectors["SetButton"], check_error=check_error)
                soup_objects = list(filter(lambda x: self.element_is_displayed(x), soup_objects ))


                if soup_objects and len(soup_objects) - 1 >= position:
                    self.wait_until_to( expected_condition = "element_to_be_clickable", element = soup_objects[position], locator = By.XPATH )
                    soup_element = lambda : self.soup_to_selenium(soup_objects[position])
                    parent_element = self.soup_to_selenium(soup_objects[0].parent)
                    id_parent_element = parent_element.get_attribute('id')


            if not soup_element:
                other_action = next(iter(self.web_scrap(term=self.language.other_actions, scrap_type=enum.ScrapType.MIXED, optional_term="button", check_error=check_error)), None)
                if (other_action is None or not hasattr(other_action, "name") and not hasattr(other_action, "parent")):
                    self.log_error(f"Couldn't find element: {button}")

                other_action_element = lambda : self.soup_to_selenium(other_action)

                self.scroll_to_element(other_action_element())
                self.click(other_action_element())

                success = self.click_sub_menu(button if button.lower() != self.language.other_actions.lower() else sub_item)
                if success:
                    return
                else:
                    self.log_error(f"Element {button} not found!")

            if soup_element:
                self.scroll_to_element(soup_element())
                self.set_element_focus(soup_element())
                self.wait_until_to( expected_condition = "element_to_be_clickable", element = soup_objects[position], locator = By.XPATH )
                self.click(soup_element())
<<<<<<< HEAD
                self.wait_element_is_not_focused(soup_element)
=======


            # if button != self.language.other_actions:
>>>>>>> e368c545

            if sub_item and ',' not in sub_item:

                soup_objects_filtered = None
                while(time.time() < endtime and not soup_objects_filtered):
                    soup_objects = self.web_scrap(term=sub_item, scrap_type=enum.ScrapType.MIXED, optional_term=".tmenupopupitem", main_container="body", check_error=check_error)
                    soup_objects_filtered = self.filter_is_displayed(soup_objects)
                
                if soup_objects_filtered:
                    soup_element = lambda : self.soup_to_selenium(soup_objects_filtered[0])
                    self.wait_until_to( expected_condition = "element_to_be_clickable", element = soup_objects_filtered[0], locator = By.XPATH )
                    self.click(soup_element())
                else:

                    result = False

                    soup_objects = self.web_scrap(term=button, scrap_type=enum.ScrapType.MIXED, optional_term="button, .thbutton", main_container = self.containers_selectors["SetButton"], check_error=check_error)
                    soup_objects = list(filter(lambda x: self.element_is_displayed(x), soup_objects ))
                    if soup_objects and len(soup_objects) - 1 >= position:
                        soup_element = lambda : self.soup_to_selenium(soup_objects[position])
                    else:
                        self.log_error(f"Couldn't find element {button}")
                    
                    self.scroll_to_element(soup_element())#posiciona o scroll baseado na height do elemento a ser clicado.
                    self.set_element_focus(soup_element())
                    self.wait_until_to( expected_condition = "element_to_be_clickable", element = soup_objects[position], locator = By.XPATH )
                    self.click(soup_element())

                    result  = self.click_sub_menu(sub_item)
 
                    if not result:
                        self.log_error(f"Couldn't find element {sub_item}")
                    else:
                        return

            elif ',' in sub_item:
                list_sub_itens = sub_item.split(',')
                filtered_sub_itens = list(map(lambda x: x.strip(), list_sub_itens))
                self.click_sub_menu(filtered_sub_itens[len(filtered_sub_itens)-1])

            buttons = [self.language.Ok, self.language.confirm, self.language.finish,self.language.save, self.language.exit, self.language.next, "x"]

            buttons_filtered = list(map(lambda x: x.lower(), buttons)) 

            if button.lower() in buttons_filtered:

                if self.used_ids:
                    self.used_ids = self.pop_dict_itens(self.used_ids, id_container)
                    
                elif self.grid_counters:
                    self.grid_counters = {}

            if button == self.language.save and id_parent_element in self.get_enchoice_button_ids(layers):
                self.wait_element_timeout(term="", scrap_type=enum.ScrapType.MIXED, optional_term="[style*='fwskin_seekbar_ico']", timeout=10, step=0.1, check_error=False, main_container="body")
                self.wait_element_timeout(term="", scrap_type=enum.ScrapType.MIXED, presence=False, optional_term="[style*='fwskin_seekbar_ico']", timeout=10, step=0.1, check_error=False, main_container="body")
            elif button == self.language.confirm and id_parent_element in self.get_enchoice_button_ids(layers):
                self.wait_element_timeout(term=".tmodaldialog", scrap_type=enum.ScrapType.CSS_SELECTOR, position=layers + 1, main_container="body", timeout=10, step=0.1, check_error=False)

        except ValueError as error:
            print(error)
            self.log_error(f"Button {button} could not be located.")
        except AssertionError:
            raise
        except Exception as error:
            print(error)
            self.log_error(str(error))

    def set_button_x(self, position=1, check_error=True):
        position -= 1
        term_button = ".ui-button.ui-dialog-titlebar-close[title='Close'], img[src*='fwskin_delete_ico.png'], img[src*='fwskin_modal_close.png']"
        wait_button = self.wait_element(term=term_button, scrap_type=enum.ScrapType.CSS_SELECTOR, position=position, check_error=check_error)
        soup = self.get_current_DOM() if not wait_button else self.get_current_container()

        close_list = soup.select(term_button)
        if not close_list:
            self.log_error(f"Element not found")
        if len(close_list) < position+1:
            self.log_error(f"Element x position: {position} not found")
        if position == 0:
            element_soup = close_list.pop()
        else:
            element_soup = close_list.pop(position)
        element_selenium = self.soup_to_selenium(element_soup)
        self.scroll_to_element(element_selenium)
<<<<<<< HEAD
        self.wait_until_to( expected_condition = "element_to_be_clickable", element = element_soup, locator = By.XPATH )
        
        self.click(element_selenium)
        
=======
        self.wait.until(EC.element_to_be_clickable((By.XPATH, xpath_soup(element_soup))))
        self.click(element_selenium)    
>>>>>>> e368c545
    def click_sub_menu(self, sub_item):
        """
        [Internal]

        Clicks on the sub menu of buttons. Returns True if succeeded.
        Internal method of SetButton.

        :param sub_item: The menu item that should be clicked.
        :type sub_item: str

        :return: Boolean if click was successful.
        :rtype: bool

        Usage:

        >>> # Calling the method:
        >>> self.click_sub_menu("Process")
        """
        content = self.driver.page_source
        soup = BeautifulSoup(content,"html.parser")

        menu_id = self.zindex_sort(soup.select(".tmenupopup.active"), True)[0].attrs["id"]
        menu = self.driver.find_element_by_id(menu_id)

        menu_itens = menu.find_elements(By.CSS_SELECTOR, ".tmenupopupitem")

        result = self.find_sub_menu_text(sub_item, menu_itens)

        item = ""
        if result[0]:
            item = result[0]
        elif result[1]:
            item = self.find_sub_menu_child(sub_item, result[1])
        else:
            return False

        if item:
            self.scroll_to_element(item)
            self.click(item)
            return True
        else:
            return False

    def find_sub_menu_child(self, sub_item, containers):
        """
        [Internal]

        Finds the menu item inside child menu layers.

        :param sub_item: The menu item that should be clicked.
        :type sub_item: str
        :param containers: The menu itens of the current layer that have children.
        :type containers: List of Beautiful Soup objects

        :return: The item that was found. If None was found, it returns an empty string.
        :rtype: Selenium object

        Usage:

        >>> # Calling the method:
        >>> item = self.find_sub_menu_child("Process", container_list)
        """
        item = ""
        for child in containers:

            child_id = child.get_attribute("id")
            old_class = self.driver.execute_script("return document.querySelector('#{}').className".format(child_id))
            new_class = old_class + " highlighted expanded"
            self.driver.execute_script("document.querySelector('#{}').className = '{}'".format(child_id, new_class))

            child_itens = child.find_elements(By.CSS_SELECTOR, ".tmenupopupitem")
            result = self.find_sub_menu_text(sub_item, child_itens)

            if not result[0] and result[1]:
                item = self.find_sub_menu_child(sub_item, result[1])
            else:
                item = result[0]
                if item:
                    break
                self.driver.execute_script("document.querySelector('#{}').className = '{}'".format(child_id, old_class))

        return item

    def find_sub_menu_text(self, menu_item, current_itens):
        """
        [Internal]

        Returns a tuple containing a possible match of a menu item among the current itens.
        If none was found it will be an empty string.

        The second position will contain the itens that have children itens.
        If none has children itens, it will be an empty list.

        :param menu_item: The menu item that should be clicked.
        :type menu_item: str
        :param current_item: The menu itens in the current layer.
        :type current_item: List of Selenium objects.

        :return: Tuple containing a possible match of a menu item and the itens that have children itens.
        :rtype: Tuple (selenium object, list of selenium objects)

        Usage:

        >>> # Calling the method:
        >>> result = self.find_sub_menu_text(item, child_itens)
        """
        submenu = ""
        containers = []
        for child in current_itens:
            if "container" in child.get_attribute("class"):
                containers.append(child)
            elif child.text.startswith(menu_item):
                submenu = child
                break

        return (submenu, containers)

    def SetBranch(self, branch):
        """
        Chooses the branch on the branch selection screen.

        :param branch: The branch that would be chosen.
        :type branch: str

        Usage:

        >>> # Calling the method:
        >>> oHelper.SetBranch("D MG 01 ")
        """
        print(f"Setting branch: {branch}.")
        self.wait_element(term="[style*='fwskin_seekbar_ico']", scrap_type=enum.ScrapType.CSS_SELECTOR, position=2, main_container="body")
        Ret = self.fill_search_browse(branch, self.get_search_browse_elements())
        if Ret:
            self.SetButton('OK')

    def WaitHide(self, string, timeout=None):
        """
        Search string that was sent and wait hide the element.

        :param string: String that will hold the wait.
        :type string: str

        Usage:

        >>> # Calling the method:
        >>> oHelper.WaitHide("Processing")
        """
        print("Waiting processing...")

        if not timeout:
            timeout = 1200
        
        endtime = time.time() + timeout
        while(time.time() < endtime):

            element = None
            
            element = self.web_scrap(term=string, scrap_type=enum.ScrapType.MIXED, optional_term=".tsay, .tgroupbox", main_container = self.containers_selectors["AllContainers"], check_help=False)

            if not element:
                return
            if endtime - time.time() < 1180:
                time.sleep(0.5)

        self.log_error(f"Element {string} not found")

    def WaitShow(self, string, timeout=None):
        """
        Search string that was sent and wait show the elements.

        :param string: String that will hold the wait.
        :type string: str

        Usage:

        >>> # Calling the method:
        >>> oHelper.WaitShow("Processing")
        """
        print("Waiting processing...")

        if not timeout:
            timeout = 1200

        endtime = time.time() + timeout
        while(time.time() < endtime):

            element = None

            element = self.web_scrap(term=string, scrap_type=enum.ScrapType.MIXED, optional_term=".tsay, .tgroupbox", main_container = self.containers_selectors["AllContainers"], check_help=False)

            if element:
                return

            if endtime - time.time() < 1180:
                time.sleep(0.5)

        self.log_error(f"Element {string} not found")

    def WaitProcessing(self, itens, timeout=None):
        """
        Uses WaitShow and WaitHide to Wait a Processing screen

        :param itens: List of itens that will hold the wait.
        :type itens: str

        Usage:

        >>> # Calling the method:
        >>> oHelper.WaitProcessing("Processing")
        """
        if not timeout:
            timeout = 1200

        self.WaitShow(itens, timeout)

        self.WaitHide(itens, timeout)


    def SetTabEDAPP(self, table):
        """
        Chooses the table on the generic query (EDAPP).

        :param table: The table that would be chosen.
        :type table: str

        Usage:

        >>> # Calling the method:
        >>> oHelper.SetTabEDAPP("AAB")
        """
        try:
            field = self.get_field("cPesq", name_attr=True)
            element = lambda: self.driver.find_element_by_xpath(xpath_soup(field))
            self.click(element())
            self.send_keys(element(), table)
            time.sleep(0.5)
            self.send_keys(element(), Keys.ENTER)
            self.send_keys(element(), Keys.ENTER)
            self.SetButton("Ok")
        except:
            print("Search field could not be located.")

    def ClickFolder(self, folder_name):
        """
        Clicks on folder elements on the screen.

        :param folder_name: Which folder item should be clicked.
        :type folder_name: str

        Usage:

        >>> # Calling the method:
        >>> oHelper.ClickFolder("Folder1")
        """
        self.wait_element(term=folder_name, scrap_type=enum.ScrapType.MIXED, optional_term=".tfolder.twidget, .button-bar a")

        panels = self.web_scrap(term=".button-bar a", scrap_type=enum.ScrapType.CSS_SELECTOR,main_container = self.containers_selectors["GetCurrentContainer"])
        panels_filtered = list(filter(lambda x: x.text == folder_name, panels))
        panel = next(iter(self.filter_is_displayed(panels_filtered)), None)

        if not panel and panels_filtered:

            for panel in panels_filtered:
                self.scroll_to_element(self.soup_to_selenium(panel))
                
            panel = next(iter(self.filter_is_displayed(panels_filtered)), None)

        element = ""

        if panel:
            element = lambda: self.driver.find_element_by_xpath(xpath_soup(panel))

        if element:
            self.scroll_to_element(element())#posiciona o scroll baseado na height do elemento a ser clicado.
            self.set_element_focus(element())
            time.sleep(1)
            self.driver.execute_script("arguments[0].click()", element())
        else:
            self.log_error("Couldn't find panel item.")

    def ClickBox(self, field, content_list="", select_all=False, grid_number=1):
        """
        Clicks on Checkbox elements of a grid.

        :param field: The column to identify grid rows.
        :type field: str
        :param content_list: Comma divided string with values that must be checked. - **Default:** "" (empty string)
        :type content_list: str
        :param select_all: Boolean if all options should be selected. - **Default:** False
        :type select_all: bool
        :param grid_number: Which grid should be used when there are multiple grids on the same screen. - **Default:** 1
        :type grid_number: int

        Usage:

        >>> # Calling the method to select a specific checkbox:
        >>> oHelper.ClickBox("Branch", "D MG 01 ")
        >>> #--------------------------------------------------
        >>> # Calling the method to select multiple checkboxes:
        >>> oHelper.ClickBox("Branch", "D MG 01 , D RJ 02")
        >>> #--------------------------------------------------
        >>> # Calling the method to select all checkboxes:
        >>> oHelper.ClickBox("Branch", select_all=True)
        """
        self.wait_blocker()
        text = ''
        endtime = time.time() + self.config.time_out
        grid_number -= 1
        if content_list:
            self.wait_element_timeout(field)
        elif select_all:
            self.wait_element_timeout(term=self.language.invert_selection, scrap_type=enum.ScrapType.MIXED, optional_term="label span")

        grid = self.get_grid(grid_number)
        column_enumeration = list(enumerate(grid.select("thead label")))
        chosen_column = next(iter(list(filter(lambda x: field in x[1].text, column_enumeration))), None)
        if chosen_column:
            column_index = chosen_column[0]
        else:
            self.log_error("Couldn't find chosen column.")

        content_list = content_list.split(",")

        is_select_all_button = self.element_exists(term=self.language.invert_selection, scrap_type=enum.ScrapType.MIXED, optional_term="label span")

        if select_all and is_select_all_button:
            self.wait_element(term=self.language.invert_selection, scrap_type=enum.ScrapType.MIXED, optional_term="label span")
            element = next(iter(self.web_scrap(term="label.tcheckbox input", scrap_type=enum.ScrapType.CSS_SELECTOR)), None)
            if element:
                box = lambda: self.driver.find_element_by_xpath(xpath_soup(element))
                self.click(box())

        elif select_all and not is_select_all_button:
            th = next(iter(grid.select('th')))
            th_element = self.soup_to_selenium(th)
            th_element.click()

        elif content_list or (select_all and not is_select_all_button):
            self.wait_element(content_list[0]) # wait columns

            class_grid = grid.attrs['class'][0]
            sd_button_list = (self.web_scrap(term="[style*='fwskin_scroll_down.png'], .vcdown", scrap_type=enum.ScrapType.CSS_SELECTOR))
            sd_button_list = self.filter_is_displayed(sd_button_list)
            sd_button = sd_button_list[grid_number] if len(sd_button_list) - 1 >= grid_number else None
            scroll_down_button = lambda: self.soup_to_selenium(sd_button) if sd_button else None
            scroll_down = lambda: self.click(scroll_down_button()) if scroll_down_button() else None
            
            last = None
            get_current = lambda: self.get_grid(grid_number).select("tbody tr.selected-row")
            if(not get_current()):
                get_current = lambda: self.get_grid(grid_number).select("tbody tr")

            get_current_filtered = next(iter(get_current()),None)
            current = get_current_filtered
            contents = content_list[:]
            endtime = time.time() + self.config.time_out
            while(last != current or contents):
                if text in contents:
                    clicking_row_element_bs = next(iter(current.select("td")), None)
                    if not clicking_row_element_bs:
                        clicking_row_element_bs = current
                    clicking_row_element = lambda: self.soup_to_selenium(clicking_row_element_bs)
                    self.set_element_focus(clicking_row_element())
                    time.sleep(1)
                    if class_grid != "tgrid":
                        self.send_keys(clicking_row_element(),Keys.ENTER)
                    else:
                        self.double_click(clicking_row_element())
                    contents.remove(text)
                if contents:
                    time.sleep(2)
                    last = current
                    if text not in contents and text != '':
                        scroll_down()
                    time.sleep(0.5)
                    get_current_filtered = next(iter(get_current()),None)
                    current = get_current_filtered
                    time.sleep(0.5)
                    td = next(iter(current.select(f"td[id='{column_index}']")), None)
                    text = td.text.strip() if td else ""
                if time.time() > endtime:
                    self.log_error("Couldn't click in the box")
                if not contents:
                    break

        else:
            self.log_error(f"Couldn't locate content: {content_list}")

    def ScrollGrid(self, column, match_value, grid_number=1):
        """
        Scrolls Grid until a matching column is found.

        :param field: The column to be matched.
        :type field: str
        :param match_value: The value to be matched in defined column.
        :type match_value: str
        :param grid_number: Which grid should be used when there are multiple grids on the same screen. - **Default:** 1
        :type grid_number: int

        Usage:

        >>> # Calling the method to scroll to a column match:
        >>> oHelper.ScrollGrid(column="Branch",match_value="D MG 01 ")
        >>> #--------------------------------------------------
        >>> # Calling the method to scroll to a column match of the second grid:
        >>> oHelper.ScrollGrid(column="Branch", match_value="D MG 01 ", grid_number=2)
        """
        grid_number -= 1
        td_element = None
        actions = ActionChains(self.driver)
        
        self.wait_element_timeout(term = column, scrap_type = enum.ScrapType.TEXT, timeout = self.config.time_out , optional_term = 'label')
        endtime = time.time() + self.config.time_out
        
        grid = self.get_grid(grid_number)
        get_current = lambda: self.selected_row(grid_number)

        column_enumeration = list(enumerate(grid.select("thead label")))
        chosen_column = next(iter(list(filter(lambda x: column in x[1].text, column_enumeration))), None)
        column_index = chosen_column[0] if chosen_column else self.log_error("Couldn't find chosen column.")
            
        current = get_current()
        td = lambda: next(iter(current.select(f"td[id='{column_index}']")), None)

        frozen_table = next(iter(grid.select('table.frozen-table')),None)
        if (not self.click_grid_td(td()) and not frozen_table):
            self.log_error(" Couldn't click on column, td class or tr is noit selected ")

        while( time.time() < endtime and  not td_element ):
            
            grid = self.get_grid(grid_number)
            current = get_current()

            td_list = grid.select(f"td[id='{column_index}']")
            td_element_not_filtered = next(iter(td_list), None)
            td_list_filtered  = list(filter(lambda x: x.text.strip() == match_value and self.element_is_displayed(x) ,td_list))
            td_element = next(iter(td_list_filtered), None)

            if not td_element and next(self.scroll_grid_check_elements_change(xpath_soup(td_element_not_filtered))):
                actions.key_down(Keys.PAGE_DOWN).perform()
                self.wait_element_is_not_displayed(td().parent)

        if not td_element:
            self.log_error("Scroll Grid couldn't find the element")

        if frozen_table:
            self.soup_to_selenium(td_element.next_sibling).click()
            
        self.try_click(td_element)

    def click_grid_td(self, td_soup):
        """
         Click on a td element and checks if is selected

        :param td: The column to be matched.
        :type td: bs4 element
        
        >>> # Calling the method to click on td and check if is selected:
        >>> oHelper.click_grid_td(td)
        """
        success = None
        endtime = time.time() + 10

        while ( not success and time.time() < endtime ):
            try:
                td_selenium = lambda: self.soup_to_selenium(td_soup)
                tr_selenium_class = lambda: self.soup_to_selenium(td_soup.parent).get_attribute('class')
                td_is_selected = lambda: True if 'selected' in td_selenium().get_attribute('class') or 'selected' in tr_selenium_class() else False
                self.set_element_focus(td_selenium())
                td_selenium().click()
                if not td_is_selected():
                    self.wait_until_to( expected_condition = "visibility_of", element = td_selenium )
                    self.wait_until_to(expected_condition="element_to_be_clickable", element = td, locator = By.XPATH )
                    
                    success = td_is_selected()
                else:
                    success = td_is_selected()
            except:
                pass
        return success

    def scroll_grid_check_elements_change(self, xpath):
        """
        [Internal]
        Used to check PG_DOWN correct execute. 

        """
        elements_set = set()
        elements_set.add(xpath)
        yield True if xpath else False
        while(True):
            old_lenght = len(elements_set)
            elements_set.add(xpath)
            yield True if len(elements_set) > old_lenght and xpath  else False


    def selected_row(self, grid_number = 0):
        """
        [Internal]

        Returns the selected row in the grid.

        :param grid_number: Which grid should be used when there are multiple grids on the same screen. - **Default:** 1
        :type grid_number: int

        Usage:

        >>> # Calling the method to return the selected row:
        >>> oHelper.selected_row(grid_number = 0)

        """
        row_selected = None
        grid = self.get_grid(grid_number)
        if grid:
            row = next(iter(grid.select('tbody tr.selected-row')), None)
            column = next(iter(grid.select('td.selected-cell')), None)
            row_selected = column.parent  if column else row

        return row_selected

    def get_grid(self, grid_number=0, grid_element = None):
        """
        [Internal]
        Gets a grid BeautifulSoup object from the screen.

        :param grid_number: The number of the grid on the screen.
        :type: int
        :return: Grid BeautifulSoup object
        :rtype: BeautifulSoup object

        Usage:

        >>> # Calling the method:
        >>> my_grid = self.get_grid()
        """
        endtime = time.time() + 60
        grids = None
        while(time.time() < endtime and not grids):
            if not grid_element:
                grids = self.web_scrap(term=".tgetdados,.tgrid,.tcbrowse,.tmsselbr", scrap_type=enum.ScrapType.CSS_SELECTOR)
            else:
                grids = self.web_scrap(term= grid_element, scrap_type=enum.ScrapType.CSS_SELECTOR)

        if grids:
            grids = list(filter(lambda x: self.element_is_displayed(x), grids))
        else:
            self.log_error("Couldn't find grid.")

        if len(grids) - 1  >= grid_number:
            return grids[grid_number]
        else:
            self.log_error("Grid number out of bounds.")

    def check_mask(self, element):
        """
        [Internal]

        Checks whether the element has a mask or not.

        :param element: The element that must be checked.
        :type element: Selenium object

        :return: Boolean if element has a mask or not.
        :rtype: bool

        Usage:

        >>> # Calling the method:
        >>> self.check_mask(my_element)
        """
        reg = (r"^[1-9.\/-:\+]+|(@. )[1-9.\/-:\+]+")
        mask = element.get_attribute("picture")
        if mask is None:
            child = element.find_elements(By.CSS_SELECTOR, "input")
            if child:
                mask = child[0].get_attribute("picture")

        return (mask != "" and mask is not None and (re.findall(reg, mask)))

    def remove_mask(self, string):
        """
        [Internal]

        Removes special characters from received string.

        :param string: The string that would have its characters removed.
        :type string: str

        :return: The string with its special characters removed.
        :rtype: str

        Usage:

        >>> # Calling the method:
        >>> value_without_mask = self.remove_mask("111-111.111")
        >>> # value_without_mask == "111111111"
        """
        if type(string) is str:
            caracter = (r'[.\/+-]')
            if string[0:4] != 'http':
                match = re.findall(caracter, string)
                if match:
                    string = re.sub(caracter, '', string)

            return string

    def SetKey(self, key, grid=False, grid_number=1,additional_key=""):
        """
        Press the desired key on the keyboard on the focused element.

        .. warning::
            If this methods is the first to be called, we strongly recommend using some wait methods like WaitShow().

        .. warning::           
            Before using this method, set focus on any element

        Supported keys: F1 to F12, CTRL+Key, ALT+Key, Up, Down, Left, Right, ESC, Enter and Delete

        :param key: Key that would be pressed
        :type key: str
        :param grid: Boolean if action must be applied on a grid. (Usually with DOWN key)
        :type grid: bool
        :param grid_number: Which grid should be used when there are multiple grids on the same screen. - **Default:** 1
        :type grid_number: int
        :param additional_key: Key additional that would be pressed. 
        :type additional_key: str        

        Usage:

        >>> # Calling the method:
        >>> oHelper.SetKey("ENTER")
        >>> #--------------------------------------
        >>> # Calling the method on a grid:
        >>> oHelper.SetKey("DOWN", grid=True)
        >>> #--------------------------------------
        >>> # Calling the method on the second grid on the screen:
        >>> oHelper.SetKey("DOWN", grid=True, grid_number=2)
        """        
        print(f"Key pressed: {key + '+' + additional_key if additional_key != '' else '' }") 

        #JavaScript function to return focused element if DIV/Input OR empty if other element is focused

        script = """
        var getActiveElement = () => {
	        if(document.activeElement.tagName.toLowerCase() == "input" || document.activeElement.tagName.toLowerCase() == "div"){
		        if(document.activeElement.attributes["id"]){
			        return document.activeElement.attributes["id"].value
		        }else if(document.activeElement.parentElement.attributes["id"]){
			        return document.activeElement.parentElement.attributes["id"].value
		        }
            }
	        return ""
        }

        return getActiveElement()
        """
        grid_number-=1
        hotkey = ["CTRL","ALT"]
        key = key.upper()
        try:
            if key not in hotkey and self.supported_keys(key):

                Id = self.driver.execute_script(script)
                element = self.driver.find_element_by_id(Id) if Id else self.driver.find_element(By.TAG_NAME, "html")
                self.set_element_focus(element)

                if key == "DOWN" and grid:
                    grid_number = 0 if grid_number is None else grid_number
                    self.grid_input.append(["", "", grid_number, True])
                else:
                    self.send_keys(element, self.supported_keys(key))

            elif additional_key:
                ActionChains(self.driver).key_down(self.supported_keys(key)).send_keys(additional_key.lower()).key_up(self.supported_keys(key)).perform()
            else:
                self.log_error("Additional key is empty")  

        except WebDriverException as e:
            self.log_error(f"SetKey - Screen is not load: {e}")
        except Exception as error:
            self.log_error(str(error))

    def supported_keys(self, key = ""):
        """
        [Internal]
        """
        try:
            supported_keys = {
                "F1" : Keys.F1,
                "F2" : Keys.F2,
                "F3" : Keys.F3,
                "F4" : Keys.F4,
                "F5" : Keys.F5,
                "F6" : Keys.F6,
                "F7" : Keys.F7,
                "F8" : Keys.F8,
                "F9" : Keys.F9,
                "F10" : Keys.F10,
                "F11" : Keys.F11,
                "F12" : Keys.F12,
                "UP" : Keys.UP,
                "DOWN" : Keys.DOWN,
                "LEFT" : Keys.LEFT,
                "RIGHT" : Keys.RIGHT,
                "DELETE" : Keys.DELETE,
                "ENTER" : Keys.ENTER,
                "ESC" : Keys.ESCAPE,
                "CTRL" : Keys.CONTROL,
                "ALT" : Keys.ALT,
                "NUMPAD0" : Keys.NUMPAD0,
                "NUMPAD1" : Keys.NUMPAD1,
                "NUMPAD2" : Keys.NUMPAD2,
                "NUMPAD3" : Keys.NUMPAD3,
                "NUMPAD4" : Keys.NUMPAD4,
                "NUMPAD5" : Keys.NUMPAD5,
                "NUMPAD6" : Keys.NUMPAD6,
                "NUMPAD7" : Keys.NUMPAD7,
                "NUMPAD8" : Keys.NUMPAD8,
                "NUMPAD9" : Keys.NUMPAD9,
                "MULTIPLY" : Keys.MULTIPLY,
                "ADD" : Keys.ADD,
                "SEPARATOR" : Keys.SEPARATOR,
                "SUBTRACT" : Keys.SUBTRACT,
                "DECIMAL" : Keys.DECIMAL,
                "DIVIDE" : Keys.DIVIDE,  
                "META" : Keys.META,
                "COMMAND" : Keys.COMMAND,
                "NULL" : Keys.NULL, 
                "CANCEL" : Keys.CANCEL, 
                "HELP" : Keys.HELP,
                "BACKSPACE" : Keys.BACKSPACE, 
                "TAB" : Keys.TAB, 
                "CLEAR" : Keys.CLEAR, 
                "RETURN" : Keys.RETURN, 
                "SHIFT" : Keys.SHIFT, 
                "PAUSE" : Keys.PAUSE, 
                "ESCAPE" : Keys.ESCAPE, 
                "SPACE" : Keys.SPACE,
                "END" : Keys.END,
                "HOME" : Keys.HOME,
                "INSERT" : Keys.INSERT,
                "SEMICOLON" : Keys.SEMICOLON,
                "EQUALS" : Keys.EQUALS,
                "ARROW_LEFT" : Keys.ARROW_LEFT,
                "ARROW_UP" : Keys.ARROW_UP,
                "ARROW_RIGHT" : Keys.ARROW_RIGHT, 
                "ARROW_DOWN" : Keys.ARROW_DOWN,
                "BACK_SPACE" : Keys.BACK_SPACE,
                "LEFT_SHIFT" : Keys.LEFT_SHIFT,
                "LEFT_CONTROL" : Keys.LEFT_CONTROL,
                "LEFT_ALT" : Keys.LEFT_ALT, 
                "PAGE_UP" : Keys.PAGE_UP ,
                "PAGE_DOWN" : Keys.PAGE_DOWN 

            }

            return supported_keys[key.upper()]

        except KeyError:
            self.log_error("Key is not supported")

    def SetFocus(self, field, grid_cell, row_number):
        """
        Sets the current focus on the desired field.

        :param field: The field that must receive the focus.
        :type field: str
        :type grid_cell: bool

        Usage:

        >>> # Calling the method:
        >>> oHelper.SetFocus("A1_COD")
        >>> oHelper.SetFocus("A1_COD", grid_cell = True)
        """
        if grid_cell:
            self.wait_element(field)
            
            self.ClickGridCell(field, row_number)
            time.sleep(1)
            ActionChains(self.driver).key_down(Keys.ENTER).perform()
            time.sleep(1)
        else:
            print(f"Setting focus on element {field}.")
            element = lambda: self.driver.find_element_by_xpath(xpath_soup(self.get_field(field)))
            self.set_element_focus(element())

    def click_check_radio_button(self, field, value, name_attr = False, position = 1):
        """
        [Internal]
        Identify and click on check or radio button.

        :param field: The field that would receive the input.
        :type field: str
        :param value: The value that must be on the checkbox or grid.
        :type value: bool

        :return: The element that changed value.
        :rtype: Selenium object

        Usage:

        >>> # Calling the method:
        >>> element = self.check_checkbox("CheckBox1", True)
        """
        print(f'Clicking in "{self.returns_printable_string(field)}"')
        
        element_list = []

        endtime = time.time() + self.config.time_out
        while(time.time() < endtime and not element_list):
            if re.match(r"\w+(_)", field):
                self.wait_element(term=f"[name$={field}]", scrap_type=enum.ScrapType.CSS_SELECTOR)
                #element = next(iter(self.web_scrap(term=f"[name$='{field}']", scrap_type=enum.ScrapType.CSS_SELECTOR)), None)
                element_list = self.web_scrap(term=f"[name$='{field}']", scrap_type=enum.ScrapType.CSS_SELECTOR)
            else:
                self.wait_element(field, scrap_type=enum.ScrapType.MIXED, optional_term="label")
                #element = next(iter(self.web_scrap(term=field, scrap_type=enum.ScrapType.MIXED, optional_term=".tradiobutton .tradiobuttonitem label, .tcheckbox span")), None)
                element_list = self.web_scrap(term=field, scrap_type=enum.ScrapType.MIXED, optional_term=".tradiobutton .tradiobuttonitem label, .tcheckbox span")

        if not element_list:
            self.log_error("Couldn't find span element")

        position -= 1

        if not element_list:
            self.log_error("Couldn't find span element")

        #if soup_objects and len(soup_objects) - 1 >= position:
        if element_list and len(element_list) -1 >= position:
            element = element_list[position]

        if 'input' not in element and element:
            input_element = next(iter(element.find_parent().select("input")), None)

        if not input_element:
            self.log_error("Couldn't find input element")

        xpath_input = lambda: self.driver.find_element_by_xpath(xpath_soup(input_element))

        if input_element.attrs['type'] == "checkbox" and "checked" in input_element.parent.attrs['class']:
            return None

        self.scroll_to_element(xpath_input())

        self.click(xpath_input())

    def result_checkbox(self, field, value):
        """
        [Internal]

        Checks expected value of a Checkbox element.

        :param field: The field whose value would be checked.
        :type field: str
        :param value: The expected value of the radio button.
        :type value: bool

        :return: Boolean if expected value was found on the element or not.
        :rtype: bool

        Usage:

        >>> # Calling the method:
        >>> assertion_value = self.result_checkbox("CheckBox1", True)
        """
        result = False
        time.sleep(1)
        lista = self.driver.find_elements(By.CSS_SELECTOR, ".tcheckbox.twidget")
        for line in lista:
            if line.is_displayed() and line.get_attribute('name').split('->')[1] == field:
                if "CHECKED" in line.get_attribute('class').upper():
                    result = True
        return result

    def clear_grid(self):
        """
        [Internal]

        Empties the global grid list variables.

        Usage:

        >>> # Calling the method:
        >>> self.clear_grid()
        """
        self.grid_input = []
        self.grid_check = []

    def input_grid_appender(self, column, value, grid_number=0, new=False, row=None):
        """
        [Internal]

        Adds a value to the input queue of a grid.

        :param column: The column of the grid that would receive the input.
        :type column: str
        :param value: The value that would be inputted.
        :type value: str
        :param grid_number: Which grid should be used when there are multiple grids on the same screen. - **Default:** 0
        :type grid_number: int
        :param new: Boolean value if this is a new line that should be added. - **Default:** 1
        :type new: bool
        :param row: Row number that will be filled
        :type row: int

        Usage:

        >>> # Calling the method:
        >>> self.input_grid_appender("A1_COD", "000001", 0)
        >>> # ---------------------------------------------
        >>> # Calling the method for a new line:
        >>> self.input_grid_appender("", "", 0, True)
        """
        if row is not None:
            row -= 1

        self.grid_input.append([column, value, grid_number, new, row])

    def check_grid_appender(self, line, column, value, grid_number=0):
        """
        [Internal]

        Adds a value to the check queue of a grid.

        :param line: The line of the grid that would be checked.
        :type line: int
        :param column: The column of the grid that would be checked.
        :type column: str
        :param value: The value that is expected.
        :type value: str
        :param grid_number: Which grid should be used when there are multiple grids on the same screen. - **Default:** 0
        :type grid_number: int

        Usage:

        >>> # Calling the method:
        >>> self.check_grid_appender(0,"A1_COD", "000001", 0)
        """
        self.grid_check.append([line, column, value, grid_number])

    def LoadGrid(self):
        """
        This method is responsible for running all actions of the input and check queues
        of a grid. After running, the queues would be empty.

        Must be called after SetValue and CheckResult calls that has the grid parameter set to True.

        Usage:

        >>> # After SetValue:
        >>> oHelper.SetValue("A1_COD", "000001", grid=True)
        >>> oHelper.LoadGrid()
        >>> #--------------------------------------
        >>> # After CheckResult:
        >>> oHelper.CheckResult("A1_COD", "000001", grid=True, line=1)
        >>> oHelper.LoadGrid()
        """

        self.wait_element(term=".tgetdados, .tgrid, .tcbrowse", scrap_type=enum.ScrapType.CSS_SELECTOR)

        x3_dictionaries = self.create_x3_tuple()

        initial_layer = 0
        if self.grid_input:
            if "tget" in self.get_current_container().next.attrs['class']:
                self.wait_element(self.grid_input[0][0])
            soup = self.get_current_DOM()
            initial_layer = len(soup.select(".tmodaldialog"))

        for field in self.grid_input:
            if field[3] and field[0] == "":
                self.new_grid_line(field)
            else:
                print(f"Filling grid field: {field[0]}")
                self.fill_grid(field, x3_dictionaries, initial_layer)

        for field in self.grid_check:
            print(f"Checking grid field value: {field[1]}")
            self.check_grid(field, x3_dictionaries)

        self.clear_grid()

    def create_x3_tuple(self):
        """
        [Internal]

        Returns a tuple of dictionaries of field information based on all fields in the grid queues.

        :return: A tuple containing the needed x3 information.
        :rtype: Tuple of Dictionaries

        Usage:

        >>> # Calling the method:
        >>> x3_dictionaries = self.create_x3_tuple()
        """
        x3_dictionaries = ()
        inputs = list(map(lambda x: x[0], self.grid_input))
        checks = list(map(lambda x: x[1], self.grid_check))
        fields = list(filter(lambda x: "_" in x, inputs + checks))
        if fields:
            x3_dictionaries = self.get_x3_dictionaries(fields)
        return x3_dictionaries

    def fill_grid(self, field, x3_dictionaries, initial_layer):
        """
        [Internal]

        Fills the grid cell with the passed parameters.

        :param field: An item from the grid's input queue
        :type field: List of values
        :param x3_dictionaries: Tuple of dictionaries containing information extracted from x3.
        :type x3_dictionaries: Tuple of dictionaries
        :param initial_layer: The initial layer of elements of Protheus Webapp
        :type initial_layer: int

        Usage:

        >>> # Calling the method:
        >>> self.fill_grid(["A1_COD", "000001", 0, False], x3_dictionaries, 0)
        """
        field_to_label = {}
        field_to_valtype = {}
        field_to_len = {}
        current_value = ""
        column_name = ""
        grids = None
        rows = ""
        headers = ""
        columns = ""
        try_counter = 1
<<<<<<< HEAD
        grid_reload = True
=======
>>>>>>> e368c545

        if(field[1] == True):
            field_one = 'is a boolean value'
        elif(field[1] == False):
            field_one = ''
        elif(isinstance(field[1],str)):
            field_one = self.remove_mask(field[1]).strip()

        if x3_dictionaries:
            field_to_label = x3_dictionaries[2]
            field_to_valtype = x3_dictionaries[0]
            field_to_len = x3_dictionaries[1]
            
        if "_" in field[0]:
            try:
                column_name = field_to_label[field[0]].lower()
            except:
                self.log_error("Couldn't find column '" + field[0] + "' in sx3 file. Try with the field label.")
        else:
            column_name = field[0].lower()

        self.wait_element_timeout(term = column_name,
            scrap_type = enum.ScrapType.MIXED, timeout = self.config.time_out, optional_term = 'th label', main_container = 'body')

        endtime = time.time() + self.config.time_out
        while(self.element_exists(term=".tmodaldialog", scrap_type=enum.ScrapType.CSS_SELECTOR, position=initial_layer+1, main_container="body") and time.time() < endtime):
            print("Waiting for container to be active")
            time.sleep(1)
            
        if "tget" in self.get_current_container().next.attrs['class']:
            self.wait_element(field[0])

        endtime = time.time() + self.config.time_out
        while(self.remove_mask(current_value).strip().replace(',','') != field_one.replace(',','') and time.time() < endtime):
            
            endtime_row = time.time() + self.config.time_out
            while(time.time() < endtime_row and grid_reload):
                
                if not field[4]:
                    grid_reload = False

                container = self.get_current_container()

                if container:
                    try:
                        container_id = self.soup_to_selenium(container).get_attribute("id") if self.soup_to_selenium(container) else None
                    except Exception as err:
                        container_id = None
                        print(err)
                        pass
                    grids = container.select(".tgetdados, .tgrid, .tcbrowse")
                    grids = self.filter_displayed_elements(grids)

                if grids:
                    headers = self.get_headers_from_grids(grids)
                    if field[2] + 1 > len(grids):
                        grid_reload = True
                    else:
                        grid_id = grids[field[2]].attrs["id"]
                        if grid_id not in self.grid_counters:
                            self.grid_counters[grid_id] = 0

                        down_loop = 0
                        rows = grids[field[2]].select("tbody tr")
                else:
                    grid_reload = True
                
                if (field[4] is not None) and not (field[4] > len(rows) - 1 or field[4] < 0):
                    grid_reload = False

            if (field[4] is not None) and (field[4] > len(rows) - 1 or field[4] < 0):
                self.log_error(f"Couldn't select the specified row: {field[4] + 1}")

            if grids:
                if field[2] + 1 > len(grids):
                    self.log_error(f'{self.language.messages.grid_number_error} Grid number: {field[2] + 1} Grids in the screen: {len(grids)}')
            else:
                self.log_error("Grid element doesn't appear in DOM")

<<<<<<< HEAD
            row = rows[field[4]] if field[4] else self.get_selected_row(rows) if self.get_selected_row(rows) else(next(iter(rows), None))
=======
                            current_value = self.remove_mask(current_value).strip()
>>>>>>> e368c545

            if row:
                while (int(row.attrs["id"]) < self.grid_counters[grid_id]) and (down_loop < 2) and self.down_loop_grid and field[4] is None and time.time() < endtime:
                    self.new_grid_line(field, False)
                    row = self.get_selected_row(self.get_current_DOM().select(f"#{grid_id} tbody tr"))
                    down_loop+=1
                self.down_loop_grid = False
                columns = row.select("td")
                if columns:
                    if column_name in headers[field[2]]:
                        column_number = headers[field[2]][column_name]

                        current_value = columns[column_number].text.strip()
                        xpath = xpath_soup(columns[column_number])
                        current_value = self.remove_mask(current_value).strip()

                        selenium_column = lambda: self.get_selenium_column_element(xpath) if self.get_selenium_column_element(xpath) else self.try_recover_lost_line(field, grid_id, row, headers, field_to_label)
                        self.scroll_to_element(selenium_column())
                        self.click(selenium_column())
                        self.set_element_focus(selenium_column())

                        soup = self.get_current_DOM()
                        tmodal_list = soup.select('.tmodaldialog.twidget.borderless')
                        tmodal_layer = len(tmodal_list) if tmodal_list else 0
                        while(time.time() < endtime and not self.element_exists(term=".tmodaldialog.twidget.borderless", scrap_type=enum.ScrapType.CSS_SELECTOR, position=tmodal_layer+1, main_container="body")):
                            time.sleep(1)
                            self.scroll_to_element(selenium_column())
                            self.set_element_focus(selenium_column())
                            self.click(selenium_column())
                            try:
                                ActionChains(self.driver).move_to_element(selenium_column()).send_keys_to_element(selenium_column(), Keys.ENTER).perform()
                            except StaleElementReferenceException:
                                pass
                            except WebDriverException:
                                self.send_keys(selenium_column(), Keys.ENTER)

                            time.sleep(1)
                            if(field[1] == True):
                                field_one = ''
                                break

                        if(field[1] == True): break # if boolean field finish here.
                        self.wait_element(term=".tmodaldialog", scrap_type=enum.ScrapType.CSS_SELECTOR, position=initial_layer+1, main_container="body")
                        soup = self.get_current_DOM()
                        new_container = self.zindex_sort(soup.select(".tmodaldialog.twidget"), True)[0]
                        child = new_container.select("input")
                        child_type = "input"
                        option_text = ""
                        if not child:
                            child = new_container.select("select")
                            child_type = "select"

                        if child_type == "input":

                            time.sleep(2)
                            selenium_input = lambda: self.driver.find_element_by_xpath(xpath_soup(child[0]))
                            self.wait_element(term=xpath_soup(child[0]), scrap_type=enum.ScrapType.XPATH)
                            valtype = selenium_input().get_attribute("valuetype")
                            lenfield = len(self.get_element_value(selenium_input()))
                            user_value = field[1]
                            check_mask = self.check_mask(selenium_input())
                            if check_mask:
                                if (check_mask[0].startswith('@D') and user_value == ''):
                                    user_value = '00000000'
                                user_value = self.remove_mask(user_value)

                            self.wait_until_to( expected_condition = "visibility_of", element = selenium_input )
                            self.set_element_focus(selenium_input())
                            self.click(selenium_input())
                            if "tget" in self.get_current_container().next.attrs['class']:
                                bsoup_element = self.get_current_container().next
                                self.wait_until_to(expected_condition="element_to_be_clickable", element = bsoup_element, locator = By.XPATH )
                                self.try_send_keys(selenium_input, user_value, try_counter)

                                if try_counter < 2:
                                    try_counter += 1
                                else:
                                    try_counter = 0

<<<<<<< HEAD
                                if (("_" in field[0] and field_to_len != {} and int(field_to_len[field[0]]) > len(field[1])) or lenfield > len(field[1])):
                                    if (("_" in field[0] and field_to_valtype != {} and field_to_valtype[field[0]] != "N") or valtype != "N"):
                                        self.send_keys(selenium_input(), Keys.ENTER)
=======
                            soup = self.get_current_DOM()
                            tmodal_list = soup.select('.tmodaldialog.twidget.borderless')
                            tmodal_layer = len(tmodal_list) if tmodal_list else 0
                            while(time.time() < endtime and not self.element_exists(term=".tmodaldialog.twidget.borderless", scrap_type=enum.ScrapType.CSS_SELECTOR, position=tmodal_layer+1, main_container="body")):
                                time.sleep(1)
                                self.scroll_to_element(selenium_column())
                                self.set_element_focus(selenium_column())
                                self.click(selenium_column())
                                try:
                                    ActionChains(self.driver).move_to_element(selenium_column()).send_keys_to_element(selenium_column(), Keys.ENTER).perform()
                                except StaleElementReferenceException:
                                    pass
                                time.sleep(1)
                                if(field[1] == True):
                                    field_one = ''
                                    break

                            if(field[1] == True): break # if boolean field finish here.
                            self.wait_element(term=".tmodaldialog", scrap_type=enum.ScrapType.CSS_SELECTOR, position=initial_layer+1, main_container="body")
                            soup = self.get_current_DOM()
                            new_container = self.zindex_sort(soup.select(".tmodaldialog.twidget"), True)[0]
                            child = new_container.select("input")
                            child_type = "input"
                            option_text = ""
                            if not child:
                                child = new_container.select("select")
                                child_type = "select"

                            if child_type == "input":

                                time.sleep(2)
                                selenium_input = lambda: self.driver.find_element_by_xpath(xpath_soup(child[0]))
                                self.wait_element(term=xpath_soup(child[0]), scrap_type=enum.ScrapType.XPATH)
                                valtype = selenium_input().get_attribute("valuetype")
                                lenfield = len(self.get_element_value(selenium_input()))
                                user_value = field[1]
                                check_mask = self.check_mask(selenium_input())
                                if check_mask:
                                    if (check_mask[0].startswith('@D') and user_value == ''):
                                        user_value = '00000000'
                                    user_value = self.remove_mask(user_value)

                                self.wait.until(EC.visibility_of(selenium_input()))
                                self.set_element_focus(selenium_input())
                                self.click(selenium_input())
                                if "tget" in self.get_current_container().next.attrs['class']:
                                    bsoup_element = self.get_current_container().next
                                    self.wait.until(EC.element_to_be_clickable((By.XPATH, xpath_soup(bsoup_element))))
                                    self.wait_blocker()
                                    self.try_send_keys(selenium_input, user_value, try_counter)

                                    if try_counter < 2:
                                        try_counter += 1
>>>>>>> e368c545
                                    else:
                                        if not (re.match(r"[0-9]+,[0-9]+", user_value)):
                                            self.send_keys(selenium_input(), Keys.ENTER)
                                        else:
                                            self.wait_element_timeout(term= ".tmodaldialog.twidget", scrap_type= enum.ScrapType.CSS_SELECTOR, position=initial_layer+1, presence=False, main_container="body")
                                            if self.element_exists(term=".tmodaldialog.twidget", scrap_type=enum.ScrapType.CSS_SELECTOR, position=initial_layer+1, main_container="body"):
                                                self.wait_until_to(expected_condition="element_to_be_clickable", element = bsoup_element, locator = By.XPATH )
                                                self.send_keys(selenium_input(), Keys.ENTER)
                                
                                elif lenfield == len(field[1]) and self.get_current_container().attrs['id'] != container_id:
                                    try:
                                        self.send_keys(selenium_input(), Keys.ENTER)
                                    except:
                                        pass
                                    
                            try_endtime = self.config.time_out / 4
                            while try_endtime > 0:
                                element_exist = self.wait_element_timeout(term=xpath_soup(child[0]), scrap_type=enum.ScrapType.XPATH, timeout = 10, presence=False)
                                time.sleep(1)
                                if element_exist:
                                    current_value = self.get_element_text(selenium_column())
                                    break
                                else:
                                    try_endtime = try_endtime - 10
                                    container_current = self.get_current_container()
                                    if container_current.attrs['id'] != container_id:
                                        print("Consider using the waithide and setkey('ESC') method because the input can remain selected.")
                                        return
                        else:
                            option_text_list = list(filter(lambda x: field[1] == x[0:len(field[1])], map(lambda x: x.text ,child[0].select('option'))))
                            option_value_dict = dict(map(lambda x: (x.attrs["value"], x.text), child[0].select('option')))
                            option_value = self.get_element_value(self.driver.find_element_by_xpath(xpath_soup(child[0])))
                            option_text = next(iter(option_text_list), None)
                            if not option_text:
                                self.log_error("Couldn't find option")
                            if (option_text != option_value_dict[option_value]):
                                self.select_combo(child[0], field[1])
                                if field[1] in option_text[0:len(field[1])]:
                                    current_value = field[1]
                            else:
                                self.send_keys(self.driver.find_element_by_xpath(xpath_soup(child[0])), Keys.ENTER)
                                current_value = field[1]

        if (self.remove_mask(current_value).strip().replace(',','') != field_one.replace(',','')):
            self.search_for_errors()
            self.check_grid_error(grids, headers, column_name, rows, columns, field)
            self.log_error(f"Current value: {current_value} | Couldn't fill input: {field_one} value in Column: '{column_name}' of Grid: '{headers[field[2]].keys()}'.")

    def get_selenium_column_element(self, xpath):
        """
        [Internal]

        Tries to get the selenium element out of a grid column.
        Workaround method to be used instead of a lambda function on fill_grid method.

        :param xpath: The xpath to the column.
        :type xpath: str

        Usage:

        >>> #  Calling the method:
        >>> self.get_selenium_column_element(xpath)
        """
        try:
            return self.driver.find_element_by_xpath(xpath)
        except:
            return False

    def try_recover_lost_line(self, field, grid_id, row, headers, field_to_label):
        """
        [Internal]

        Tries to recover the position if a new line is lost.

        Workaround method to keep trying to get the right row fill_grid method.

        :param field: An item from the grid's input queue
        :type field: List of values
        :param grid_id: The grid's ID
        :type grid_id: str
        :param row: The current row
        :type row: Beautiful Soup object
        :param headers: List of dictionaries with each grid's headers
        :type headers: List of Dictionaries
        :param field_to_label: Dictionary from the x3 containing the field to label relationship.
        :type field_to_label: Dict

        Usage:

        >>> # Calling the method:
        >>> self.try_recover_lost_line(field, grid_id, row, headers, field_to_label)
        """
        ret = None
        endtime = time.time() + self.config.time_out
        while(time.time() < endtime and not ret):
            if self.config.debug_log:
                print("Recovering lost line")
            while ( time.time() < endtime and int(row.attrs["id"]) < self.grid_counters[grid_id]):
                self.new_grid_line(field, False)
                row = self.get_selected_row(self.get_current_DOM().select(f"#{grid_id} tbody tr"))

            columns = row.select("td")
            if columns:
                if "_" in field[0]:
                    column_name = field_to_label[field[0]]
                else:
                    column_name = field[0]
                
                column_name = column_name.lower()

                if column_name not in headers[field[2]]:
                    self.log_error(f"{self.language.messages.grid_column_error} Coluna: '{column_name}' Grid: '{headers[field[2]].keys()}'")

                column_number = headers[field[2]][column_name]
                xpath = xpath_soup(columns[column_number])
                ret = self.get_selenium_column_element(xpath)

        return ret
 
    def check_grid(self, field, x3_dictionaries, get_value=False):
        """
        [Internal]

        Checks the grid cell with the passed parameters.

        :param field: An item from the grid's check queue
        :type field: List of values
        :param x3_dictionaries: Tuple of dictionaries containing information extracted from x3.
        :type x3_dictionaries: Tuple of dictionaries
        :param get_value: Boolean value if check_grid should return its value.
        :type get_value: bool

        :return: If get_value flag is True, it will return the captured value.
        :return type: str

        Usage:

        >>> # Calling the method:
        >>> self.check_grid([0, "A1_COD", "000001", 0], x3_dictionaries, False)
        """
        text = ""
        columns = None
        success  = False
        field_to_label = {}
        endtime = time.time() + self.config.time_out
        if x3_dictionaries:
            field_to_label = x3_dictionaries[2]

        while(self.element_exists(term=".tmodaldialog .ui-dialog", scrap_type=enum.ScrapType.CSS_SELECTOR, position=3, main_container="body") and time.time() < endtime):
            if self.config.debug_log:
                print("Waiting for container to be active")
            time.sleep(1)

        while(time.time() < endtime and not success):

            containers = self.web_scrap(term=".tmodaldialog", scrap_type=enum.ScrapType.CSS_SELECTOR, main_container="body")
            container = next(iter(self.zindex_sort(containers, True)), None)

            if container:
                grids = container.select(".tgetdados, .tgrid, .tcbrowse")
                grids = self.filter_displayed_elements(grids)

            if grids:
                headers = self.get_headers_from_grids(grids)
                column_name = ""

                if field[3] > len(grids):
                    self.log_error(self.language.messages.grid_number_error)

                rows = grids[field[3]].select("tbody tr")
                
                if rows:
                    if field[0] > len(rows):
                        self.log_error(self.language.messages.grid_line_error) 

                    field_element = next(iter(field), None)
                   
                    if field_element != None and len(rows) -1 >= field_element:
                        columns = rows[field_element].select("td")
                        
                if columns and rows:

                    if "_" in field[1]:
                        column_name = field_to_label[field[1]].lower()
                    else:
                        column_name = field[1].lower()

                    if column_name in headers[field[3]]:
                        column_number = headers[field[3]][column_name]
                        text = columns[column_number].text.strip()
                        success = True

                    if success and get_value and text:
                        return text

        field_name = f"({field[0]}, {column_name})"
        self.log_result(field_name, field[2], text)
        print(f"Collected value: {text}")
        if not success:
            self.check_grid_error( grids, headers, column_name, rows, columns, field )

    def check_grid_error(self, grid, headers, column_name, rows, columns, field):
        """
        [Internal]

        """
        error = False

        if not grid:
            self.log_error("Couldn't find grids.")
            error = True

        if not error and column_name not in headers[field[3]]:
            self.log_error(f"{self.language.messages.grid_column_error} Coluna: '{column_name}' Grid: '{headers[field[3]].keys()}'")
            error = True
        
        if not error and not columns:
            self.log_error("Couldn't find columns.")

        if not error and not rows:
            self.log_error("Couldn't find rows.")
            error = True

        return
        

    def new_grid_line(self, field, add_grid_line_counter=True):
        """
        [Internal]

        Creates a new line on the grid.

        :param field: An item from the grid's input queue
        :type field: List of values
        :param add_grid_line_counter: Boolean if counter should be incremented when method is called. - **Default:** True
        :type add_grid_line_counter: bool

        Usage:

        >>> # Calling the method:
        >>> self.new_grid_line(["", "", 0, True])
        """
        grids = ''
        endtime = time.time() + self.config.time_out
        self.down_loop_grid = True
        while(not grids and time.time() < endtime):
            soup = self.get_current_DOM()

            containers = soup.select(".tmodaldialog.twidget")
            if containers:
                containers = self.zindex_sort(containers, True)
                grids = self.filter_displayed_elements(containers[0].select(".tgetdados, .tgrid"))

            time.sleep(1)

        if grids:
            if field[2] > len(grids):
                self.log_error(self.language.messages.grid_number_error)
            rows = grids[field[2]].select("tbody tr")
            row = self.get_selected_row(rows)
            if row:
                columns = row.select("td")
                if columns:
                    second_column = lambda: self.driver.find_element_by_xpath(xpath_soup(columns[1]))
                    # self.scroll_to_element(second_column())
                    self.driver.execute_script("$('.horizontal-scroll').scrollLeft(-400000);")
                    self.set_element_focus(second_column())
                    self.wait_until_to(expected_condition="visibility_of_element_located", element = columns[0], locator=By.XPATH )
                    
                    ActionChains(self.driver).move_to_element(second_column()).send_keys_to_element(second_column(), Keys.DOWN).perform()

                    endtime = time.time() + self.config.time_out
                    while (time.time() < endtime and not(self.element_exists(term=".tgetdados tbody tr, .tgrid tbody tr", scrap_type=enum.ScrapType.CSS_SELECTOR, position=len(rows)+1))):
                        if self.config.debug_log:
                            print("Waiting for the new line to show")
                        time.sleep(1)

                    if (add_grid_line_counter):
                        self.add_grid_row_counter(grids[field[2]])
                else:
                    self.log_error("Couldn't find columns.")
            else:
                self.log_error("Couldn't find rows.")
        else:
            self.log_error("Couldn't find grids.")

    def ClickGridCell(self, column, row_number=1, grid_number=1):
        """
        Clicks on a Cell of a Grid.

        :param column: The column that should be clicked.
        :type column: str
        :param row_number: Grid line that contains the column field to be checked.- **Default:** 1
        :type row_number: int
        :param grid_number: Grid number of which grid should be checked when there are multiple grids on the same screen. - **Default:** 1
        :type grid_number: int

        Usage:

        >>> # Calling the method:
        >>> oHelper.ClickGridCell("Product", 1)
        """
        success = False
        grids = None
        row_number -= 1
        grid_number -= 1
        column_name = ""
        column_element_old_class = None
        
        self.wait_element(term=".tgetdados tbody tr, .tgrid tbody tr, .tcbrowse", scrap_type=enum.ScrapType.CSS_SELECTOR)
        self.wait_element_timeout(term = column, scrap_type = enum.ScrapType.TEXT, timeout = self.config.time_out , optional_term = 'label')
        
        endtime = time.time() + self.config.time_out

        if re.match(r"\w+(_)", column):
            column_name = self.get_x3_dictionaries([column])[2][column].lower()
        else:
            column_name = column.lower()

        while(not success and time.time() < endtime):

            containers = self.web_scrap(term=".tmodaldialog,.ui-dialog", scrap_type=enum.ScrapType.CSS_SELECTOR, main_container="body")
            container = next(iter(self.zindex_sort(containers, True)), None)
            if container:
                grids = self.filter_displayed_elements(container.select(".tgetdados, .tgrid, .tcbrowse"))

                if grids:
                    grids = list(filter(lambda x:x.select("tbody tr"), grids))      
                    headers = self.get_headers_from_grids(grids)
                    if grid_number <= len(grids):
                        rows = grids[grid_number].select("tbody tr")
                    if rows:
                        if row_number <= len(rows):
                            columns = rows[row_number].select("td")
                    if columns:
                        if column_name in headers[grid_number]:
                            column_number = headers[grid_number][column_name]
                            column_element = lambda : self.driver.find_element_by_xpath(xpath_soup(columns[column_number]))
                            if column_element_old_class == None:
                                column_element_old_class = column_element().get_attribute("class")

                            self.wait_until_to(expected_condition="element_to_be_clickable", element = columns[column_number], locator = By.XPATH )
                            self.click(column_element())
                            self.wait_element_is_focused(element_selenium = column_element, time_out = 2)

                            if column_element_old_class != column_element().get_attribute("class") or 'selected' in column_element().get_attribute("class") :
                                success = True
                            elif grids[grid_number] and "tcbrowse" in grids[grid_number].attrs['class']:
                                time.sleep(0.5)
                                success = True

        if not success:
            self.log_error(f"Couldn't Click on grid cell \ngrids:{grids}\nrows: {rows} ")


    def ClickGridHeader( self, column = 1, column_name = '', grid_number = 1):
        """
        Clicks on a Cell of a Grid Header.

        :param column: The column index that should be clicked.
        :type column: int
        :param column_name: The column index that should be clicked.
        :type row_number: str
        :param grid_number: Grid number of which grid should be checked when there are multiple grids on the same screen. - **Default:** 1
        :type grid_number: int

        Usage:

        >>> # Calling the method:
        >>> oHelper.ClickGridHeader(column = 1 , grid_number =  1)
        >>> oHelper.ClickGridHeader(column_name = 'Código' , grid_number =  1)
        >>> oHelper.ClickGridHeader(column = 1 , grid_number =  2)
        """
        grid_number -= 1
        column -=1 if column > 0 else 0

        self.wait_element(term=".tgetdados tbody tr, .tgrid tbody tr, .tcbrowse", scrap_type=enum.ScrapType.CSS_SELECTOR)
        grid  = self.get_grid(grid_number)
        header = self.get_headers_from_grids(grid)
        if not column_name:
            column_element = grid.select('thead label')[column].parent.parent
            column_element_selenium = self.soup_to_selenium(column_element)
            self.set_element_focus(column_element_selenium)
            self.wait_until_to(expected_condition="element_to_be_clickable", element = column_element, locator = By.XPATH )
            column_element_selenium.click()
        else:
            column_name =column_name.lower()
            header = self.get_headers_from_grids(grid)

            if column_name in header[grid_number]:
                column_number = header[grid_number][column_name]

            column_element = grid.select('thead label')[column_number].parent.parent
            column_element_selenium = self.soup_to_selenium(column_element)
            self.set_element_focus(column_element_selenium)
            self.wait_until_to(expected_condition="element_to_be_clickable", element = column_element, locator = By.XPATH )
            column_element_selenium.click()
            
                
        

    def search_column_index(self, grid, column):
        column_enumeration = list(enumerate(grid.select("thead label")))
        chosen_column = next(iter(list(filter(lambda x: column in x[1].text, column_enumeration))), None)
        if chosen_column:
            column_index = chosen_column[0]
        else: 
            self.log_error("Couldn't find chosen column.")

        return column_index

    def get_x3_dictionaries(self, fields): 
        """
        [Internal]

        Generates the dictionaries with field comparisons from the x3 file,

        Dictionaries:Field to Type, Field to Size, Field to Title.

        :param fields: List of fields that must be located in x3.
        :type fields: List of str

        :return: The three x3 dictionaries in a Tuple.
        :trype: Tuple of Dictionary

        Usage:

        >>> # Calling the method:
        >>> x3_dictionaries = self.get_x3_dictionaries(field_list)
        """
        prefixes = list(set(map(lambda x:x.split("_")[0] + "_" if "_" in x else "", fields)))
        regex = self.generate_regex_by_prefixes(prefixes)

        #caminho do arquivo csv(SX3)
        path = os.path.join(os.path.dirname(__file__), r'core\\data\\sx3.csv')

        #DataFrame para filtrar somente os dados da tabela informada pelo usuário oriundo do csv.
        data = pd.read_csv(path, sep=';', encoding='latin-1', header=None, error_bad_lines=False,
                        index_col='Campo', names=['Campo', 'Tipo', 'Tamanho', 'Titulo', 'Titulo_Spa', 'Titulo_Eng', None], low_memory=False)
        df = pd.DataFrame(data, columns=['Campo', 'Tipo', 'Tamanho', 'Titulo', 'Titulo_Spa', 'Titulo_Eng', None])
        if not regex:
            df_filtered = df.query("Tipo=='C' or Tipo=='N' or Tipo=='D' ")
        else:
            df_filtered = df.filter(regex=regex, axis=0)

        if self.config.language == "es-es":
            df_filtered.Titulo = df_filtered.loc[:,('Titulo_Spa')].str.strip()
        elif self.config.language == "en-us":
            df_filtered.Titulo = df_filtered.loc[:,('Titulo_Eng')].str.strip()
        else:
            df_filtered.Titulo = df_filtered.loc[:,('Titulo')].str.strip()

        df_filtered.index = df_filtered.index.map(lambda x: x.strip())

        dict_ = df_filtered.to_dict()

        return (dict_['Tipo'], dict_['Tamanho'], dict_['Titulo'])

    def generate_regex_by_prefixes(self, prefixes):
        """
        [Internal]

        Returns a regex string created by combining all field prefixes.

        :param prefixes: Prefixes of fields to be combined in a regex.
        :type prefixes: List of str

        Usage:

        >>> # Calling the method:
        >>> regex = self.generate_regex_by_prefixes(field_prefixes)
        """
        filtered_prefixes = list(filter(lambda x: x != "", prefixes))
        regex = ""
        for prefix in filtered_prefixes:
            regex += "^" + prefix + "|"

        return regex[:-1]

    def get_headers_from_grids(self, grids):
        """
        [Internal]

        Returns the headers of each grid in *grids* parameter.

        :param grids: The grids to extract the headers.
        :type grids: List of BeautifulSoup objects

        :return: List of Dictionaries with each header value and index.
        :rtype: List of Dict

        Usage:

        >>> # Calling the method:
        >>> headers = self.get_headers_from_grids(grids)
        """
        headers = []
        for item in grids:
            labels = item.select("thead tr label")
            if labels:
                keys = list(map(lambda x: x.text.strip().lower(), labels))
                values = list(map(lambda x: x[0], enumerate(labels)))
                headers.append(dict(zip(keys, values)))
        return headers

    def add_grid_row_counter(self, grid):
        """
        [Internal]

        Adds the counter of rows to the global dictionary.

        :param grid: The grid whose rows are being controlled.
        :type grid: BeautifulSoup object.

        Usage:

        >>> # Calling the method:
        >>> self.add_grid_row_counter(grid)
        """
        grid_id = grid.attrs["id"]

        if grid_id not in self.grid_counters:
            self.grid_counters[grid_id] = 0
        else:
            self.grid_counters[grid_id]+=1
    
    def wait_element_is_not_displayed(self, element_soup, timeout = 5 , step=0.3):
        """
        [Internal]

        Wait element.is_displayed() return false
        :param element_soup: The element soup.
        :type element_soup: BeautifulSoup object.
        :param timeout: The maximum amount of time of wait. - **Default:** 5.0
        :type timeout: float
        :param step: The amount of time each step should wait. - **Default:** 0.1
        :type step: float

        Usage:

        >>> # Calling the method:
        >>> self.wait_element_is_not_displayed(soup_element, 10, 0.5)
        """
        endtime = time.time() + timeout
        try:
            print('Waiting for element to disappear')
            while(self.element_is_displayed(element_soup) and time.time() <= endtime):
                time.sleep(step)
        except Exception:
            return

    def wait_element_is_focused(self, element_selenium = None, time_out = 5, step = 0.1):
        """
        [ Internal ]
        Wait element Lose focus
        """
        endtime = time.time() + time_out
        while( element_selenium and time.time() < endtime and self.driver.switch_to_active_element() != element_selenium() ):
            time.sleep(step)

    def wait_element_is_not_focused(self, element_selenium = None, time_out = 5, step = 0.1):
        """
        [ Internal ]
        Wait element Lose focus
        """
        endtime = time.time() + time_out
        while( element_selenium and time.time() < endtime and self.driver.switch_to_active_element() == element_selenium() ):
            time.sleep(step)

    def wait_element(self, term, scrap_type=enum.ScrapType.TEXT, presence=True, position=0, optional_term=None, main_container=".tmodaldialog,.ui-dialog", check_error=True):
        """
        [Internal]

        Waits until the desired element is located on the screen.

        :param term: The first search term. A text or a selector.
        :type term: str
        :param scrap_type: The type of webscraping. - **Default:** enum.ScrapType.TEXT
        :type scrap_type: enum.ScrapType.
        :param presence: If the element should exist or not in the screen. - **Default:** False
        :type presence: bool
        :param position: If the element should exist at a specific position. e.g. The fourth button. - **Default:** 0
        :type position: int
        :param optional_term: The second search term. A selector used in MIXED webscraping. - **Default:** None
        :type optional_term: str
        :param main_container: The selector of a container element that has all other elements. - **Default:** None
        :type main_container: str

        Usage:

        >>> # Calling the method:
        >>> self.wait_element(term=".ui-button.ui-dialog-titlebar-close[title='Close']", scrap_type=enum.ScrapType.CSS_SELECTOR)
        """
        endtime = time.time() + self.config.time_out
        if self.config.debug_log:
            print("Waiting for element")

        if presence:
            while (not self.element_exists(term, scrap_type, position, optional_term, main_container, check_error) and time.time() < endtime):
                time.sleep(0.1)
        else:
            while (self.element_exists(term, scrap_type, position, optional_term, main_container, check_error) and time.time() < endtime):
                time.sleep(0.1)

        if time.time() > endtime:
            if term == "[name='cGetUser']":
                self.close_resolution_screen()
            else:
                if ".ui-button.ui-dialog-titlebar-close[title='Close']" in term:
                    return False
                self.restart_counter += 1
                self.log_error(f"Element {term} not found!")

        presence_endtime = time.time() + 10
        if presence:

            if self.config.debug_log:
                print("Element found! Waiting for element to be displayed.")

            element = next(iter(self.web_scrap(term=term, scrap_type=scrap_type, optional_term=optional_term, main_container=main_container, check_error=check_error)), None)
            
            if element is not None:

                sel_element = lambda:self.soup_to_selenium(element)
                sel_element_isdisplayed = False

                while(not sel_element_isdisplayed and time.time() < presence_endtime):
                    try:
                        if sel_element != None:
                            sel_element_isdisplayed = sel_element().is_displayed()
                        else:
                            sel_element = lambda:self.soup_to_selenium(element)
                        time.sleep(0.1)
                    except AttributeError:
                        pass
                    except StaleElementReferenceException:
                        pass


    def wait_element_timeout(self, term, scrap_type=enum.ScrapType.TEXT, timeout=5.0, step=0.1, presence=True, position=0, optional_term=None, main_container=".tmodaldialog,.ui-dialog, body", check_error=True):
        """
        [Internal]

        Waits until the desired element is located on the screen or until the timeout is met.

        :param term: The first search term. A text or a selector.
        :type term: str
        :param scrap_type: The type of webscraping. - **Default:** enum.ScrapType.TEXT
        :type scrap_type: enum.ScrapType.
        :param timeout: The maximum amount of time of wait. - **Default:** 5.0
        :type timeout: float
        :param timeout: The amount of time each step should wait. - **Default:** 0.1
        :type timeout: float
        :param presence: If the element should exist or not in the screen. - **Default:** False
        :type presence: bool
        :param position: If the element should exist at a specific position. e.g. The fourth button. - **Default:** 0
        :type position: int
        :param optional_term: The second search term. A selector used in MIXED webscraping. - **Default:** None
        :type optional_term: str
        :param main_container: The selector of a container element that has all other elements. - **Default:** None
        :type main_container: str

        Usage:

        >>> # Calling the method:
        >>> self.wait_element_timeout(term=button, scrap_type=enum.ScrapType.MIXED, optional_term="button", timeout=10, step=0.1)
        """
        success = False
        if presence:
            endtime = time.time() + timeout
            while time.time() < endtime:
                time.sleep(step)
                if self.element_exists(term, scrap_type, position, optional_term, main_container, check_error):
                    success = True
                    break
        else:
            endtime = time.time() + timeout
            while time.time() < endtime:
                time.sleep(step)
                if not self.element_exists(term, scrap_type, position, optional_term, main_container, check_error):
                    success = True
                    break

        if presence and success:
            if self.config.debug_log:
                print("Element found! Waiting for element to be displayed.")
            element = next(iter(self.web_scrap(term=term, scrap_type=scrap_type, optional_term=optional_term, main_container=main_container, check_error=check_error)), None)
            if element is not None:
                sel_element = lambda: self.driver.find_element_by_xpath(xpath_soup(element))
                endtime = time.time() + timeout
                while(time.time() < endtime and not self.element_is_displayed(element)):
                    try:
                        time.sleep(0.1)
                        self.scroll_to_element(sel_element())
                        if(sel_element().is_displayed()):
                            break
                    except:
                        continue
        return success

    def get_selected_row(self, rows):
        """
        [Internal]

        From a list of rows, filter the selected one.

        :param rows: List of rows.
        :type rows: List of Beautiful Soup objects

        :return: The selected row.
        :rtype: Beautiful Soup object.

        Usage:

        >>> # Calling the method:
        >>> selected_row = self.get_selected_row(rows)
        """
        filtered_rows = list(filter(lambda x: len(x.select("td.selected-cell")), rows))
        if filtered_rows:
            return next(iter(filtered_rows))
        else:
            filtered_rows = list(filter(lambda x: "selected-row" == self.soup_to_selenium(x).get_attribute('class'), rows))
            if filtered_rows:
                return next(iter(list(filter(lambda x: "selected-row" == self.soup_to_selenium(x).get_attribute('class'), rows))), None)

    def SetFilePath(self, value):
        """
        Fills the path screen with desired path.

        :param value: Path to be inputted.
        :type value: str

        Usage:

        >>> # Calling the method:
        >>> oHelper.SetFilePath(r"C:\\folder")
        """
        self.wait_element("Nome do Arquivo:")
        element = self.driver.find_element(By.CSS_SELECTOR, ".filepath input")
        if element:
            self.driver.execute_script("document.querySelector('#{}').value='';".format(element.get_attribute("id")))
            self.send_keys(element, value)
        elements = self.driver.find_elements(By.CSS_SELECTOR, ".tremoteopensave button")
        if elements:
            for line in elements:
                if line.text.strip().upper() == "ABRIR":
                    self.click(line)
                    break

    def MessageBoxClick(self, button_text):
        """
        Clicks on desired button inside a Messagebox element.

        :param button_text: Desired button to click.
        :type button_text: str

        Usage:

        >>> # Calling the method:
        >>> oHelper.MessageBoxClick("Ok")
        """
        self.wait_element(".messagebox-container", enum.ScrapType.CSS_SELECTOR)

        content = self.driver.page_source
        soup = BeautifulSoup(content,"html.parser")
        container = soup.select(".messagebox-container")
        if container:
            buttons = container[0].select(".ui-button")
            button = list(filter(lambda x: x.text.lower() == button_text.lower(), buttons))
            if button:
                selenium_button = self.driver.find_element_by_xpath(xpath_soup(button[0]))
                self.click(selenium_button)

    def get_enchoice_button_ids(self, layer):
        """
        [Internal]

        If current layer level has an enchoice, returns all buttons' ids.

        :param layer: Current layer level that the application is.
        :type layer: int

        :return: List with enchoice's buttons' ids.
        :rtype: List of str

        Usage:

        >>> # Calling the method:
        >>> self.get_enchoice_button_ids(current_layer)
        """
        try:
            soup = self.get_current_DOM()
            current_layer = self.zindex_sort(soup.select(".tmodaldialog"), False)[layer - 1]
            buttons = list(filter(lambda x: x.text.strip() != "", current_layer.select(".tpanel button")))
            return list(map(lambda x: x.parent.attrs["id"], buttons))
        except Exception as error:
            print(error)
            return []

    def CheckView(self, text, element_type="help"):
        """
        Checks if a certain text is present in the screen at the time and takes an action.

        "help" - alerts with messages of errors.

        :param text: Text to be checked.
        :type text: str
        :param element_type: Type of element. - **Default:** "help"
        :type element_type: str

        Usage:

        >>> # Calling the method.
        >>> oHelper.CheckView("Processing")
        """
        if element_type == "help":
            print(f"Checking text on screen: {text}")
            self.wait_element_timeout(term=text, scrap_type=enum.ScrapType.MIXED, timeout=2.5, step=0.5, optional_term=".tsay", check_error=False)
            if not self.element_exists(term=text, scrap_type=enum.ScrapType.MIXED, optional_term=".tsay", check_error=False):
                self.errors.append(f"{self.language.messages.text_not_found}({text})")

    def try_send_keys(self, element_function, key, try_counter=0):
        """
        [Internal]

        Tries to send value to element using different techniques.
        Meant to be used inside of a loop.

        :param element_function: The function that returns the element that would receive the value.
        :type element_function: function object
        :param key: The value that would be sent to the element.
        :type key: str or selenium.webdriver.common.keys
        :param try_counter: This counter will decide which technique should be used. - **Default:** 0
        :type try_counter: int

        Usage:

        >>> # Calling the method:
        >>> self.try_send_keys(selenium_input, user_value, try_counter)
        """
        self.wait_until_to( expected_condition = "visibility_of", element = element_function )
        
        if try_counter == 0:
            element_function().send_keys(Keys.HOME)
            ActionChains(self.driver).key_down(Keys.SHIFT).send_keys(Keys.END).key_up(Keys.SHIFT).perform()
            element_function().send_keys(key)
        elif try_counter == 1:
            element_function().send_keys(Keys.HOME)
            ActionChains(self.driver).key_down(Keys.SHIFT).send_keys(Keys.END).key_up(Keys.SHIFT).perform()
            ActionChains(self.driver).move_to_element(element_function()).send_keys_to_element(element_function(), key).perform()
        else:
            element_function().send_keys(Keys.HOME)
            ActionChains(self.driver).key_down(Keys.SHIFT).send_keys(Keys.END).key_up(Keys.SHIFT).perform()
            ActionChains(self.driver).move_to_element(element_function()).send_keys(key).perform()

    def find_label_element(self, label_text, container= None, position = 1):
        """
        [Internal]

        Find input element next to label containing the label_text parameter.

        :param label_text: The label text to be searched
        :type label_text: str
        :param container: The main container object to be used
        :type container: BeautifulSoup object

        :return: A list containing a BeautifulSoup object next to the label
        :rtype: List of BeautifulSoup objects

        Usage:

        >>> self.find_label_element("User:", container_object)
        """
        try:
            if container:
                elements = self.filter_label_element(label_text, container)
            if elements:
                for element in elements:
                    elem = self.search_element_position(label_text, position)
                    if elem:
                        return elem

                    #Checking previous and next element:
                    next_sibling = element.find_next_sibling("div")
                    second_next_sibling = next_sibling.find_next_sibling("div")

                    previous_sibling = element.find_next_sibling("div")
                    second_previous_sibling = previous_sibling.find_next_sibling("div")

                    #If current element is tsay and next or second next element is tget or tcombobox => return tget or tcombobox
                    if (hasattr(element, "attrs") and "class" in element.attrs
                        and "tsay" in element.attrs["class"]
                        and (hasattr(next_sibling, "attrs") and "class" in next_sibling.attrs and "id" in next_sibling.attrs
                        and ("tget" in next_sibling.attrs["class"] or "tcombobox" in next_sibling.attrs["class"])
                        and next_sibling.attrs["id"] not in self.used_ids)
                        or (hasattr(second_next_sibling, "attrs") and "class" in second_next_sibling.attrs and "id" in second_next_sibling.attrs
                        and ("tget" in second_next_sibling.attrs["class"] or "tcombobox" in second_next_sibling.attrs["class"])
                        and second_next_sibling.attrs["id"] not in self.used_ids)):

                        if (("tget" in next_sibling.attrs["class"]
                                or "tcombobox" in next_sibling.attrs["class"])
                                and next_sibling.attrs["id"] not in self.used_ids):
                            self.used_ids[next_sibling.attrs["id"]] = container.attrs["id"]
                            return [next_sibling]
                        elif (("tget" in second_next_sibling.attrs["class"]
                                or "tcombobox" in second_next_sibling.attrs["class"])
                                and second_next_sibling.attrs["id"] not in self.used_ids):
                            self.used_ids[second_next_sibling.attrs["id"]] = container.attrs["id"]
                            return [second_next_sibling]
                        else:
                            return[]

                    #If current element is tsay and previous or second previous element is tget or tcombobox => return tget or tcombobox
                    elif (hasattr(element, "attrs") and "class" in element.attrs
                        and "tsay" in element.attrs["class"]
                        and (hasattr(previous_sibling, "attrs") and "class" in previous_sibling.attrs and "id" in previous_sibling.attrs
                        and ("tget" in previous_sibling.attrs["class"] or "tcombobox" in previous_sibling.attrs["class"])
                        and previous_sibling.attrs["id"] not in self.used_ids)
                        or (hasattr(second_previous_sibling, "attrs") and "class" in second_previous_sibling.attrs and "id" in second_previous_sibling.attrs
                        and ("tget" in second_previous_sibling.attrs["class"] or "tcombobox" in second_previous_sibling.attrs["class"])
                        and second_previous_sibling.attrs["id"] not in self.used_ids)):

                        if (("tget" in previous_sibling.attrs["class"]
                                or "tcombobox" in previous_sibling.attrs["class"])
                                and previous_sibling.attrs["id"] not in self.used_ids):
                            self.used_ids[previous_sibling.attrs["id"]] = container.attrs["id"]
                            return [previous_sibling]
                        elif (("tget" in second_previous_sibling.attrs["class"]
                                or "tcombobox" in second_previous_sibling.attrs["class"])
                                and second_previous_sibling.attrs["id"] not in self.used_ids):
                            self.used_ids[second_previous_sibling.attrs["id"]] = container.attrs["id"]
                            return [second_previous_sibling]
                        else:
                            return []

                    #If element is not tsay => return it
                    elif (hasattr(element, "attrs") and "class" in element.attrs
                        and "tsay" not in element.attrs["class"]):
                        return self.search_element_position(label_text)
                        
                #If label exists but there is no element associated with it => return empty list
                if not element:
                    return []
                else:
                    return self.search_element_position(label_text)
            else:
                return []
        except AttributeError:
            return self.search_element_position(label_text)
            
    def log_error(self, message, new_log_line=True, skip_restart=False):
        """
        [Internal]

        Finishes execution of test case with an error and creates the log information for that test.

        :param message: Message to be logged
        :type message: str
        :param new_log_line: Boolean value if Message should be logged as new line or not. - **Default:** True
        :type new_log_line: bool

        Usage:

        >>> #Calling the method:
        >>> self.log_error("Element was not found")
        """
        self.clear_grid()

        routine_name = self.config.routine if ">" not in self.config.routine else self.config.routine.split(">")[-1].strip()
        routine_name = routine_name if routine_name else "error"

        stack_item = self.log.get_testcase_stack()
        test_number = f"{stack_item.split('_')[-1]} -" if stack_item else ""
        log_message = f"{test_number} {message}"
        self.log.set_seconds()

        if self.config.screenshot:

            log_file = f"{self.log.user}_{uuid.uuid4().hex}_{routine_name}-{test_number} error.png"
            
            try:
                if self.config.log_folder:
                    path = f"{self.log.folder}\\{self.log.station}\\{log_file}"
                    os.makedirs(f"{self.log.folder}\\{self.log.station}")
                else:
                    path = f"Log\\{self.log.station}\\{log_file}"
                    os.makedirs(f"Log\\{self.log.station}")
            except OSError:
                pass
            
            if self.log.get_testcase_stack() not in self.log.test_case_log:
                try:
                    self.driver.save_screenshot(path)
                except Exception as e:
                    print(f"Warning Log Error save_screenshot exception {str(e)}")

        if new_log_line:
            self.log.new_line(False, log_message)
        if ((stack_item != "setUpClass") or (stack_item == "setUpClass" and self.restart_counter == 3)):
            self.log.save_file(routine_name)
        if not self.config.skip_restart and len(self.log.list_of_testcases()) > 1 and self.config.initial_program != '':
            self.restart()
        elif self.config.coverage and self.config.initial_program != '':
            self.restart()
        else:            
            try:
                self.driver.close()
            except Exception as e:
                print(f"Warning Log Error Close {str(e)}")

        if self.restart_counter > 2:

            if self.config.num_exec and stack_item == "setUpClass" and self.log.checks_empty_line():
                try:
                    self.num_exec.post_exec(self.config.url_set_end_exec)
                except Exception as error:
                    self.restart_counter = 3
                    self.log_error(f"WARNING: Couldn't possible send post to url:{self.config.url_set_end_exec}: Error: {error}")
                
            if (stack_item == "setUpClass") :
                try:
                    self.driver.close()
                except Exception as e:
                    print(f"Warning Log Error Close {str(e)}")
<<<<<<< HEAD
=======

        if ((stack_item != "setUpClass") or (stack_item == "setUpClass" and self.restart_counter == 3)):
            self.assertTrue(False, log_message)
>>>>>>> e368c545

        if ((stack_item != "setUpClass") or (stack_item == "setUpClass" and self.restart_counter == 3)):
            self.assertTrue(False, log_message)
        
    def ClickIcon(self, icon_text):
        """
        Clicks on an Icon button based on its tooltip text or Alt attribute title.

        :param icon_text: The tooltip/title text.
        :type icon_text: str

        Usage:

        >>> # Call the method:
        >>> oHelper.ClickIcon("Add")
        >>> oHelper.ClickIcon("Edit")
        """
        icon = ""
        success = False
        # self.wait_element(term=".tmodaldialog button[style]", scrap_type=enum.ScrapType.CSS_SELECTOR, main_container="body")
        endtime = time.time() + self.config.time_out
        while(time.time() < endtime and not icon and not success):
            self.wait_element(term=".ttoolbar, .tbtnbmp", scrap_type=enum.ScrapType.CSS_SELECTOR)
            soup = self.get_current_DOM()
            container = next(iter(self.zindex_sort(soup.select(".tmodaldialog"))), None)
            container = container if container else soup
            tbtnbmp_img = self.on_screen_enabled(container.select(".tbtnbmp > img"))
            tbtnbmp_img_str = " ".join(str(x) for x in tbtnbmp_img) if tbtnbmp_img else ''

            if icon_text not in tbtnbmp_img_str:
                container = self.get_current_container()
                tbtnbmp_img = self.on_screen_enabled(container.select(".tbtnbmp > img"))
            
            if tbtnbmp_img:
                icon = next(iter(list(filter(lambda x: icon_text == self.soup_to_selenium(x).get_attribute("alt"), tbtnbmp_img))), None)

            else:
                buttons = self.on_screen_enabled(container.select("button[style]"))
                print("Searching for Icon")
                if buttons:
                    filtered_buttons = self.filter_by_tooltip_value(buttons, icon_text)
                    icon = next(iter(filtered_buttons), None)

            if icon:
                element = lambda: self.soup_to_selenium(icon)
                self.set_element_focus(element())
                success = self.click(element())

        if not icon:
            self.log_error(f"Couldn't find Icon: {icon_text}.")
        if not success:
            self.log_error(f"Couldn't click Icon: {icon_text}.")

    def AddParameter(self, parameter, branch, portuguese_value, english_value="", spanish_value=""):
        """
        Adds a parameter to the queue of parameters to be set by SetParameters method.

        :param parameter: The parameter name.
        :type parameter: str
        :param branch: The branch to be filled in parameter edit screen.
        :type branch: str
        :param portuguese_value: The value for a portuguese repository.
        :type portuguese_value: str
        :param english_value: The value for an english repository.
        :type english_value: str
        :param spanish_value: The value for a spanish repository.
        :type spanish_value: str

        Usage:

        >>> # Calling the method:
        >>> oHelper.AddParameter("MV_MVCSA1", "", ".F.", ".F.", ".F.")
        """
        self.parameters.append([parameter.strip(), branch, portuguese_value, english_value, spanish_value])

    def SetParameters(self):
        """
        Sets the parameters in CFG screen. The parameters must be passed with calls for **AddParameter** method.

        Usage:

        >>> # Adding Parameter:
        >>> oHelper.AddParameter("MV_MVCSA1", "", ".F.", ".F.", ".F.")
        >>> # Calling the method:
        >>> oHelper.SetParameters()
        """
        self.parameter_screen(restore_backup=False)

    def RestoreParameters(self):
        """
        Restores parameters to previous value in CFG screen. Should be used after a **SetParameters** call.

        Usage:

        >>> # Adding Parameter:
        >>> oHelper.AddParameter("MV_MVCSA1", "", ".F.", ".F.", ".F.")
        >>> # Calling the method:
        >>> oHelper.SetParameters()
        """
        self.parameter_screen(restore_backup=True)

    def parameter_screen(self, restore_backup):
        """
        [Internal]

        Internal method of SetParameters and RestoreParameters.

        :param restore_backup: Boolean if method should restore the parameters.
        :type restore_backup: bool

        Usage:

        >>> # Calling the method:
        >>> self.parameter_screen(restore_backup=False)
        """
        label_param = None
        exception = None
        stack = None

        try:
            self.driver.refresh()
        except Exception as error:
            exception = error

        if not exception:
            if self.config.browser.lower() == "chrome":
                try:
                    self.wait_until_to( expected_condition = "alert_is_present" )
                    self.driver.switch_to_alert().accept()
                except:
                    pass

            self.Setup("SIGACFG", self.config.date, self.config.group, self.config.branch, save_input=False)
            self.SetLateralMenu(self.config.parameter_menu if self.config.parameter_menu else self.language.parameter_menu, save_input=False)

            self.wait_element(term=".ttoolbar", scrap_type=enum.ScrapType.CSS_SELECTOR)
            self.wait_element_timeout(term="img[src*=bmpserv1]", scrap_type=enum.ScrapType.CSS_SELECTOR, timeout=5.0, step=0.5)

            if self.element_exists(term="img[src*=bmpserv1]", scrap_type=enum.ScrapType.CSS_SELECTOR):
                
                endtime = time.time() + self.config.time_out

                while(time.time() < endtime and not label_param):

                    container = self.get_current_container()
                    img_serv1 = next(iter(container.select("img[src*='bmpserv1']")), None )
                    label_serv1 = next(iter(img_serv1.parent.select('label')), None)
                    
                    if not label_serv1:
                        self.log_error(f"Couldn't find Icon")

                    self.ClickTree(label_serv1.text.strip())
                    self.wait_element_timeout(term="img[src*=bmpparam]", scrap_type=enum.ScrapType.CSS_SELECTOR, timeout=5.0, step=0.5)
                    container = self.get_current_container()
                    img_param = next(iter(container.select("img[src*='bmpparam']")), None )
                    if img_param.parent.__bool__():
                        label_param = next(iter(img_param.parent.select('label')), None)

                        self.ClickTree(label_param.text.strip())

                if not label_param:
                    self.log_error(f"Couldn't find Icon")

            self.ClickIcon(self.language.search)

            self.fill_parameters(restore_backup=restore_backup)
            self.parameters = []
            self.ClickIcon(self.language.exit)
            time.sleep(1)

            if self.config.coverage:
                self.driver.refresh()
            else:
                self.Finish()

            self.Setup(self.config.initial_program, self.config.date, self.config.group, self.config.branch, save_input=not self.config.autostart)

            if ">" in self.config.routine:
                self.SetLateralMenu(self.config.routine, save_input=False)
            else:
                self.Program(self.config.routine)
        else:
            stack = next(iter(list(map(lambda x: x.function, filter(lambda x: re.search('tearDownClass', x.function), inspect.stack())))), None)
            if(stack and not stack.lower()  == "teardownclass"):
                self.restart_counter += 1
                self.log_error(f"Wasn't possible execute parameter_screen() method Exception: {exception}")


    def fill_parameters(self, restore_backup):
        """
        [Internal]

        Internal method of fill_parameters.
        Searches and edits all parameters in the queue.

        :param restore_backup: Boolean if method should restore the parameters.
        :type restore_backup: bool

        Usage:

        >>> # Calling the method:
        >>> self.fill_parameters(restore_backup=False)
        """
        parameter_list = self.backup_parameters if restore_backup else self.parameters
        for parameter in parameter_list:
            self.SetValue(self.language.search_by, parameter[0])
            self.used_ids = []
            self.SetButton(self.language.search2)
            self.ClickIcon(self.language.edit)

            if not restore_backup:
                current_branch = self.GetValue("X6_FIL")
                current_pt_value = self.GetValue("X6_CONTEUD")
                current_en_value = self.GetValue("X6_CONTENG")
                current_spa_value = self.GetValue("X6_CONTSPA")

                self.backup_parameters.append([parameter[0], current_branch.strip(), current_pt_value.strip(), current_en_value.strip(), current_spa_value.strip()])

            self.SetValue("X6_FIL", parameter[1]) if parameter[1] else None
            self.SetValue("X6_CONTEUD", parameter[2]) if parameter[2] else None
            self.SetValue("X6_CONTENG", parameter[3]) if parameter[3] else None
            self.SetValue("X6_CONTSPA", parameter[4]) if parameter[4] else None

            self.SetButton(self.language.save)

    def filter_by_tooltip_value(self, element_list, expected_text):
        """
        [Internal]

        Filters elements by finding the tooltip value that is shown when mouseover event
        is triggered.

        :param element_list: The list to be filtered
        :type element_list: Beautiful Soup object list
        :param expected_text: The expected tooltip text.
        :type expected_text: str

        :return: The filtered list of elements.
        :rtype: Beautiful Soup object list

        Usage:

        >>> # Calling the method:
        >>> filtered_elements = self.filter_by_tooltip_value(my_element_list, "Edit")
        """
        return list(filter(lambda x: self.check_element_tooltip(x, expected_text), element_list))

    def check_element_tooltip(self, element, expected_text, contains=False):
        """
        [Internal]

        Internal method of ClickIcon.

        Fires the MouseOver event of an element, checks tooltip text, fires the MouseOut event and
        returns a boolean whether the tooltip has the expected text value or not.

        :param element: The target element object.
        :type element: BeautifulSoup object
        :param expected_text: The text that is expected to exist in button's tooltip.
        :type expected_text: str

        :return: Boolean value whether element has tooltip text or not.
        :rtype: bool

        Usage:

        >>> # Call the method:
        >>> has_add_text = self.check_element_tooltip(button_object, "Add")
        """
        has_text = False

        element_function = lambda: self.driver.find_element_by_xpath(xpath_soup(element))
        self.driver.execute_script(f"$(arguments[0]).mouseover()", element_function())
        time.sleep(1)
        tooltips = self.driver.find_elements(By.CSS_SELECTOR, ".ttooltip")
        if tooltips:
            has_text = (len(list(filter(lambda x: expected_text.lower() in x.text.lower(), tooltips))) > 0 if contains else (tooltips[0].text.lower() == expected_text.lower()))
        self.driver.execute_script(f"$(arguments[0]).mouseout()", element_function())
        return has_text

    def WaitFieldValue(self, field, expected_value):
        """
        Wait until field has expected value.
        Recommended for Trigger fields.

        :param field: The desired field.
        :type field: str
        :param expected_value: The expected value.
        :type expected_value: str

        Usage:

        >>> # Calling method:
        >>> self.WaitFieldValue("CN0_DESCRI", "MY DESCRIPTION")
        """
        print(f"Waiting for field {field} value to be: {expected_value}")
        field = re.sub(r"(\:*)(\?*)", "", field).strip()
        self.wait_element(field)

        field_soup = self.get_field(field)

        if not field_soup:
            self.log_error(f"Couldn't find field {field}")

        field_element = lambda: self.driver.find_element_by_xpath(xpath_soup(field_soup))

        success = False
        endtime = time.time() + 60

        while(time.time() < endtime and not success):
            if ((field_element().text.strip() == expected_value) or
                (field_element().get_attribute("value").strip() == expected_value)):
                success = True
            time.sleep(0.5)

    def assert_result(self, expected):
        """
        [Internal]

        Asserts the result based on the expected value.

        :param expected: Expected value
        :type expected: bool

        Usage :

        >>> #Calling the method:
        >>> self.assert_result(True)
        """
        msg = ""
        stack_item = next(iter(list(map(lambda x: x.function, filter(lambda x: re.search('test_', x.function), inspect.stack())))), None)
        test_number = f"{stack_item.split('_')[-1]} -" if stack_item else ""
        log_message = f"{test_number}"
        self.log.set_seconds()

        if self.grid_input or self.grid_check:
            self.log_error("Grid fields were queued for input/check but weren't added/checked. Verify the necessity of a LoadGrid() call.")

        if self.errors:
            expected = not expected

            for field_msg in self.errors:
                log_message += (" " + field_msg)

        if expected:
            msg = "" if not self.errors else log_message
            self.log.new_line(True, msg)
        else:
            msg = self.language.assert_false_message if not self.errors else log_message
            self.log.new_line(False, msg)
            
        routine_name = self.config.routine if ">" not in self.config.routine else self.config.routine.split(">")[-1].strip()

        routine_name = routine_name if routine_name else "error"

        self.log.save_file(routine_name)

        if expected:
            self.assertTrue(True, "Passed" if not self.errors else log_message)
        else:
            self.assertTrue(False, msg)

        self.errors = []
        print(msg)
        
    def ClickCheckBox(self, label_box_name, position=1):
        """
        Clicks on a Label in box on the screen.

        :param label_box_name: The label box name
        :type label_box_name: str
        :param position: position label box on interface
        :type position: int

        Usage:

        >>> # Call the method:
        >>> oHelper.ClickCheckBox("Search",1)
        """
        if position > 0:

            self.wait_element(label_box_name)

            container = self.get_current_container()
            if not container:
                self.log_error("Couldn't locate container.")

            labels_boxs = container.select("span")
            filtered_labels_boxs = list(filter(lambda x: label_box_name.lower() in x.text.lower(), labels_boxs))                
        
            if position <= len(filtered_labels_boxs):
                position -= 1
                label_box = filtered_labels_boxs[position].parent
                if 'tcheckbox' in label_box.get_attribute_list('class'):
                    label_box_element = lambda: self.soup_to_selenium(label_box)                
                    self.click(label_box_element())
                else:
                    self.log_error("Index the Ckeckbox invalid.")                
            else:
                self.log_error("Index the Ckeckbox invalid.")
        else:
            self.log_error("Index the Ckeckbox invalid.")


    def ClickLabel(self, label_name):
        """
        Clicks on a Label on the screen.

        :param label_name: The label name
        :type label_name: str

        Usage:

        >>> # Call the method:
        >>> oHelper.ClickLabel("Search")
        """
        label = ''
        self.wait_element(label_name)
        endtime = time.time() + self.config.time_out
        while(not label and time.time() < endtime):
            container = self.get_current_container()
            if not container:
                self.log_error("Couldn't locate container.")
                
            labels = container.select("label")
            filtered_labels = list(filter(lambda x: label_name.lower() in x.text.lower(), labels))
            filtered_labels = list(filter(lambda x: EC.element_to_be_clickable((By.XPATH, xpath_soup(x))), filtered_labels))
            label = next(iter(filtered_labels), None)
            
        if not label:
            self.log_error("Couldn't find any labels.")

        label_element = lambda: self.soup_to_selenium(label)
        
        self.scroll_to_element(label_element())
        self.wait_until_to(expected_condition="element_to_be_clickable", element = label, locator = By.XPATH )
        self.set_element_focus(label_element())
        self.wait_until_to(expected_condition="element_to_be_clickable", element = label, locator = By.XPATH )
        self.click(label_element())

    def get_current_container(self):
        """
        [Internal]

        An internal method designed to get the current container.
        Returns the BeautifulSoup object that represents this container or NONE if nothing is found.

        :return: The container object
        :rtype: BeautifulSoup object

        Usage:

        >>> # Calling the method:
        >>> container = self.get_current_container()
        """
        soup = self.get_current_DOM()
        containers = self.zindex_sort(soup.select(self.containers_selectors["GetCurrentContainer"]), True)
        return next(iter(containers), None)

    def ClickTree(self, treepath, right_click=False, position=1):
        """
        Clicks on TreeView component.

        :param treepath: String that contains the access path for the item separate by ">" .
        :type string: str
        :param right_click: Clicks with the right button of the mouse in the last element of the tree.
        :type string: bool

        Usage:

        >>> # Calling the method:
        >>> oHelper.ClickTree("element 1 > element 2 > element 3")
        >>> # Right Click example:
        >>> oHelper.ClickTree("element 1 > element 2 > element 3", right_click=True)
        """
        self.click_tree(treepath, right_click, position)
        
    def click_tree(self, treepath, right_click, position):
        """
        [Internal]
        Take treenode and label to filter and click in the toggler element to expand the TreeView.
        """

        hierarchy=None

        position -= 1

        labels = list(map(str.strip, treepath.split(">")))

        for row, label in enumerate(labels):

            last_item = True if row == len(labels)-1 else False

            success = False

            try_counter = 0

            label_filtered = label.lower().strip()        

            endtime = time.time() + self.config.time_out

            while((time.time() < endtime) and (try_counter < 3 and not success)):

                tree_node = self.find_tree_bs(label_filtered)

                tree_node_filtered = list(filter(lambda x: "hidden" not in x.parent.parent.parent.parent.attrs['class'], tree_node))

                elements = list(filter(lambda x: label_filtered in x.text.lower().strip() and self.element_is_displayed(x), tree_node_filtered))

                if not elements:
                    self.log_error("Couldn't find elements.")

                if position:
                    elements = elements[position] if len(elements) >= position + 1 else next(iter(elements))
                    if hierarchy:
                         elements = elements if elements.attrs['hierarchy'].startswith(hierarchy) and elements.attrs['hierarchy'] != hierarchy else None
                else:
                    elements = list(filter(lambda x: self.element_is_displayed(x), elements))

                    if hierarchy:
                        elements = list(filter(lambda x: x.attrs['hierarchy'].startswith(hierarchy) and x.attrs['hierarchy'] != hierarchy, elements))

                for element in elements:
                    if not success:
                        element_class = next(iter(element.select(".toggler, .lastchild, .data")), None) 

                        if "data" in element_class.get_attribute_list("class"):
                            element_class =  element_class.select("img, span")

                        for element_class_item in element_class:
                            if not success:
                        
                                # if "expanded" not in element_class_item.attrs['class'] and not success:
                                element_click = lambda: self.soup_to_selenium(element_class_item)
                                    
                                try:
                                    if last_item:
                                        element_click().click()
                                        if self.check_toggler(label_filtered):
                                            success = self.clicktree_status_selected(label_filtered, check_expanded=True)
                                            if success and right_click:
                                                self.click(element_click(), right_click=right_click)
                                        else:
                                            if right_click:
                                                self.click(element_click(), right_click=right_click)
                                            success = self.clicktree_status_selected(label_filtered)
                                    else:
                                        element_click().click()
                                        success = self.clicktree_status_selected(label_filtered, check_expanded=True)
                                    
                                    try_counter += 1
                                except:
                                    pass

                        if not success:
                            try:
                                element_click = lambda: self.soup_to_selenium(element_class_item.parent)
                                element_click().click()
                                success = self.clicktree_status_selected(label_filtered) if last_item and not self.check_toggler(label_filtered) else self.clicktree_status_selected(label_filtered, check_expanded=True)

                            except:
                                pass
            
            if not last_item:
                treenode_selected = self.treenode_selected(label_filtered)
                hierarchy = treenode_selected.attrs['hierarchy']
                            
        if not success:
            self.log_error(f"Couldn't click on tree element {label}.")

    def find_tree_bs(self, label):
        """
        [Internal]

        Search the label string in current container and return a treenode element.
        """

        tree_node = ""
        
        self.wait_element(term=label, scrap_type=enum.ScrapType.MIXED, optional_term=".ttreenode, .data")

        endtime = time.time() + self.config.time_out

        while (time.time() < endtime and not tree_node):

            container = self.get_current_container()

            tree_node = container.select(".ttreenode")

        if not tree_node:
            self.log_error("Couldn't find tree element.")

        return(tree_node)
    
    def clicktree_status_selected(self, label_filtered, check_expanded=False):
        """
        [Internal]
        """
        container = self.get_current_container()

        tr = container.select("tr")

        tr_class = list(filter(lambda x: "class" in x.attrs, tr))

        ttreenode = list(filter(lambda x: "ttreenode" in x.attrs['class'], tr_class))

        treenode_selected = list(filter(lambda x: "selected" in x.attrs['class'], ttreenode)) 

        if not check_expanded:
            if list(filter(lambda x: label_filtered == x.text.lower().strip(), treenode_selected)):
                return True
            else:
                return False
        else:
            tree_selected = next(iter(list(filter(lambda x: label_filtered == x.text.lower().strip(), treenode_selected))), None)
            if tree_selected.find_all_next("span"):
                if "toggler" in next(iter(tree_selected.find_all_next("span"))).attrs['class']:
                    return "expanded" in next(iter(tree_selected.find_all_next("span")), None).attrs['class']
            else:
                return False
    
    def check_toggler(self, label_filtered):
        """
        [Internal]
        """
        tree_selected = self.treenode_selected(label_filtered)
        
        if tree_selected.find_all_next("span"):
            try:
                return "toggler" in next(iter(tree_selected.find_all_next("span")), None).attrs['class']
            except:
                return False
        else:
            return False

    def treenode_selected(self, label_filtered):
        """
        [Internal]
        Returns a tree node selected by label
        """
        container = self.get_current_container()

        tr = container.select("tr")

        tr_class = list(filter(lambda x: "class" in x.attrs, tr))

        ttreenode = list(filter(lambda x: "ttreenode" in x.attrs['class'], tr_class))

        treenode_selected = list(filter(lambda x: "selected" in x.attrs['class'], ttreenode)) 

        return next(iter(list(filter(lambda x: label_filtered == x.text.lower().strip(), treenode_selected))), None)
            
            
    def GridTree(self, column , tree_path, right_click = False):
        """
        Clicks on Grid TreeView component.

        :param treepath: String that contains the access path for the item separate by ">" .
        :type string: str
        :param right_click: Clicks with the right button of the mouse in the last element of the tree.
        :type string: bool

        Usage:

        >>> # Calling the method:
        >>> oHelper.GridTree("element 1 > element 2 > element 3")
        >>> # Right GridTree example:
        >>> oHelper.GridTree("element 1 > element 2 > element 3", right_click=True)
        
        """ 

        endtime = time.time() + self.config.time_out

        tree_list = list(map(str.strip, tree_path.split(">")))
        last_item = tree_list.pop()

        grid = self.get_grid(grid_element = '.tcbrowse')
        column_index = self.search_column_index(grid, column)

        while(time.time() < endtime and tree_list ):

            len_grid_lines = self.expand_treeGrid(column, tree_list[0])

            grid = self.get_grid(grid_element = '.tcbrowse')
            column_index = self.search_column_index(grid, column)

            if self.lenght_grid_lines(grid) > len_grid_lines:
                tree_list.remove(tree_list[0])
            else:
                len_grid_lines = self.expand_treeGrid(column, tree_list[0])
                tree_list.remove(tree_list[0])

        grid = self.get_grid(grid_element = '.tcbrowse')
        column_index = self.search_column_index(grid, column)
        
        div = self.search_grid_by_text(grid, last_item, column_index)
        self.wait_until_to(expected_condition="element_to_be_clickable", element = div, locator = By.XPATH )
        div_s = self.soup_to_selenium(div)
        self.click((div_s), enum.ClickType.SELENIUM , right_click)

    def expand_treeGrid(self, column, item):
        """
        [Internal]
          
        Search for a column and expand the tree
        Returns len of grid lines

        """
        grid = self.get_grid(grid_element = '.tcbrowse')
        column_index = self.search_column_index(grid, column)
        len_grid_lines = self.lenght_grid_lines(grid)
        div = self.search_grid_by_text(grid, item, column_index)
        line = div.parent.parent
        td = next(iter(line.select('td')), None)
        self.expand_tree_grid_line(td)
        self.wait_gridTree(len_grid_lines)
        return len_grid_lines

    def expand_tree_grid_line(self, element_soup):
        """
        [Internal]
        Click on a column and send the ENTER key
        
        """
        self.wait_until_to(expected_condition="element_to_be_clickable", element = element_soup, locator = By.XPATH )
        element_selenium = lambda: self.soup_to_selenium(element_soup)
        element_selenium().click()
        self.wait_blocker()
<<<<<<< HEAD
        self.wait_until_to(expected_condition="element_to_be_clickable", element = element_soup, locator = By.XPATH )
=======
        self.wait.until(EC.element_to_be_clickable((By.XPATH, xpath_soup(element_soup))))
>>>>>>> e368c545
        self.send_keys(element_selenium(), Keys.ENTER)

    def wait_gridTree(self, n_lines):
        """
        [Internal]
        Wait until the GridTree line count increases or decreases.
        
        """
        endtime = time.time() + self.config.time_out
        grid = self.get_grid(grid_element = '.tcbrowse')

        while (time.time() < endtime and n_lines == self.lenght_grid_lines(grid) ):
            grid = self.get_grid(grid_element = '.tcbrowse')


    def search_grid_by_text(self, grid, text, column_index):
        """
        [Internal]
        Searches for text in grid columns
        Returns the div containing the text
        
        """
        columns_list = grid.select('td')
        columns_list_filtered = list(filter(lambda x: int(x.attrs['id']) == column_index  ,columns_list))
        div_list = list(map(lambda x: next(iter(x.select('div')), None)  ,columns_list_filtered))
        div = next(iter(list(filter(lambda x: (text.strip() == x.text.strip() and x.parent.parent.attrs['id'] != '0') ,div_list))), None)
        return div
    
    def lenght_grid_lines(self, grid):
        """
        [Internal]
        Returns the leght of grid.
        
        """
        grid_lines = grid.select("tbody tr")
        return len(grid_lines)
                
    def TearDown(self):
        """
        Closes the webdriver and ends the test case.

        Usage:

        >>> #Calling the method
        >>> self.TearDown()
        """

        webdriver_exception = None

        if self.config.coverage:
            try:
                self.driver.refresh()
            except WebDriverException as e:
                webdriver_exception = e

            if webdriver_exception:
                message = f"Wasn't possible execute self.driver.refresh() Exception: {next(iter(webdriver_exception.msg.split(':')), None)}"
                print(message)

            timeout = 1500

            if not webdriver_exception and not self.tss:
                self.wait_element(term="[name='cGetUser']", scrap_type=enum.ScrapType.CSS_SELECTOR, main_container='body')

                self.Finish()
            elif not webdriver_exception:
                self.SetupTSS(self.config.initial_program, self.config.environment )
                self.SetButton(self.language.exit)
                self.SetButton(self.language.yes)
            if not webdriver_exception:
                self.WaitProcessing("Aguarde... Coletando informacoes de cobertura de codigo.", timeout)

        if self.config.num_exec:
            try:
                self.num_exec.post_exec(self.config.url_set_end_exec)
            except Exception as error:
                self.restart_counter = 3
                self.log_error(f"WARNING: Couldn't possible send post to url:{self.config.url_set_end_exec}: Error: {error}")

        try:
            self.driver.close()
        except Exception as e:
            print(f"Warning tearDown Close {str(e)}")
            
    def containers_filter(self, containers):
        """
        [Internal]
        Filter and remove tsvg class an return a container_filtered
        
        Usage:

        >>> #Calling the method
        >>> containers = self.containers_filter(containers)
        """
        class_remove = "tsvg"
        container_filtered = []

        for container in containers:
            iscorrect = True
            container_class = list(filter(lambda x: "class" in x.attrs, container.select("div")))
            if list(filter(lambda x: class_remove in x.attrs['class'], container_class)):
                iscorrect = False
            if iscorrect:
                container_filtered.append(container)

        return container_filtered

    def filter_label_element(self, label_text, container):
        """
        [Internal]
        Filter and remove a specified character with regex, return only displayed elements if > 1.

        Usage:

        >>> #Calling the method
        >>> elements = self.filter_label_element(label_text, container)
        """
        
        elements = list(map(lambda x: self.find_first_div_parent(x), container.find_all(text=re.compile(f"^{re.escape(label_text)}" + r"([\s\?:\*\.]+)?"))))
        return list(filter(lambda x: self.element_is_displayed(x), elements)) if len(elements) > 1 else elements

    def filter_is_displayed(self, elements):
        """
        [Internal]
        Returns only displayed elements.

        Usage:

        >>> #Calling the method
        >>> elements = self.filter_is_displayed(elements)
        """
        return list(filter(lambda x: self.element_is_displayed(x), elements))

    def element_is_displayed(self, element):
        """
        [Internal]

        """
        element_selenium = self.soup_to_selenium(element)
        if element_selenium:
            return element_selenium.is_displayed()
        else:
            return False

    def search_text(self, selector, text):
        """
        [Internal]
        Return a element based on text and selector.

        Usage:

        >>> #Calling the method
        >>> element = self.search_text(selector, text)
        """
        container = self.get_current_container()

        if container:
            container_selector = container.select(selector)

            return next(iter(list(filter(lambda x: text in re.sub(r"\t|\n|\r", " ", x.text), container_selector))), None)

    def pop_dict_itens(self, dict_, element_id):
        """
        [Internal]
        """
        new_dictionary = {k: v  for k, v in dict_.items() if v == element_id}

        for key in list(new_dictionary.keys()):
            dict_.pop(key)

        return dict_

    def get_program_name(self):
        """
        [Internal]
        """
        stack_item_splited = next(iter(map(lambda x: x.filename.split("\\"), filter(lambda x: "TESTSUITE.PY" in x.filename.upper() or "TESTCASE.PY" in x.filename.upper(), inspect.stack()))), None)

        if stack_item_splited:
            get_file_name = next(iter(list(map(lambda x: "TESTSUITE.PY" if "TESTSUITE.PY" in x.upper() else "TESTCASE.PY", stack_item_splited))))

            program_name = next(iter(list(map(lambda x: re.findall(fr"(\w+)(?:{get_file_name})", x.upper()), filter(lambda x: ".PY" in x.upper(), stack_item_splited)))), None)

            if program_name:
                return next(iter(program_name))
            else:
                return None
        else:
            return None

    def GetText(self, string_left="", string_right=""):
        """
        This method returns a string from modal based on the string in the left or right position that you send on parameter.

        If the string_left was filled then the right side content is return.

        If the string_right was filled then the left side content is return.

        If no parameter was filled so the full content is return.

        :param string_left: String of the left side of content.
        :type string_left: str
        :param string_right: String of the right side of content.
        :type string_right: str

        Usage:

        >>> # Calling the method:
        >>> oHelper.GetText(string_left="Left Text", string_right="Right Text")
        >>> oHelper.GetText(string_left="Left Text")
        >>> oHelper.GetText()
        """

        return self.get_text(string_left, string_right)

    def get_text(self, string_left, string_right):
        """

        :param string:
        :return:
        """
        if string_left:
            string = string_left
        else:
            string = string_right

        if string:
            self.wait_element(string)

        container = self.get_current_container()

        labels = container.select('label')

        label = next(iter(list(filter(lambda x: string.lower() in x.text.lower(), labels))))

        return self.get_text_position(label.text, string_left, string_right)

    def get_text_position(self, text="", string_left="", string_right=""):
        """

        :param string_left:
        :param srting_right:
        :return:
        """
        if string_left and string_right:
            return text[len(string_left):text.index(string_right)].strip()
        elif string_left:
            return text[len(string_left):].strip()
        elif string_right:
            return text[:-len(string_right)].strip()
        else:
            return text.strip()

    def wait_smart_erp_environment(self):
        """
        [Internal]
        """
        content = False
        endtime = time.time() + self.config.time_out

        print("Waiting for SmartERP environment assembly")

        while not content and (time.time() < endtime):
            try:
                soup = self.get_current_DOM()

                content = True if next(iter(soup.select("img[src*='resources/images/parametersform.png']")), None) else False
            except AttributeError:
                pass

    def wait_until_to(self, expected_condition = "element_to_be_clickable", element = None, locator = None ):
        """
        [Internal]
        
        This method is responsible for encapsulating "wait.until".
        """

        expected_conditions_dictionary = {

            "element_to_be_clickable" : EC.element_to_be_clickable,
            "presence_of_all_elements_located" : EC.presence_of_all_elements_located,
            "visibility_of" : EC.visibility_of,
            "alert_is_present" : EC.alert_is_present,
            "visibility_of_element_located" : EC.visibility_of_element_located
        }

        if not element and expected_condition != "alert_is_present" : self.log_error("Error method wait_until_to() - element is None")

        element = xpath_soup(element) if locator == By.XPATH else element
        try:

            if locator:
                self.wait.until(expected_conditions_dictionary[expected_condition]((locator, element)))
            elif element:
                self.wait.until(expected_conditions_dictionary[expected_condition]( element() ))
            elif expected_condition == "alert_is_present":
                self.wait.until(expected_conditions_dictionary[expected_condition]())

        except TimeoutException as e:
            print(f"Warning waint_until_to TimeoutException - Expected Condition: {expected_condition}")
            pass


    def CheckHelp(self, text, button, text_help, text_problem, text_solution, verbosity):
        """
        Checks if some help screen is present in the screen at the time and takes an action.

        :param text: Text to be checked.
        :type text: str
        :param text_help: Only the help text will be checked.
        :type text_help: str
        :param text_problem: Only the problem text will be checked.
        :type text_problem: str
        :param text_solution: Only the solution text will be checked.
        :type text_solution: str
        :param button: Button to be clicked.
        :type button: str
        :param verbosity: Check the text with high accuracy.
        :type verbosity: bool

        Usage:
        
        >>> # Calling method to check all window text.
        >>> oHelper.CheckHelp("TK250CADRE Problema: Essa reclamação já foi informada anteriormente. Solução: Informe uma reclamação que ainda não tenha sido cadastrada nessa tabela.", "Fechar")
        >>> # Calling method to check help text only.
        >>> oHelper.CheckHelp(text_help="TK250CADRE", button="Fechar")
        >>> # Calling method to check problem text only.
        >>> oHelper.CheckHelp(text_problem="Problema: Essa reclamação já foi informada anteriormente.", button="Fechar")
        >>> # Calling method to check problem text only.
        >>> oHelper.CheckHelp(text_solution="Solução: Informe uma reclamação que ainda não tenha sido cadastrada nessa tabela.", button="Fechar")
        >>> # Calling the method to check only the problem text with high precision.
        >>> oHelper.CheckHelp(text_problem="Problema: Essa reclamação já foi informada anteriormente.", button="Fechar", verbosity=True)
        """

        text_help_extracted     = ""
        text_problem_extracted  = ""
        text_solution_extracted = ""

        if not button:
            button = self.get_single_button().text

        print(f"Checking Help on screen: {text}")
        self.wait_element_timeout(term=text, scrap_type=enum.ScrapType.MIXED, timeout=2.5, step=0.5, optional_term=".tsay", check_error=False)
        container = self.get_current_container()
        container_filtered = container.select(".tsay")
        container_text = ''
        for x in range(len(container_filtered)):
            container_text += container_filtered[x].text + ' '

        try:
            text_help_extracted     = container_text[container_text.index(self.language.checkhelp):container_text.index(self.language.checkproblem)]
            text_problem_extracted  = container_text[container_text.index(self.language.checkproblem):container_text.index(self.language.checksolution)]
            text_solution_extracted = container_text[container_text.index(self.language.checksolution):]
        except:
            pass
        
        if text_help:
            text = text_help
            text_extracted = text_help_extracted
        elif text_problem:
            text = text_problem
            text_extracted = text_problem_extracted
        elif text_solution:
            text = text_solution
            text_extracted = text_solution_extracted
        else:
            text_extracted = container_text

        if text:
            self.check_text_container(text, text_extracted, container_text, verbosity)
            self.SetButton(button, check_error=False)
            self.wait_element(term=text, scrap_type=enum.ScrapType.MIXED, optional_term=".tsay", check_error=False, presence=False)

    def check_text_container(self, text_user, text_extracted, container_text, verbosity):
        if verbosity == False:
            if text_user.replace(" ","") in text_extracted.replace(" ",""):
                print(f"Help on screen Checked: {text_user}")
                return
            else:
                print(f"Couldn't find: '{text_user}', text on display window is: '{container_text}'")
                self.log_error(f"Couldn't find: '{text_user}', text on display window is: '{container_text}'")
        else:
            if text_user in text_extracted:
                print(f"Help on screen Checked: {text_user}")
                return
            else:
                print(f"Couldn't find: '{text_user}', text on display window is: '{container_text}'")
                self.log_error(f"Couldn't find: '{text_user}', text on display window is: '{container_text}'")

    def get_single_button(self):
        """
        [Internal]
        """
        container = self.get_current_container()
        buttons = container.select("button")
        button_filtered = next(iter(filter(lambda x: x.text != "", buttons)))
        if not button_filtered:
            self.log_error(f"Couldn't find button")
        return button_filtered

    def ClickMenuPopUpItem(self, label, right_click):
        """
        Clicks on MenuPopUp Item based in a text

        :param text: Text in MenuPopUp to be clicked.
        :type text: str
        :param right_click: Button to be clicked.
        :type button: bool

        Usage:

        >>> # Calling the method.
        >>> oHelper.ClickMenuPopUpItem("Label")
        """
        self.wait_element(term=label, scrap_type=enum.ScrapType.MIXED, main_container="body", optional_term=".tmenupopup")

        label = label.lower().strip()

        endtime = time.time() + self.config.time_out

        tmenupopupitem_filtered = ""

        while(time.time() < endtime and not tmenupopupitem_filtered):

            soup = self.get_current_DOM()

            body = next(iter(soup.select("body")))

            tmenupopupitem = body.select(".tmenupopupitem")

            tmenupopupitem_displayed = list(filter(lambda x: self.element_is_displayed(x), tmenupopupitem))

            tmenupopupitem_filtered = next(iter(list(filter(lambda x: x.text.lower().strip() == label, tmenupopupitem_displayed))))

        if not tmenupopupitem_filtered:
            self.log_error(f"Couldn't find tmenupopupitem: {label}")

        tmenupopupitem_element = lambda: self.soup_to_selenium(tmenupopupitem_filtered)

        if right_click:
            self.click(tmenupopupitem_element(), right_click=right_click)
        else:
            self.click(tmenupopupitem_element())
    
    def get_release(self):
        """
        Gets the current release of the Protheus.

        :return: The current release of the Protheus.
        :type: str
        
        Usage:

        >>> # Calling the method:
        >>> oHelper.get_release()
        >>> # Conditional with method:
        >>> # Situation: Have a input that only appears in release greater than or equal to 12.1.023
        >>> if self.oHelper.get_release() >= '12.1.023':
        >>>     self.oHelper.SetValue('AK1_CODIGO', 'codigoCT001)
        """

        return self.log.release

    def try_click(self, element):
        """
        [Internal]
        """
        try:
            self.soup_to_selenium(element).click()
        except:
            pass
        
    def on_screen_enabled(self, elements):
        """
        [Internal]

        Returns a list if selenium displayed and enabled methods is True.
        """
        if elements:
            is_displayed = list(filter(lambda x: self.element_is_displayed(x), elements))
            
            return list(filter(lambda x: self.soup_to_selenium(x).is_enabled(), is_displayed))

    def update_password(self):
        """
        [Internal]
        Update the password in the Protheus password change request screen
        """
        container = self.get_current_container()
        if container and self.element_exists(term=self.language.change_password, scrap_type=enum.ScrapType.MIXED, main_container=".tmodaldialog", optional_term=".tsay"):
            user_login = self.GetValue(self.language.user_login)
            if user_login == self.config.user or self.config.user.lower() == "admin":
                self.SetValue(self.language.current_password, self.config.password)
                self.SetValue(self.language.nem_password, self.config.password)
                self.SetValue(self.language.confirm_new_password, self.config.password)
                self.SetButton(self.language.finish)
                self.wait_element(self.language.database, main_container=".twindow")
    
    def ClickListBox(self, text):
        """
        Clicks on Item based in a text in a window tlistbox

        :param text: Text in windows to be clicked.
        :type text: str

        Usage:

        >>> # Calling the method.
        >>> oHelper.ClickListBox("text")
        """

        self.wait_element(term='.tlistbox', scrap_type=enum.ScrapType.CSS_SELECTOR, main_container=".tmodaldialog")
        container = self.get_current_container()
        tlist = container.select(".tlistbox")
        list_option = tlist[0].select("option")
        list_option_filtered = list(filter(lambda x: self.element_is_displayed(x), list_option))
        element = next(iter(filter(lambda x: x.text == text, list_option_filtered)), None)
        element_selenium = self.soup_to_selenium(element)
        self.wait_until_to(expected_condition="element_to_be_clickable", element = element, locator = By.XPATH )
        element_selenium.click()

    def ClickImage(self, img_name):
        """
        Clicks in an Image button. They must be used only in case that 'ClickIcon' doesn't  support. 
        :param img_name: Image to be clicked.
        :type img_name: src

        Usage:

        >>> # Call the method:  
        >>> oHelper.ClickImage("img_name")
        """
        self.wait_element(term="div.tbtnbmp > img", scrap_type=enum.ScrapType.CSS_SELECTOR, main_container =  self.containers_selectors["ClickImage"])

        success = None
        endtime = time.time() + self.config.time_out

        while(time.time() < endtime and not success):

            img_list = self.web_scrap(term="div.tbtnbmp > img", scrap_type=enum.ScrapType.CSS_SELECTOR , main_container = self.containers_selectors["ClickImage"])
            img_list_filtered = list(filter(lambda x: img_name == self.img_src_filtered(x),img_list))
            img_soup = next(iter(img_list_filtered), None)

            if img_soup:
                    element_selenium = lambda: self.soup_to_selenium(img_soup)
                    self.set_element_focus(element_selenium())
                    self.wait_until_to(expected_condition="element_to_be_clickable", element = img_soup, locator = By.XPATH )
                    success = self.click(element_selenium())

        return success

    def img_src_filtered(self, img_soup):
        
        """
        [Internal]
        Return an image source filtered.
        """

        img_src_string = self.soup_to_selenium(img_soup).get_attribute("src")
        return next(iter(re.findall('[\w\_\-]+\.', img_src_string)), None).replace('.','')

    def try_element_to_be_clickable(self, element):
        """
        Try excpected condition element_to_be_clickable by XPATH or ID 
        """
        try:
            self.wait_until_to(expected_condition="element_to_be_clickable", element = element, locator = By.XPATH)
        except:
            if 'id' in element.find_parent('div').attrs:
                self.wait_until_to(expected_condition="element_to_be_clickable", element = element.find_previous("div").attrs['id'], locator = By.ID )
            else:
                pass

    def open_csv(self, csv_file, delimiter, column, header, filter_column, filter_value):
        """
        Returns a dictionary when the file has a header in another way returns a list
        The folder must be entered in the CSVPath parameter in the config.json. Ex:

        >>> config.json
        >>> "CsvPath" : "C:\\temp"

        :param csv_file: .csv file name
        :type csv_file: str
        :param delimiter: Delimiter option such like ';' or ',' or '|'
        :type delimiter: str
        :param column: To files with Header is possible return only a column by header name or Int value for no header files 
        :type column: str
        :param header: Indicate with the file contains a Header or not default is Header None
        :type header: bool
        :param filter_column: Is possible to filter a specific value by column and value content, if value is int starts with number 1
        :type filter_column: str or int
        :param filter_value: Value used in pair with filter_column parameter
        :type filter_value: str

        >>> # Call the method:
        >>> file_csv = test_helper.OpenCSV(delimiter=";", csv_file="no_header.csv")

        >>> file_csv_no_header_column = self.oHelper.OpenCSV(column=0, delimiter=";", csv_file="no_header_column.csv")

        >>> file_csv_column = self.oHelper.OpenCSV(column='CAMPO', delimiter=";", csv_file="header_column.csv", header=True)

        >>> file_csv_pipe = self.oHelper.OpenCSV(delimiter="|", csv_file="pipe_no_header.csv")

        >>> file_csv_header = self.oHelper.OpenCSV(delimiter=";", csv_file="header.csv", header=True)

        >>> file_csv_header_column = self.oHelper.OpenCSV(delimiter=";", csv_file="header.csv", header=True)

        >>> file_csv_header_pipe = self.oHelper.OpenCSV(delimiter="|", csv_file="pipe_header.csv", header=True)

        >>> file_csv_header_filter = self.oHelper.OpenCSV(delimiter=";", csv_file="header.csv", header=True, filter_column='CAMPO', filter_value='A00_FILIAL')

        >>> file_csv _no_header_filter = self.oHelper.OpenCSV(delimiter=";", csv_file="no_header.csv", filter_column=0, filter_value='A00_FILIAL')
        """

        has_header = 'infer' if header else None
        
        if self.config.csv_path:
            data = pd.read_csv(f"{self.config.csv_path}\\{csv_file}", sep=delimiter, encoding='latin-1', error_bad_lines=False, header=has_header, index_col=False)
            df = pd.DataFrame(data)
            df = df.dropna(axis=1, how='all')

            filter_column_user = filter_column
            
            if filter_column and filter_value:
                if isinstance(filter_column, int):
                    filter_column_user = filter_column - 1
                df = self.filter_dataframe(df, filter_column_user, filter_value)
            elif (filter_column and not filter_value) or (filter_value and not filter_column):
                print('WARNING: filter_column and filter_value is necessary to filter rows by column content. Data wasn\'t filtered') 
                
            return self.return_data(df, has_header, column)
        else:
            self.log_error("CSV Path wasn't found, please check 'CSVPath' key in the config.json.")

    def filter_dataframe(self, df, column, value):
        """
        [Internal]
        """
        return df[df[column] == value]

    def return_data(self, df, has_header, column):
        """
        [Internal]
        """
        if has_header == 'infer':
            return df[column].to_dict() if column else df.to_dict()
        else:
            return df[column].values.tolist() if isinstance(column, int) else df.values.tolist()

    def open_url_coverage(self, url='', initial_program='', environment=''):
        """
        [Internal]
        Open a webapp url with line parameters
        :param url: server url.
        :type url: str
        :param initial_program: program name.
        :type initial_program: str
        :param environment: environment server.
        :type environment: str
        Usage:
        >>> # Call the method:  
        >>> self.open_url_coverage(url=self.config.url, initial_program=initial_program, environment=self.config.environment)
        """
        self.driver.get(f"{url}/?StartProg=CASIGAADV&A={initial_program}&Env={environment}") 
        
    def returns_printable_string(self, string):
        """
        Returns a string only is printable characters
        [Internal]
        :param string: string value
        :type string: str
        """
        return "".join(list(filter(lambda x: x.isprintable(), string)))<|MERGE_RESOLUTION|>--- conflicted
+++ resolved
@@ -834,16 +834,10 @@
                 self.set_element_focus(s_tget_img())
                 self.wait_until_to( expected_condition = "element_to_be_clickable", element = tget_input, locator = By.XPATH )
                 self.click(s_tget_img())
-<<<<<<< HEAD
+                
                 self.wait_element_is_not_displayed(tget_img)
 
-            while(time.time() < endtime and (not self.element_exists(term=".tmenu", scrap_type=enum.ScrapType.CSS_SELECTOR, main_container="body"))):
-                self.close_coin_screen()
-                self.close_modal()
-=======
-            
             self.close_coin_screen_after_routine()
->>>>>>> e368c545
 
         except AssertionError as error:
             raise error
@@ -1131,25 +1125,13 @@
         Wait blocker disappear
 
         """
-<<<<<<< HEAD
 
         print("Waiting blocker to continue...")
-        soup = None
-=======
-        print("Waiting blocker to continue...")
->>>>>>> e368c545
-        result = True
-        endtime = time.time() + 1200
-
         while(time.time() < endtime and result):
             soup = self.get_current_DOM()
             container = self.get_current_container()
             blocker = soup.select('.ajax-blocker') if len(soup.select('.ajax-blocker')) > 0 else 'blocked' in container.attrs['class'] if container and hasattr(container, 'attrs') else None
-<<<<<<< HEAD
             
-=======
-
->>>>>>> e368c545
             if blocker:
                 result = True
             else:
@@ -1410,11 +1392,7 @@
                                 ActionChains(self.driver).move_to_element(input_field()).send_keys_to_element(input_field(), " ").perform()
                             else:
                                 self.wait_blocker()
-<<<<<<< HEAD
                                 self.wait_until_to( expected_condition = "element_to_be_clickable", element = element, locator = By.XPATH )
-=======
-                                self.wait.until(EC.element_to_be_clickable((By.XPATH, xpath_soup(element))))
->>>>>>> e368c545
                                 ActionChains(self.driver).move_to_element(input_field()).send_keys_to_element(input_field(), main_value).perform()
                         #if Number input
                         else:
@@ -1725,18 +1703,10 @@
         """
         element = ""
         string = "Aguarde... Coletando informacoes de cobertura de codigo."
-<<<<<<< HEAD
         timeout = 900
         
         if self.config.coverage:
             endtime = time.time() + timeout
-=======
-
-        timeout = 900
-        endtime = time.time() + timeout
-
-        if self.config.coverage:
->>>>>>> e368c545
             while(time.time() < endtime and not element):
                 ActionChains(self.driver).key_down(Keys.ESCAPE).perform()
                 ActionChains(self.driver).key_down(Keys.CONTROL).send_keys('q').key_up(Keys.CONTROL).perform()
@@ -1749,11 +1719,7 @@
                     print(string)
 
         else:
-<<<<<<< HEAD
             endtime = time.time() + self.config.time_out
-=======
-            endtime = time.time() + timeout
->>>>>>> e368c545
             while( time.time() < endtime and not element ):
 
                 ActionChains(self.driver).key_down(Keys.CONTROL).send_keys('q').key_up(Keys.CONTROL).perform()
@@ -2149,17 +2115,11 @@
                     self.restart_counter += 1
                     self.log_error(f"Error - Menu Item does not exist: {menuitem}")
                 count+=1
-<<<<<<< HEAD
 
             self.slm_click_last_item(f"#{child.attrs['id']} > label")
 
-            while(time.time() < endtime and (not self.element_exists(term=".tmenu", scrap_type=enum.ScrapType.CSS_SELECTOR, main_container="body"))):
-                self.close_coin_screen()
-                self.close_modal()
-=======
             if wait_coin_screen:
                 self.close_coin_screen_after_routine()
->>>>>>> e368c545
 
         except AssertionError as error:
             raise error
@@ -2290,13 +2250,7 @@
                 self.set_element_focus(soup_element())
                 self.wait_until_to( expected_condition = "element_to_be_clickable", element = soup_objects[position], locator = By.XPATH )
                 self.click(soup_element())
-<<<<<<< HEAD
                 self.wait_element_is_not_focused(soup_element)
-=======
-
-
-            # if button != self.language.other_actions:
->>>>>>> e368c545
 
             if sub_item and ',' not in sub_item:
 
@@ -2381,21 +2335,12 @@
             element_soup = close_list.pop(position)
         element_selenium = self.soup_to_selenium(element_soup)
         self.scroll_to_element(element_selenium)
-<<<<<<< HEAD
         self.wait_until_to( expected_condition = "element_to_be_clickable", element = element_soup, locator = By.XPATH )
         
         self.click(element_selenium)
         
-=======
-        self.wait.until(EC.element_to_be_clickable((By.XPATH, xpath_soup(element_soup))))
-        self.click(element_selenium)    
->>>>>>> e368c545
     def click_sub_menu(self, sub_item):
         """
-        [Internal]
-
-        Clicks on the sub menu of buttons. Returns True if succeeded.
-        Internal method of SetButton.
 
         :param sub_item: The menu item that should be clicked.
         :type sub_item: str
@@ -3423,10 +3368,7 @@
         headers = ""
         columns = ""
         try_counter = 1
-<<<<<<< HEAD
         grid_reload = True
-=======
->>>>>>> e368c545
 
         if(field[1] == True):
             field_one = 'is a boolean value'
@@ -3506,11 +3448,7 @@
             else:
                 self.log_error("Grid element doesn't appear in DOM")
 
-<<<<<<< HEAD
             row = rows[field[4]] if field[4] else self.get_selected_row(rows) if self.get_selected_row(rows) else(next(iter(rows), None))
-=======
-                            current_value = self.remove_mask(current_value).strip()
->>>>>>> e368c545
 
             if row:
                 while (int(row.attrs["id"]) < self.grid_counters[grid_id]) and (down_loop < 2) and self.down_loop_grid and field[4] is None and time.time() < endtime:
@@ -3590,65 +3528,9 @@
                                 else:
                                     try_counter = 0
 
-<<<<<<< HEAD
                                 if (("_" in field[0] and field_to_len != {} and int(field_to_len[field[0]]) > len(field[1])) or lenfield > len(field[1])):
                                     if (("_" in field[0] and field_to_valtype != {} and field_to_valtype[field[0]] != "N") or valtype != "N"):
                                         self.send_keys(selenium_input(), Keys.ENTER)
-=======
-                            soup = self.get_current_DOM()
-                            tmodal_list = soup.select('.tmodaldialog.twidget.borderless')
-                            tmodal_layer = len(tmodal_list) if tmodal_list else 0
-                            while(time.time() < endtime and not self.element_exists(term=".tmodaldialog.twidget.borderless", scrap_type=enum.ScrapType.CSS_SELECTOR, position=tmodal_layer+1, main_container="body")):
-                                time.sleep(1)
-                                self.scroll_to_element(selenium_column())
-                                self.set_element_focus(selenium_column())
-                                self.click(selenium_column())
-                                try:
-                                    ActionChains(self.driver).move_to_element(selenium_column()).send_keys_to_element(selenium_column(), Keys.ENTER).perform()
-                                except StaleElementReferenceException:
-                                    pass
-                                time.sleep(1)
-                                if(field[1] == True):
-                                    field_one = ''
-                                    break
-
-                            if(field[1] == True): break # if boolean field finish here.
-                            self.wait_element(term=".tmodaldialog", scrap_type=enum.ScrapType.CSS_SELECTOR, position=initial_layer+1, main_container="body")
-                            soup = self.get_current_DOM()
-                            new_container = self.zindex_sort(soup.select(".tmodaldialog.twidget"), True)[0]
-                            child = new_container.select("input")
-                            child_type = "input"
-                            option_text = ""
-                            if not child:
-                                child = new_container.select("select")
-                                child_type = "select"
-
-                            if child_type == "input":
-
-                                time.sleep(2)
-                                selenium_input = lambda: self.driver.find_element_by_xpath(xpath_soup(child[0]))
-                                self.wait_element(term=xpath_soup(child[0]), scrap_type=enum.ScrapType.XPATH)
-                                valtype = selenium_input().get_attribute("valuetype")
-                                lenfield = len(self.get_element_value(selenium_input()))
-                                user_value = field[1]
-                                check_mask = self.check_mask(selenium_input())
-                                if check_mask:
-                                    if (check_mask[0].startswith('@D') and user_value == ''):
-                                        user_value = '00000000'
-                                    user_value = self.remove_mask(user_value)
-
-                                self.wait.until(EC.visibility_of(selenium_input()))
-                                self.set_element_focus(selenium_input())
-                                self.click(selenium_input())
-                                if "tget" in self.get_current_container().next.attrs['class']:
-                                    bsoup_element = self.get_current_container().next
-                                    self.wait.until(EC.element_to_be_clickable((By.XPATH, xpath_soup(bsoup_element))))
-                                    self.wait_blocker()
-                                    self.try_send_keys(selenium_input, user_value, try_counter)
-
-                                    if try_counter < 2:
-                                        try_counter += 1
->>>>>>> e368c545
                                     else:
                                         if not (re.match(r"[0-9]+,[0-9]+", user_value)):
                                             self.send_keys(selenium_input(), Keys.ENTER)
@@ -4673,12 +4555,6 @@
                     self.driver.close()
                 except Exception as e:
                     print(f"Warning Log Error Close {str(e)}")
-<<<<<<< HEAD
-=======
-
-        if ((stack_item != "setUpClass") or (stack_item == "setUpClass" and self.restart_counter == 3)):
-            self.assertTrue(False, log_message)
->>>>>>> e368c545
 
         if ((stack_item != "setUpClass") or (stack_item == "setUpClass" and self.restart_counter == 3)):
             self.assertTrue(False, log_message)
@@ -5407,21 +5283,9 @@
         element_selenium = lambda: self.soup_to_selenium(element_soup)
         element_selenium().click()
         self.wait_blocker()
-<<<<<<< HEAD
         self.wait_until_to(expected_condition="element_to_be_clickable", element = element_soup, locator = By.XPATH )
-=======
-        self.wait.until(EC.element_to_be_clickable((By.XPATH, xpath_soup(element_soup))))
->>>>>>> e368c545
         self.send_keys(element_selenium(), Keys.ENTER)
-
-    def wait_gridTree(self, n_lines):
-        """
-        [Internal]
-        Wait until the GridTree line count increases or decreases.
         
-        """
-        endtime = time.time() + self.config.time_out
-        grid = self.get_grid(grid_element = '.tcbrowse')
 
         while (time.time() < endtime and n_lines == self.lenght_grid_lines(grid) ):
             grid = self.get_grid(grid_element = '.tcbrowse')
