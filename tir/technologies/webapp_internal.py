--- conflicted
+++ resolved
@@ -5961,9 +5961,6 @@
             return df[column].to_dict() if column else df.to_dict()
         else:
             return df[column].values.tolist() if isinstance(column, int) else df.values.tolist()
-<<<<<<< HEAD
-            
-=======
 
     def open_url_coverage(self, url='', initial_program='', environment=''):
         """
@@ -5988,5 +5985,4 @@
         :param string: string value
         :type string: str
         """
-        return "".join(list(filter(lambda x: x.isprintable(), string)))
->>>>>>> b7470174
+        return "".join(list(filter(lambda x: x.isprintable(), string)))