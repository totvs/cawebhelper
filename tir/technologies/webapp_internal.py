--- conflicted
+++ resolved
@@ -5,7 +5,6 @@
 import os
 import random
 import uuid
-import codecs
 from functools import reduce
 from selenium.webdriver.common.keys import Keys
 from bs4 import BeautifulSoup
@@ -1329,6 +1328,7 @@
     def print_in (self):
         """
         [Internal]
+
         Test function, only for print that calling is OK
         """
         print ("Function print_in, class WebappInternal, OK")
@@ -4103,22 +4103,14 @@
     def ClickComboBox (self, position = 1, label_comboBox = ""):
         """
         Clicks on a Label in box on the screen.
-<<<<<<< HEAD
-
-=======
->>>>>>> cc899cc6
+
         :param position: Position of text in the combobox, that need to be pressed
         :type position: int
         :param label_comboBox: Arguement for detecting combobox by default value in it
         :type label_comboBox: str
-<<<<<<< HEAD
-
-        Usage:
-
-=======
-        
-        Usage:
->>>>>>> cc899cc6
+
+        Usage:
+
         >>> # Call the method:
         >>> oHelper.ClickComboBox (position = 2, label_comboBox = "Все блокировки")
         """
