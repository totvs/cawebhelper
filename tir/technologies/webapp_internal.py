--- conflicted
+++ resolved
@@ -20,42 +20,7 @@
     """
     Internal implementation of Protheus Webapp class.
 
-<<<<<<< HEAD
-        self.grid_counters = {}
-        self.grid_input = []
-        self.grid_check = []
-        self.down_loop_grid = False
-        self.date = ''
-        self.rota = ''
-        self.CpoNewLine = ''
-        self.classe = ''
-        self.valtype = ''
-        self.savebtn = ''
-        self.idcomp = ''
-        self.lenvalorweb = ''
-        self.grid_value = ''
-        self.grid_class = ''
-        self.initial_program = 'SIGAADV'
-
-        self.lineGrid = 0
-        self.index = 0
-        self.lastColweb = 0
-
-        self.Ret = False
-        self.refreshed = False
-        self.consolelog = True
-        self.btnenchoice = True
-        self.elementDisabled = False
-        self.numberOfTries = 0
-
-        self.errors = []
-
-        self.camposCache = []
-        self.parametro = ''
-        self.backupSetup = dict()
-=======
     This class contains all the methods defined to run Selenium Interface Tests on Protheus Webapp.
->>>>>>> 8c26981d
 
     Internal methods should have the **[Internal]** tag and should not be accessible to the user.
 
@@ -90,6 +55,7 @@
         self.grid_check = []
         self.grid_counters = {}
         self.grid_input = []
+        self.down_loop_grid = False
 
         self.used_ids = []
 
@@ -2398,10 +2364,6 @@
             else:
                 self.log_error("Couldn't find grids.")
 
-<<<<<<< HEAD
-    def new_grid_line(self, field, addGridLineCounter=True):
-        self.down_loop_grid = True
-=======
     def new_grid_line(self, field, add_grid_line_counter=True):
         """
         [Internal]
@@ -2418,7 +2380,8 @@
         >>> # Calling the method:
         >>> self.new_grid_line(["", "", 0, True])
         """
->>>>>>> 8c26981d
+        self.down_loop_grid = True
+
         soup = self.get_current_DOM()
 
         containers = soup.select(".tmodaldialog.twidget")
