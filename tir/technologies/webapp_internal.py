import re
import time
import pandas as pd
import inspect
import os
import random
import uuid
from functools import reduce
from selenium.webdriver.common.keys import Keys
from bs4 import BeautifulSoup
from selenium.webdriver.support import expected_conditions as EC
from selenium.webdriver.common.by import By
from selenium.webdriver.common.action_chains import ActionChains
from selenium.webdriver.support.ui import Select
import tir.technologies.core.enumerations as enum
from tir.technologies.core.log import Log
from tir.technologies.core.config import ConfigLoader
from tir.technologies.core.language import LanguagePack
from tir.technologies.core.third_party.xpath_soup import xpath_soup
from tir.technologies.core.base import Base
from tir.technologies.core.numexec import NumExec
from math import sqrt, pow
from selenium.common.exceptions import StaleElementReferenceException, WebDriverException

class WebappInternal(Base):
    """
    Internal implementation of Protheus Webapp class.

    This class contains all the methods defined to run Selenium Interface Tests on Protheus Webapp.

    Internal methods should have the **[Internal]** tag and should not be accessible to the user.

    :param config_path: The path to the config file. - **Default:** "" (empty string)
    :type config_path: str
    :param autostart: Sets whether TIR should open browser and execute from the start. - **Default:** True
    :type: bool

    Usage:

    >>> # Inside __init__ method in Webapp class of main.py
    >>> def __init__(self, config_path="", autostart=True):
    >>>     self.__webapp = WebappInternal(config_path, autostart)
    """
    def __init__(self, config_path="", autostart=True):
        """
        Definition of each global variable:

        base_container: A variable to contain the layer element to be used on all methods.

        grid_check: List with fields from a grid that must be checked in the next LoadGrid call.

        grid_counters: A global counter of grids' last row to be filled.

        grid_input: List with fields from a grid that must be filled in the next LoadGrid call.

        used_ids: Dictionary of element ids and container already captured by a label search.
        """
        super().__init__(config_path, autostart)

        self.containers_selectors = {
            "SetButton" : ".tmodaldialog,.ui-dialog",
            "GetCurrentContainer": ".tmodaldialog"
        }
        self.base_container = ".tmodaldialog"

        self.grid_check = []
        self.grid_counters = {}
        self.grid_input = []
        self.down_loop_grid = False
        self.num_exec = NumExec()
        self.restart_counter = 0
        self.used_ids = {}
        self.tss = False

        self.parameters = []
        self.backup_parameters = []

    def SetupTSS( self, initial_program = "", enviroment = ""):
        """
        Prepare the Protheus Webapp TSS for the test case, filling the needed information to access the environment.
        .. note::
            This method use the user and password from config.json.

        :param initial_program: The initial program to load.
        :type initial_program: str
        :param environment: The initial environment to load.
        :type environment: str

        Usage:

        >>> # Calling the method:
        >>> oHelper.SetupTSS("TSSMANAGER", "SPED")
        """
        print("Starting Setup TSS")
        self.tss = True
        self.service_process_bat_file()

        self.config.initial_program = initial_program
        enviroment = self.config.environment if self.config.environment else enviroment

        self.containers_selectors["SetButton"] = "body"
        self.containers_selectors["GetCurrentContainer"] = ".tmodaldialog, body"

        if not self.config.skip_environment and not self.config.coverage:
            self.program_screen(initial_program, enviroment)

        if not self.log.program:
            self.log.program = self.get_program_name()

        if self.config.coverage:
            self.driver.get(f"{self.config.url}/?StartProg=CASIGAADV&A={initial_program}&Env={self.config.environment}")

        self.user_screen_tss()
        self.set_log_info_tss()

        if self.config.num_exec:
            self.num_exec.post_exec(self.config.url_set_start_exec)

    def user_screen_tss(self):
        """
        [Internal]

        Fills the user login screen of Protheus with the user and password located on config.json.

        Usage:

        >>> # Calling the method
        >>> self.user_screen()
        """
        print("Fill user Screen")
        self.wait_element(term="[name='cUser']", scrap_type=enum.ScrapType.CSS_SELECTOR, main_container="body")

        self.SetValue('cUser', self.config.user, name_attr = True)
        self.SetValue('cPass', self.config.password, name_attr = True)
        self.SetButton("Entrar")
        

    def Setup(self, initial_program, date='', group='99', branch='01', module='', save_input=True):
        """
        Prepare the Protheus Webapp for the test case, filling the needed information to access the environment.

        :param initial_program: The initial program to load.
        :type initial_program: str
        :param date: The date to fill on the environment screen. - **Default:** "" (empty string)
        :type date: str
        :param group: The group to fill on the environment screen. - **Default:** "99"
        :type group: str
        :param branch: The branch to fill on the environment screen. - **Default:** "01"
        :type branch: str
        :param module: The module to fill on the environment screen. - **Default:** "" (empty string)
        :type module: str
        :param save_input: Boolean if all input info should be saved for later usage. Leave this flag 'True' if you are not sure. **Default:** True
        :type save_input: bool

        Usage:

        >>> # Calling the method:
        >>> oHelper.Setup("SIGAFAT", "18/08/2018", "T1", "D MG 01 ")
        """
        self.service_process_bat_file()
        
        if not initial_program:
            self.log_error("Couldn't find The initial program")

        if self.config.smart_erp:
            self.wait_smart_erp_environment()

        if not self.log.program:
            self.log.program = self.get_program_name()

        if save_input:
            self.config.initial_program = initial_program
            self.config.date = date
            self.config.group = group
            self.config.branch = branch
            self.config.module = module

        if self.config.coverage:
            self.driver.get(f"{self.config.url}/?StartProg=CASIGAADV&A={initial_program}&Env={self.config.environment}")

        if not self.config.valid_language:
            self.config.language = self.get_language()
            self.language = LanguagePack(self.config.language)

        if not self.config.skip_environment and not self.config.coverage:
            self.program_screen(initial_program)

        self.user_screen(True) if initial_program.lower() == "sigacfg" else self.user_screen()

        endtime = time.time() + self.config.time_out
        while(time.time() < endtime and (not self.element_exists(term=self.language.database, scrap_type=enum.ScrapType.MIXED, main_container=".twindow", optional_term=".tsay"))):
            self.update_password()

        self.environment_screen()

        while(time.time() < endtime and (not self.element_exists(term=".tmenu", scrap_type=enum.ScrapType.CSS_SELECTOR, main_container="body"))):
            self.close_coin_screen()
            self.close_modal()

        if save_input:
            self.set_log_info()

        self.log.country = self.config.country
        self.log.execution_id = self.config.execution_id
        self.log.issue = self.config.issue

        if self.config.num_exec:
            self.num_exec.post_exec(self.config.url_set_start_exec)

    def service_process_bat_file(self):
        """
        [Internal]
        This method creates a batfile in the root path to kill the process and its children.
        """
        if self.config.smart_test:
            with open("firefox_task_kill.bat", "w", ) as firefox_task_kill:
                firefox_task_kill.write(f"taskkill /f /PID {self.driver.service.process.pid} /T")




    def program_screen(self, initial_program="", environment=""):
        """
        [Internal]

        Fills the first screen of Protheus with the first program to run and the environment to connect.

        :param initial_program: The initial program to load
        :type initial_program: str
        :param environment: The environment to connect
        :type environment: str

        Usage:

        >>> # Calling the method
        >>> self.program_screen("SIGAADV", "MYENVIRONMENT")
        """
        try_counter = 0
        self.wait_element(term='#inputStartProg', scrap_type=enum.ScrapType.CSS_SELECTOR, main_container="body")
        self.wait_element(term='#inputEnv', scrap_type=enum.ScrapType.CSS_SELECTOR, main_container="body")
        soup = self.get_current_DOM()

        print("Filling Initial Program")
        start_prog_element = next(iter(soup.select("#inputStartProg")), None)
        if start_prog_element is None:
            self.restart_counter += 1
            self.log_error("Couldn't find Initial Program input element.")

        start_prog = lambda: self.soup_to_selenium(start_prog_element)
        start_prog_value = self.get_web_value(start_prog())
        endtime = time.time() + self.config.time_out
        while (time.time() < endtime and (start_prog_value.strip() != initial_program.strip())):

            if try_counter == 0:
                start_prog = lambda: self.soup_to_selenium(start_prog_element)
            else:
                start_prog = lambda: self.soup_to_selenium(start_prog_element.parent)

            self.set_element_focus(start_prog())
            start_prog().clear()
            self.send_keys(start_prog(), initial_program)
            start_prog_value = self.get_web_value(start_prog())
            try_counter += 1 if(try_counter < 1) else -1
        
        if (start_prog_value.strip() != initial_program.strip()):
            self.restart_counter += 1
            self.log_error("Couldn't fill Program input element.")

        print("Filling Environment")
        env_element = next(iter(soup.select("#inputEnv")), None)
        if env_element is None:
            self.restart_counter += 1
            self.log_error("Couldn't find Environment input element.")

        env = lambda: self.soup_to_selenium(env_element)
        env_value = self.get_web_value(env())
        endtime = time.time() + self.config.time_out
        try_counter = 0
        while (time.time() < endtime and (env_value.strip() != self.config.environment.strip())):

            if try_counter == 0:
                env = lambda: self.soup_to_selenium(env_element)
            else:
                env = lambda: self.soup_to_selenium(env_element.parent)

            self.set_element_focus(env())
            env().clear()
            self.send_keys(env(), self.config.environment)
            env_value = self.get_web_value(env())
            try_counter += 1 if(try_counter < 1) else -1

        if (env_value.strip() != self.config.environment.strip()):
            self.restart_counter += 1
            self.log_error("Couldn't fill Environment input element.")

        button = self.driver.find_element(By.CSS_SELECTOR, ".button-ok")
        self.click(button)

    def user_screen(self, admin_user = False):
        """
        [Internal]

        Fills the user login screen of Protheus with the user and password located on config.json.

        Usage:

        >>> # Calling the method
        >>> self.user_screen()
        """
        user_text = self.config.user_cfg if  admin_user and self.config.user_cfg else self.config.user
        password_text = self.config.password_cfg if admin_user and self.config.password_cfg else self.config.password

        if self.config.smart_test and admin_user and not self.config.user_cfg :
            user_text = "admin"
            password_text = "1234"

        self.wait_element(term="[name='cGetUser']", scrap_type=enum.ScrapType.CSS_SELECTOR, main_container='body')

        try_counter = 0
        soup = self.get_current_DOM()

        print("Filling User")
        user_element = next(iter(soup.select("[name='cGetUser'] > input")), None)

        if user_element is None:
            self.restart_counter += 1
            self.log_error("Couldn't find User input element.")

        user = lambda: self.soup_to_selenium(user_element)
        user_value = self.get_web_value(user())
        endtime = time.time() + self.config.time_out
        while (time.time() < endtime and (user_value.strip() != user_text.strip())):

            if try_counter == 0:
                user = lambda: self.soup_to_selenium(user_element)
            else:
                user = lambda: self.soup_to_selenium(user_element.parent)

            self.set_element_focus(user())
            self.wait.until(EC.element_to_be_clickable((By.XPATH, xpath_soup(user_element))))
            self.double_click(user())
            # self.send_keys(user(), Keys.HOME)
            self.send_keys(user(), user_text)
            self.send_keys(user(), Keys.ENTER)
            user_value = self.get_web_value(user())
            try_counter += 1 if(try_counter < 1) else -1

        if (user_value.strip() != user_text.strip()):
            self.restart_counter += 1
            self.log_error("Couldn't fill User input element.")

        # loop_control = True

        # while(loop_control):
        print("Filling Password")
        password_element = next(iter(soup.select("[name='cGetPsw'] > input")), None)
        if password_element is None:
            self.restart_counter += 1
            self.log_error("Couldn't find User input element.")

        password = lambda: self.soup_to_selenium(password_element)
        password_value = self.get_web_value(password())
        endtime = time.time() + self.config.time_out
        try_counter = 0
        while (time.time() < endtime and not password_value.strip() and self.config.password != ''):

            if try_counter == 0:
                password = lambda: self.soup_to_selenium(password_element)
            else:
                password = lambda: self.soup_to_selenium(password_element.parent)

            self.set_element_focus(password())
            self.wait.until(EC.element_to_be_clickable((By.XPATH, xpath_soup(password_element))))
            self.click(password())
            self.send_keys(password(), Keys.HOME)
            self.send_keys(password(), password_text)
            self.send_keys(password(), Keys.ENTER)
            password_value = self.get_web_value(password())
            self.wait_blocker_ajax()
            try_counter += 1 if(try_counter < 1) else -1
        
        if not password_value.strip() and self.config.password != '':
            self.restart_counter += 1
            self.log_error("Couldn't fill User input element.")

        button_element = next(iter(list(filter(lambda x: self.language.enter in x.text, soup.select("button")))), None)
        if button_element is None:
            self.restart_counter += 1
            self.log_error("Couldn't find Enter button.")

        button = lambda: self.driver.find_element_by_xpath(xpath_soup(button_element))
        self.click(button())

            # self.wait_element_timeout(term=self.language.password, scrap_type=enum.ScrapType.MIXED, timeout=10, step=1, presence=False, optional_term="label", main_container="body")
            # loop_control = self.element_exists(term=self.language.password, scrap_type=enum.ScrapType.MIXED, optional_term="label", main_container="body")

        # self.wait_element(term=self.language.user, scrap_type=enum.ScrapType.MIXED, presence=False, optional_term="label", main_container="body")

    def environment_screen(self, change_env=False):
        """
        [Internal]

        Fills the environment screen of Protheus with the values passed on the Setup method.
        Used to fill the fields triggered by the ChangeEnvironment method as well.

        :param change_env: Boolean if the method is being called by ChangeEnvironment. - **Default:** False
        :type change_env: bool

        Usage:

        >>> # Calling the method
        >>> self.environment_screen()
        """

        if change_env:
            label = self.language.confirm
            container = None
        else:
            label = self.language.enter
            container = ".twindow"

        self.wait_element(self.language.database, main_container=container)

        print("Filling Date")
        base_date = next(iter(self.web_scrap(term="[name='dDataBase'] input, [name='__dInfoData'] input", scrap_type=enum.ScrapType.CSS_SELECTOR, label=True, main_container=container)), None)
        if base_date is None:
            self.restart_counter += 1
            self.log_error("Couldn't find Date input element.")
        date = lambda: self.driver.find_element_by_xpath(xpath_soup(base_date))
        self.double_click(date())
        self.send_keys(date(), Keys.HOME)
        self.send_keys(date(), self.config.date)

        print("Filling Group")
        group_element = next(iter(self.web_scrap(term="[name='cGroup'] input, [name='__cGroup'] input", scrap_type=enum.ScrapType.CSS_SELECTOR, label=True, main_container=container)), None)
        if group_element is None:
            self.restart_counter += 1
            self.log_error("Couldn't find Group input element.")
        group = lambda: self.driver.find_element_by_xpath(xpath_soup(group_element))
        self.double_click(group())
        self.send_keys(group(), Keys.HOME)
        self.send_keys(group(), self.config.group)

        print("Filling Branch")
        branch_element = next(iter(self.web_scrap(term="[name='cFil'] input, [name='__cFil'] input", scrap_type=enum.ScrapType.CSS_SELECTOR, label=True, main_container=container)), None)
        if branch_element is None:
            self.restart_counter += 1
            self.log_error("Couldn't find Branch input element.")
        branch = lambda: self.driver.find_element_by_xpath(xpath_soup(branch_element))
        self.double_click(branch())
        self.send_keys(branch(), Keys.HOME)
        self.send_keys(branch(), self.config.branch)

        print("Filling Environment")
        environment_element = next(iter(self.web_scrap(term="[name='cAmb'] input", scrap_type=enum.ScrapType.CSS_SELECTOR, label=True, main_container=container)), None)
        if environment_element is None:
            self.restart_counter += 1
            self.log_error("Couldn't find Module input element.")
        env = lambda: self.driver.find_element_by_xpath(xpath_soup(environment_element))
        if ("disabled" not in environment_element.parent.attrs["class"] and env().is_enabled()):
            env_value = self.get_web_value(env())
            endtime = time.time() + self.config.time_out
            while (time.time() < endtime and env_value != self.config.module):
                self.double_click(env())
                self.send_keys(env(), Keys.HOME)
                self.send_keys(env(), self.config.module)
                env_value = self.get_web_value(env())
                time.sleep(1)

        buttons = self.filter_displayed_elements(self.web_scrap(label, scrap_type=enum.ScrapType.MIXED, optional_term="button", main_container=container), True)
        button_element = next(iter(buttons), None)
        if button_element is None:
            self.restart_counter += 1
            self.log_error(f"Couldn't find {label} button.")
        button = lambda: self.driver.find_element_by_xpath(xpath_soup(button_element))
        self.click(button())

        self.wait_element(term=self.language.database, scrap_type=enum.ScrapType.MIXED, presence=False, optional_term="input", main_container=container)

    def ChangeEnvironment(self, date="", group="", branch="", module=""):
        """
        Clicks on the change environment area of Protheus Webapp and
        fills the environment screen.

        :param date: The date to fill on the environment screen. - **Default:** "" (empty string)
        :type date: str
        :param group: The group to fill on the environment screen. - **Default:** "" (empty string)
        :type group: str
        :param branch: The branch to fill on the environment screen. - **Default:** "" (empty string)
        :type branch: str
        :param module: The module to fill on the environment screen. - **Default:** "" (empty string)
        :type module: str

        Usage:

        >>> # Calling the method:
        >>> oHelper.ChangeEnvironment(date="13/11/2018", group="T1", branch="D MG 01 ")
        """
        if date:
            self.config.date = date
        if group:
            self.config.group = group
        if branch:
            self.config.branch = branch
        if module:
            self.config.module = module

        element = next(iter(self.web_scrap(term=self.language.change_environment, scrap_type=enum.ScrapType.MIXED, optional_term="button", main_container="body")), None)
        if not element:
            tbuttons = self.web_scrap(term=".tpanel > .tpanel > .tbutton", scrap_type=enum.ScrapType.CSS_SELECTOR, main_container="body")
            element = next(iter(list(filter(lambda x: 'TOTVS' in x.text, tbuttons))), None)
        if element:
            self.click(self.driver.find_element_by_xpath(xpath_soup(element)))
            self.environment_screen(True)

    def close_modal(self):
        """
        [Internal]

        This method closes the modal in the opening screen.

        Usage:

        >>> # Calling the method:
        >>> self.close_modal()
        """
        soup = self.get_current_DOM()
        modals = self.zindex_sort(soup.select(".tmodaldialog"), True)
        if modals and self.element_exists(term=".tmodaldialog .tbrowsebutton", scrap_type=enum.ScrapType.CSS_SELECTOR, main_container="body"):
            buttons = modals[0].select(".tbrowsebutton")
            if buttons:
                close_button = next(iter(list(filter(lambda x: x.text == self.language.close, buttons))), None)
                time.sleep(0.5)
                selenium_close_button = lambda: self.driver.find_element_by_xpath(xpath_soup(close_button))
                if close_button:
                    try:
                        self.wait.until(EC.element_to_be_clickable((By.XPATH, xpath_soup(close_button))))
                        self.click(selenium_close_button())
                    except:
                        pass

    def close_coin_screen(self):
        """
        [Internal]

        Closes the coin screen.

        Usage:

        >>> # Calling the method:
        >>> self.close_coin_screen()
        """
        soup = self.get_current_DOM()
        modals = self.zindex_sort(soup.select(".tmodaldialog"), True)
        if modals and self.element_exists(term=self.language.coins, scrap_type=enum.ScrapType.MIXED, optional_term="label", main_container="body"):
            self.SetButton(self.language.confirm)
        
    def close_resolution_screen(self):
        """
        [Internal]

        Closes the Alert of resolution screen.

        Usage:

        >>> # Calling the method:
        >>> self.close_resolution_screen()
        """
        endtime = time.time() + self.config.time_out
        container = self.get_current_container()
        while (time.time() < endtime and container and self.element_exists(term="img[src*='fwskin_alert_ico.png']", scrap_type=enum.ScrapType.CSS_SELECTOR)):
            self.SetButton(self.language.close)
            time.sleep(1)
        self.wait_element_timeout(term="[name='cGetUser']", scrap_type=enum.ScrapType.CSS_SELECTOR, timeout = self.config.time_out, main_container='body')

    def set_log_info(self):
        """
        [Internal]
        Fills the log information needed by opening the About page.

        Usage:

        >>> # Calling the method:
        >>> self.set_log_info()
        """
        self.SetLateralMenu(self.language.menu_about, save_input=False)
        self.wait_element(term=".tmodaldialog", scrap_type=enum.ScrapType.CSS_SELECTOR, main_container="body")
        self.wait.until(EC.presence_of_all_elements_located((By.CSS_SELECTOR, ".tmodaldialog")))

        soup = self.get_current_DOM()
        labels = list(soup.select(".tmodaldialog .tpanel .tsay"))

        release_element = next(iter(filter(lambda x: x.text.startswith("Release"), labels)), None)
        database_element = next(iter(filter(lambda x: x.text.startswith("Top DataBase"), labels)), None)

        if release_element:
            release = release_element.text.split(":")[1].strip()
            self.log.release = release
            self.log.version = release.split(".")[0]

        if database_element:
            self.log.database = database_element.text.split(":")[1].strip()

        self.SetButton(self.language.close)

    def set_log_info_tss(self):

        self.log.country = self.config.country
        self.log.execution_id = self.config.execution_id
        self.log.issue = self.config.issue

        label_element = None

        self.SetButton("Sobre")
        
        soup = self.get_current_DOM()
        endtime = time.time() + self.config.time_out
        while(time.time() < endtime and not label_element):
            soup = self.get_current_DOM()
            label_element = soup.find_all("label", string="Versão do TSS:") 
               
        if not label_element:
            self.log_error("SetupTss fail about screen not found")
            
        labels = list(map(lambda x: x.text, soup.select("label")))
        label = labels[labels.index("Versão do TSS:")+1]
        self.log.release = next(iter(re.findall(r"[\d.]*\d+", label)), None)

        self.SetButton('x')

    def get_language(self):
        """
        [Internal]

        Gets the current language of the html.

        :return: The current language of the html.
        :rtype: str

        Usage:

        >>> # Calling the method:
        >>> language = self.get_language()
        """
        language = self.driver.find_element(By.CSS_SELECTOR, "html").get_attribute("lang")
        return language

    def Program(self, program_name):
        """
        Method that sets the program in the initial menu search field.

        .. note::
            Only used when the Initial Program is the module Ex: SIGAFAT.

        :param program_name: The program name
        :type program_name: str

        Usage:

        >>> # Calling the method:
        >>> oHelper.Program("MATA020")
        """
        self.config.routine = program_name
        
        if not self.log.program:
            self.log.program = program_name
        self.set_program(program_name)

    def set_program(self, program):
        """
        [Internal]

        Method that sets the program in the initial menu search field.

        :param program: The program name
        :type program: str

        Usage:

        >>> # Calling the method:
        >>> self.set_program("MATA020")
        """
        try:
            print(f"Setting program: {program}")
            self.wait_element(term="[name=cGet]", scrap_type=enum.ScrapType.CSS_SELECTOR, main_container="body")
            soup = self.get_current_DOM()
            tget = next(iter(soup.select("[name=cGet]")), None)
            tget_input = next(iter(tget.select("input")), None)
            if tget:
                tget_img = next(iter(tget.select("img")), None)

                if tget_img is None:
                    self.log_error("Couldn't find Program field.")

                s_tget = lambda : self.driver.find_element_by_xpath(xpath_soup(tget_input))
                s_tget_img = lambda : self.driver.find_element_by_xpath(xpath_soup(tget_img))

                self.wait.until(EC.element_to_be_clickable((By.XPATH, xpath_soup(tget_input))))
                self.double_click(s_tget())
                self.set_element_focus(s_tget())
                self.send_keys(s_tget(), Keys.BACK_SPACE)
                self.wait.until(EC.element_to_be_clickable((By.XPATH, xpath_soup(tget_input))))
                self.send_keys(s_tget(), program)
                current_value = self.get_web_value(s_tget()).strip()

                endtime = time.time() + self.config.time_out
                while(time.time() < endtime and current_value != program):
                    self.send_keys(s_tget(), Keys.BACK_SPACE)
                    self.wait.until(EC.element_to_be_clickable((By.XPATH, xpath_soup(tget_input))))
                    self.send_keys(s_tget(), program)
                    current_value = self.get_web_value(s_tget()).strip()
                
                if current_value.strip() != program.strip():
                    self.log_error(f"Couldn't fill program input - current value:  {current_value} - Program: {program}")
                self.set_element_focus(s_tget_img())
                self.wait.until(EC.element_to_be_clickable((By.XPATH, xpath_soup(tget_img))))
                self.click(s_tget_img())
                self.wait_element_is_not_displayed(tget_img)

        except AssertionError as error:
            raise error
        except Exception as e:
            self.log_error(str(e))

    def standard_search_field(self, term, name_attr=False,send_key=False):
        """
        [Internal]
        Do the standard query(F3) 
        this method 
        1.Search the field
        2.Search icon "lookup"
        3.Click()

        :param term: The term that must be searched.
        :type term: str
        :param name_attr: If true searchs element by name.
        :type name_attr: bool
        :param send_key: Try open standard search field send key F3 (no click).
        :type bool

        Usage:

        >>> # To search using a label name:
        >>> self.standard_search_field(name_label)
        >>> #------------------------------------------------------------------------
        >>> # To search using the name of input:
        >>> self.standard_search_field(field='A1_EST',name_attr=True)
        >>> #------------------------------------------------------------------------
        >>> # To search using the name of input and do action with a key:
        >>> oHelper.F3(field='A1_EST',name_attr=True,send_key=True)
        """
        container = self.get_current_container()

        try:
            #wait element
            if name_attr:
                self.wait_element(term=f"[name$={term}]", scrap_type=enum.ScrapType.CSS_SELECTOR)
            else:
                self.wait_element(term)
            # find element
            element = self.get_field(term,name_attr).find_parent()
            if not(element):
                raise Exception("Couldn't find element")

            print("Field successfully found")
            if(send_key):
                input_field = lambda: self.driver.find_element_by_xpath(xpath_soup(element))
                self.set_element_focus(input_field())
                self.send_keys(input_field(), Keys.F3)
            else:
                icon = next(iter(element.select("img[src*=fwskin_icon_lookup]")),None)
                icon_s = self.soup_to_selenium(icon)
                self.click(icon_s)

            container_end = self.get_current_container()
            if (container['id']  == container_end['id']):
                input_field = lambda: self.driver.find_element_by_xpath(xpath_soup(element))
                self.set_element_focus(input_field())
                self.send_keys(input_field(), Keys.F3)
            else:
                print("success")
        except Exception as e:
            self.log_error(str(e))
   
    def SearchBrowse(self, term, key=None, identifier=None, index=False):
        """
        Searchs a term on Protheus Webapp.

        It will search using the default search key, but if a **key** is provided
        it will search using the chosen key.

        It will search using the first search box on the screen, but if an **identifier**
        is provided, it will search on the chosen search box.

        :param term: The term that must be searched.
        :type term: str
        :param key: The search key to be chosen on the search dropdown. - **Default:** None
        :type key: str
        :param identifier: The identifier of the search box. If none is provided, it defaults to the first of the screen. - **Default:** None
        :type identifier: str
        :param index: Whether the key is an index or not. - **Default:** False
        :type index: bool

        Usage:

        >>> # To search using the first search box and default search key:
        >>> oHelper.SearchBrowse("D MG 001")
        >>> #------------------------------------------------------------------------
        >>> # To search using the first search box and a chosen key:
        >>> oHelper.SearchBrowse("D MG 001", key="Branch+id")
        >>> #------------------------------------------------------------------------
        >>> # To search using a chosen search box and the default search key:
        >>> oHelper.SearchBrowse("D MG 001", identifier="Products")
        >>> #------------------------------------------------------------------------
        >>> # To search using a chosen search box and a chosen search key:
        >>> oHelper.SearchBrowse("D MG 001", key="Branch+id", identifier="Products")
        """
        print(f"Searching: {term}")
        if index and isinstance(key, int):
            key -= 1
        browse_elements = self.get_search_browse_elements(identifier)
        if key:
            self.search_browse_key(key, browse_elements, index)
        self.fill_search_browse(term, browse_elements)

    def get_search_browse_elements(self, panel_name=None):
        """
        [Internal]

        Returns a tuple with the search browse elements in this order:
        Key Dropdown, Input, Icon.

        :param panel_name: The identifier of the search box. If none is provided, it defaults to the first of the screen. - **Default:** None
        :type panel_name: str

        :return: Tuple with the Key Dropdown, Input and Icon elements of a search box
        :rtype: Tuple of Beautiful Soup objects.

        Usage:

        >>> # Calling the method:
        >>> search_elements = self.get_search_browse_elements("Products")
        """
        success = False
        container = None
        
        self.wait_element_timeout(term="[style*='fwskin_seekbar_ico']", scrap_type=enum.ScrapType.CSS_SELECTOR, timeout = self.config.time_out)
        endtime = time.time() + self.config.time_out
        
        while (time.time() < endtime and not success): 
            soup = self.get_current_DOM()
            search_index = self.get_panel_name_index(panel_name) if panel_name else 0
            containers = self.zindex_sort(soup.select(".tmodaldialog"), reverse=True) 
            container = next(iter(containers), None)
            
            if container:
                elements_soup = container.select("[style*='fwskin_seekbar_ico']")

            if elements_soup and len(elements_soup) -1 >= search_index:
                browse_div = elements_soup[search_index].find_parent().find_parent()
                success = True

        if not container:
            self.log_error("Couldn't find container of element.")

        if not success:
            self.log_error("Get search browse elements couldn't find browser div")

        browse_tget = browse_div.select(".tget")[0]
        browse_key = browse_div.select(".tbutton button")[0]
        browse_input = browse_tget.select("input")[0]
        browse_icon = browse_tget.select("img")[0]

        return (browse_key, browse_input, browse_icon)

    def search_browse_key(self, search_key, search_elements, index=False):
        """
        [Internal]

        Chooses the search key to be used during the search.

        :param search_key: The search key to be chosen on the search dropdown
        :type search_key: str
        :param search_elements: Tuple of Search elements
        :type search_elements: Tuple of Beautiful Soup objects
        :param index: Whether the key is an index or not.
        :type index: bool

        Usage:

        >>> #Preparing the tuple:
        >>> search_elements = self.get_search_browse_elements("Products")
        >>> # Calling the method:
        >>> self.search_browse_key("Branch+Id", search_elements)

        """
        if index and not isinstance(search_key, int):
            self.log_error("If index parameter is True, key must be a number!")

        sel_browse_key = lambda: self.driver.find_element_by_xpath(xpath_soup(search_elements[0]))
        self.wait_element(term="[style*='fwskin_seekbar_ico']", scrap_type=enum.ScrapType.CSS_SELECTOR)
        self.wait.until(EC.element_to_be_clickable((By.XPATH, xpath_soup(search_elements[0]))))
        self.set_element_focus(sel_browse_key())
        self.click(sel_browse_key())

        soup = self.get_current_DOM()
        if not index:
            tradiobuttonitens = soup.select(".tradiobuttonitem")
            tradio_index = 0
            tradiobutton_texts = list(map(lambda x: x.text[0:-3].strip() if re.match(r"\.\.\.$", x.text) else x.text.strip(), tradiobuttonitens))
            tradiobutton_texts_filtered = list(map(lambda x: x.lower(), tradiobutton_texts))
            tradiobutton_text = next(iter(list(filter(lambda x: search_key.lower() in x, tradiobutton_texts_filtered))), None)
            if not tradiobutton_text:
                tradiobutton_text = self.filter_by_tooltip_value(tradiobuttonitens, search_key)
                if not tradiobutton_text:
                    self.log_error(f"Key not found: {search_key}")

            tradio_index = tradiobutton_texts_filtered.index(tradiobutton_text)

            tradiobuttonitem = tradiobuttonitens[tradio_index]
            trb_input = next(iter(tradiobuttonitem.select("input")), None)
            if not trb_input:
                self.log_error("Couldn't find key input.")
        else:
            tradiobuttonitens = soup.select(".tradiobuttonitem input")
            if len(tradiobuttonitens) < search_key + 1:
                self.log_error("Key index out of range.")
            trb_input = tradiobuttonitens[search_key]

        sel_input = lambda: self.driver.find_element_by_xpath(xpath_soup(trb_input))
        self.wait.until(EC.element_to_be_clickable((By.XPATH, xpath_soup(trb_input))))
        self.click(sel_input())



    def fill_search_browse(self, term, search_elements):
        """
        [Internal]

        Fills search input method and presses the search button.

        :param term: The term to be searched
        :type term: str
        :param search_elements: Tuple of Search elements
        :type search_elements: Tuple of Beautiful Soup objects

        Usage:

        >>> #Preparing the tuple:
        >>> search_elements = self.get_search_browse_elements("Products")
        >>> # Calling the method:
        >>> self.fill_search_browse("D MG 01", search_elements)
        """
        endtime = time.time() + self.config.time_out
        sel_browse_input = lambda: self.driver.find_element_by_xpath(xpath_soup(search_elements[1]))
        sel_browse_icon = lambda: self.driver.find_element_by_xpath(xpath_soup(search_elements[2]))

        current_value = self.get_element_value(sel_browse_input())

        while (time.time() < endtime and current_value.rstrip() != term.strip()):
            try:
                self.wait.until(EC.element_to_be_clickable((By.XPATH, xpath_soup(search_elements[2]))))
                self.click(sel_browse_input())
                self.set_element_focus(sel_browse_input())
                self.send_keys(sel_browse_input(), Keys.DELETE)
                sel_browse_input().clear()
                self.set_element_focus(sel_browse_input())
                self.wait.until(EC.element_to_be_clickable((By.XPATH, xpath_soup(search_elements[1]))))
                sel_browse_input().send_keys(term.strip())
                current_value = self.get_element_value(sel_browse_input())
            except StaleElementReferenceException:
                    self.get_search_browse_elements()
        if current_value.rstrip() != term.strip():
            self.log_error(f"Couldn't search f{search_elements}  current value is {current_value.rstrip()}")
        self.send_keys(sel_browse_input(), Keys.ENTER)
        self.wait_blocker_ajax()
        self.double_click(sel_browse_icon())
        return True
    
    def wait_blocker_ajax(self):
        """
        [Internal]
        
        Wait ajax blocker disappear

        """
        print("Waiting ajax blocker to continue...")
        result = True
        while(result):
            soup = self.get_current_DOM()
            blocker = soup.select('.ajax-blocker')
            if blocker:
                result = True
            else:
                result = False
        return result

    def get_panel_name_index(self, panel_name):
        """
        [Internal]

        Gets the index of search box element based on the panel name associated with it.

        :param panel_name:
        :type panel_name:

        :return: The index of the search box starting with 0
        :rtype: int

        Usage:

        >>> # Calling the method:
        >>> index = self.get_panel_name_index("Products")
        """
        soup = self.get_current_DOM()
        panels = soup.select(".tmodaldialog > .tpanelcss > .tpanelcss")
        tsays = list(map(lambda x: x.select(".tsay"), panels))
        label = next(iter(list(filter(lambda x: x.text.lower() == panel_name.lower(), tsays)), None))
        return tsays.index(label)

    def search_element_position(self, field, position=1):
        """
        [Internal]
        Usage:
        >>> # Calling the method
        >>> self.search_element_position(field)
        """
        endtime = (time.time() + self.config.time_out)
        label = None
        position -= 1

        try:
            while( time.time() < endtime and not label ):
                container = self.get_current_container()
                labels = container.select("label")
                labels_displayed = list(filter(lambda x: self.element_is_displayed(x) ,labels))
                labels_list  = list(filter(lambda x: re.search(r"^{}([^a-zA-Z0-9]+)?$".format(re.escape(field)),x.text) ,labels_displayed))
                labels_list_filtered = list(filter(lambda x: 'th' not in self.element_name(x.parent.parent) , labels_list))
                if labels_list_filtered and len(labels_list_filtered) -1 >= position:
                    label = labels_list_filtered[position]

            if not label:
                self.log_error("Label wasn't found.")

            self.wait.until(EC.element_to_be_clickable((By.XPATH, xpath_soup(label))))
            
            container_size = self.get_element_size(container['id'])
            # The safe values add to postion of element
            width_safe  = (container_size['width']  * 0.015)
            height_safe = (container_size['height'] * 0.01)

            label_s  = lambda:self.soup_to_selenium(label)
            xy_label =  self.driver.execute_script('return arguments[0].getPosition()', label_s())
            list_in_range = self.web_scrap(term=".tget, .tcombobox, .tmultiget", scrap_type=enum.ScrapType.CSS_SELECTOR) 
            list_in_range = list(filter(lambda x: self.element_is_displayed(x) and 'readonly' not in self.soup_to_selenium(x).get_attribute("class") or 'readonly focus' in self.soup_to_selenium(x).get_attribute("class"), list_in_range))
            position_list = list(map(lambda x:(x[0], self.get_position_from_bs_element(x[1])), enumerate(list_in_range)))
            position_list = list(filter(lambda xy_elem: (xy_elem[1]['y']+width_safe >= xy_label['y'] and xy_elem[1]['x']+height_safe >= xy_label['x']),position_list ))
            distance      = list(map(lambda x:(x[0], self.get_distance(xy_label,x[1])), position_list))
            elem          = min(distance, key = lambda x: x[1])
            elem          = list_in_range[elem[0]]
            if not elem:
                self.log_error("Element wasn't found.")

            return elem
            
        except AssertionError as error:
            raise error
        except Exception as error:
            print(error)
            self.log_error(str(error))


    def get_position_from_bs_element(self,element):
        """
        [Internal]

        """
        selenium_element = self.soup_to_selenium(element)
        position = self.driver.execute_script('return arguments[0].getPosition()', selenium_element)
        return position

    def get_distance(self,label_pos,element_pos):
        """
        [internal]

        """
        return sqrt((pow(element_pos['x'] - label_pos['x'], 2)) + pow(element_pos['y'] - label_pos['y'],2))

    def get_element_size(self, id):
        """
        Internal
        Return Height/Width

        """
        script = f'return document.getElementById("{id}").offsetHeight;'
        height = self.driver.execute_script(script)
        script = f'return document.getElementById("{id}").offsetWidth;'
        width  = self.driver.execute_script(script)
        return {'height': height, 'width':width}


    def SetValue(self, field, value, grid=False, grid_number=1, ignore_case=True, row=None, name_attr=False, position = 1, check_value=True):
        """
        Sets value of an input element.
        
        .. note::
            Attention on the grid use the field mask.
         
        :param field: The field name or label to receive the value
        :type field: str
        :param value: The value to be inputted on the element.
        :type value: str or bool
        :param grid: Boolean if this is a grid field or not. - **Default:** False
        :type grid: bool
        :param grid_number: Grid number of which grid should be inputted when there are multiple grids on the same screen. - **Default:** 1
        :type grid_number: int
        :param ignore_case: Boolean if case should be ignored or not. - **Default:** True
        :type ignore_case: bool
        :param check_value: Boolean ignore input check - **Default:** True
        :type name_attr: bool
        :param row: Row number that will be filled
        :type row: int
        :param name_attr: Boolean if search by Name attribute must be forced. - **Default:** False
        :type name_attr: bool

        Usage:

        >>> # Calling method to input value on a field:
        >>> oHelper.SetValue("A1_COD", "000001")
        >>> #-----------------------------------------
        >>> # Calling method to input value on a field that is a grid:
        >>> oHelper.SetValue("Client", "000001", grid=True)
        >>> oHelper.LoadGrid()
        >>> #-----------------------------------------
        >>> # Calling method to checkbox value on a field that is a grid:
        >>> oHelper.SetValue('Confirmado?', True, grid=True)
        >>> oHelper.LoadGrid()
        >>> #-----------------------------------------
        >>> # Calling method to input value on a field that is on the second grid of the screen:
        >>> oHelper.SetValue("Order", "000001", grid=True, grid_number=2)
        >>> oHelper.LoadGrid()
        """
        if grid:
            self.input_grid_appender(field, value, grid_number - 1, row=row)
        elif isinstance(value, bool):
            self.click_check_radio_button(field, value, name_attr, position)
        else:
            self.input_value(field, value, ignore_case, name_attr, position, check_value)

    def input_value(self, field, value, ignore_case=True, name_attr=False, position=1, check_value=True):
        """
        [Internal]

        Sets value of an input element.
        Returns True if succeeded, False if it failed.

        :param field: The field name or label to receive the value
        :type field: str
        :param value: The value to be set on the field
        :type value: str
        :param ignore_case: Boolean if case should be ignored or not. - **Default:** True
        :type ignore_case: bool
        :param name_attr: Boolean if search by Name attribute must be forced. - **Default:** False
        :type name_attr: bool
        :param check_value: Boolean ignore input check - **Default:** True
        :type name_attr: bool
        :returns: True if succeeded, False if it failed.
        :rtype: bool

        Usage:

        >>> # Calling the method
        >>> self.input_value("A1_COD", "000001")
        """

        field = re.sub(r"([\s\?:\*\.]+)?$", "", field).strip()

        if name_attr:
            self.wait_element(term=f"[name$={field}]", scrap_type=enum.ScrapType.CSS_SELECTOR)
        else:
            self.wait_element(field)

        success = False
        endtime = time.time() + 60

        while(time.time() < endtime and not success):
            unmasked_value = self.remove_mask(value)

            print(f"Looking for element: {field}")

            if field.lower() == self.language.From.lower():
                element = self.get_field("cDeCond", name_attr=True)
            elif field.lower() == self.language.To.lower():
                element = self.get_field("cAteCond", name_attr=True)
            else:
                element = self.get_field(field, name_attr, position)

            if not element:
                continue

            if "tmultiget" in element.attrs['class'] if self.element_name(element) == 'div' else None:
                textarea = element.select("textarea")
                if not textarea:
                    input_field = lambda : self.soup_to_selenium(element)
                else:
                    input_field = lambda : self.soup_to_selenium(next(iter(textarea), None))
            else:
                input_field = lambda : self.soup_to_selenium(element)
            
            if input_field:
                valtype = "C"
                main_value = unmasked_value if value != unmasked_value and self.check_mask(input_field()) else value

                interface_value = self.get_web_value(input_field())
                current_value = interface_value.strip()
                interface_value_size = len(interface_value)
                user_value_size = len(value)

                if not input_field().is_enabled() or "disabled" in element.attrs:
                    self.log_error(self.create_message(['', field],enum.MessageType.DISABLED))

                if self.element_name(element) == "input":
                    valtype = element.attrs["valuetype"]

                self.scroll_to_element(input_field())

                try:
                    #Action for Combobox elements
                    if ((hasattr(element, "attrs") and "class" in element.attrs and "tcombobox" in element.attrs["class"]) or
                    (hasattr(element.find_parent(), "attrs") and "class" in element.find_parent().attrs and "tcombobox" in element.find_parent().attrs["class"])):
                        #self.wait.until(EC.visibility_of(input_field()))
                        self.set_element_focus(input_field())
                        self.try_element_to_be_clickable(element)
                        self.select_combo(element, main_value)
                        current_value = self.get_web_value(input_field()).strip()
                    #Action for Input elements
                    else:
                        self.wait.until(EC.visibility_of(input_field()))
                        self.wait.until(EC.element_to_be_clickable((By.XPATH, xpath_soup(element))))
                        self.double_click(input_field())

                        #if Character input
                        if valtype != 'N':
                            self.set_element_focus(input_field())
                            self.wait.until(EC.element_to_be_clickable((By.XPATH, xpath_soup(element))))
                            self.send_keys(input_field(), Keys.HOME)
                            ActionChains(self.driver).key_down(Keys.SHIFT).send_keys(Keys.END).key_up(Keys.SHIFT).perform()
                            time.sleep(0.1)
                            if main_value == '':
                                input_field().send_keys(" ")
                            else:
                                input_field().send_keys(main_value)
                        #if Number input
                        else:
                            tries = 0
                            try_counter = 0
                            while(tries < 3):
                                self.set_element_focus(input_field())
                                self.wait.until(EC.element_to_be_clickable((By.XPATH, xpath_soup(element))))
                                self.try_send_keys(input_field, main_value, try_counter)
                                current_number_value = self.get_web_value(input_field())
                                if self.remove_mask(current_number_value).strip() == main_value:
                                    break
                                tries+=1
                                try_counter+=1

                        if user_value_size < interface_value_size:
                            self.send_keys(input_field(), Keys.ENTER)
                            if not check_value:
                                return

                        if self.check_mask(input_field()):
                            current_value = self.remove_mask(self.get_web_value(input_field()).strip())
                            if re.findall(r"\s", current_value):
                                current_value = re.sub(r"\s", "", current_value)
                        else:
                            current_value = self.get_web_value(input_field()).strip()

                        if current_value != "":
                            print(f"Current field value: {current_value}")

                    if ((hasattr(element, "attrs") and "class" in element.attrs and "tcombobox" in element.attrs["class"]) or
                    (hasattr(element.find_parent(), "attrs") and "class" in element.find_parent().attrs and "tcombobox" in element.find_parent().attrs["class"])):
                        current_value = current_value[0:len(str(value))]

                    if re.match(r"^●+$", current_value):
                        success = len(current_value) == len(str(value).strip())
                    elif ignore_case:
                        success = current_value.lower() == main_value.lower()
                    else:
                        success = current_value == main_value
                except:
                    continue

        if not success:
            self.log_error(f"Could not input value {value} in field {field}")

    def get_field(self, field, name_attr=False, position=1):
        """
        [Internal]

        This method decides if field would be found by either it's name or by it's label.
        Internal method of input_value and CheckResult.

        :param field: Field name or field label to be searched
        :type field: str
        :param name_attr: Boolean if search by Name attribute must be forced. - **Default:** False
        :type name_attr: bool

        :return: Field element
        :rtype: Beautiful Soup object

        Usage:

        >>> # Calling the method:
        >>> element1 = self.get_field("A1_COD")
        >>> element2 = self.get_field("Product")
        """
        endtime = time.time() + 60
        element =  None
        position -= 1
        while(time.time() < endtime and element is None):
            if re.match(r"\w+(_)", field) or name_attr:
                ##element = next(iter(self.web_scrap(f"[name$='{field}']", scrap_type=enum.ScrapType.CSS_SELECTOR)), None)
                element_list = self.web_scrap(f"[name$='{field}']", scrap_type=enum.ScrapType.CSS_SELECTOR)
                if element_list and len(element_list) -1 >= position:
                    element = element_list[position]
                
            elif position == 0:
                element = next(iter(self.web_scrap(field, scrap_type=enum.ScrapType.TEXT, label=True)), None)
            else:
                element = self.find_label_element(label_text = field, position = position)

        if element:
            element_children = next((x for x in element.contents if self.element_name(x) in ["input", "select"]), None)
            return element_children if element_children is not None else element
        else:
            self.log_error("Element wasn't found.")

    def get_web_value(self, element):
        """
        [Internal]

        Gets the current value or text of element.

        :param element: The element to get value or text from
        :type element: Selenium object

        :return: The value or text of passed element
        :rtype: str

        Usage:

        >>> # Calling the method:
        >>> current_value = self.get_web_value(selenium_field_element)
        """
        if element.tag_name == "div":
            element_children = element.find_element(By.CSS_SELECTOR, "div > * ")
            if element_children is not None:
                element = element_children

        if element.tag_name == "label":
            web_value = element.get_attribute("text")
        elif element.tag_name == "select":
            current_select = 0 if element.get_attribute('value') == '' else int(element.get_attribute('value')) 
            selected_element = element.find_elements(By.CSS_SELECTOR, "option")[current_select]
            web_value = selected_element.text
        else:
            web_value = element.get_attribute("value")

        return web_value

    def CheckResult(self, field, user_value, grid=False, line=1, grid_number=1, name_attr=False):
        """
        Checks if a field has the value the user expects.

        :param field: The field or label of a field that must be checked.
        :type field: str
        :param user_value: The value that the field is expected to contain.
        :type user_value: str
        :param grid: Boolean if this is a grid field or not. - **Default:** False
        :type grid: bool
        :param line: Grid line that contains the column field to be checked.- **Default:** 1
        :type line: int
        :param grid_number: Grid number of which grid should be checked when there are multiple grids on the same screen. - **Default:** 1
        :type grid_number: int
        :param name_attr: Boolean if search by Name attribute must be forced. - **Default:** False
        :type name_attr: bool

        Usage:

        >>> # Calling method to check a value of a field:
        >>> oHelper.CheckResult("A1_COD", "000001")
        >>> #-----------------------------------------
        >>> # Calling method to check a field that is on the second line of a grid:
        >>> oHelper.CheckResult("Client", "000001", grid=True, line=2)
        >>> oHelper.LoadGrid()
        >>> #-----------------------------------------
        >>> # Calling method to check a field that is on the second grid of the screen:
        >>> oHelper.CheckResult("Order", "000001", grid=True, line=1, grid_number=2)
        >>> oHelper.LoadGrid()
        """
        if grid:
            self.check_grid_appender(line - 1, field, user_value, grid_number - 1)
        elif isinstance(user_value, bool):
            current_value = self.result_checkbox(field, user_value)
            self.log_result(field, user_value, current_value)
        else:
            field = re.sub(r"(\:*)(\?*)", "", field).strip()
            if name_attr:
                self.wait_element(term=f"[name$={field}]", scrap_type=enum.ScrapType.CSS_SELECTOR)
            else:
                self.wait_element(field)
                
            element = self.get_field(field, name_attr=name_attr)
            if not element:
                self.log_error(f"Couldn't find element: {field}")

            field_element = lambda: self.driver.find_element_by_xpath(xpath_soup(element))

            endtime = time.time() + 10
            current_value =  ''
            while(time.time() < endtime and not current_value):
                current_value = self.get_web_value(field_element()).strip()

            print(f"Value for Field {field} is: {current_value}")

            #Remove mask if present.
            if self.check_mask(field_element()):
                current_value = self.remove_mask(current_value)
                user_value = self.remove_mask(user_value)
            #If user value is string, Slice string to match user_value's length
            if type(current_value) is str:
                current_value = current_value[0:len(str(user_value))]

            self.log_result(field, user_value, current_value)

    def log_result(self, field, user_value, captured_value):
        """
        [Internal]

        Logs the result of comparison between user value and captured value.

        :param field: The field whose values would be compared
        :type field: str
        :param user_value: The value the user expects
        :type user_value: str
        :param captured_value: The value that was captured on the screen
        :type captured_value: str

        Usage:

        >>> # Calling the method:
        >>> self.log_result("A1_COD", "000001", "000001")
        """
        txtaux = ""
        message = ""

        if user_value != captured_value:
            message = self.create_message([txtaux, field, user_value, captured_value], enum.MessageType.INCORRECT)

        self.compare_field_values(field, user_value, captured_value, message)

    def GetValue(self, field, grid=False, line=1, grid_number=1):
        """
        Gets the current value or text of element.

        :param field: The field or label of a field that must be checked.
        :type field: str
        :param grid: Boolean if this is a grid field or not. - **Default:** False
        :type grid: bool
        :param line: Grid line that contains the column field to be checked.- **Default:** 1
        :type line: int
        :param grid_number: Grid number of which grid should be checked when there are multiple grids on the same screen. - **Default:** 1
        :type grid_number: int

        Usage:

        >>> # Calling the method:
        >>> current_value = oHelper.GetValue("A1_COD")
        """
        if not grid:
            element = self.get_field(field)

            selenium_element = lambda: self.driver.find_element_by_xpath(xpath_soup(element))

            value = self.get_web_value(selenium_element())
        else:
            field_array = [line-1, field, "", grid_number-1]
            x3_dictionaries = self.create_x3_tuple()
            value = self.check_grid(field_array, x3_dictionaries, get_value=True)

        return value


    def restart(self):
        """
        [Internal]

        Restarts the Protheus Webapp and fills the initial screens.

        Usage:

        >>> # Calling the method:
        >>> self.restart()
        """
        self.driver.refresh()
        
        if self.config.coverage and self.config.initial_program != ''  and self.restart_counter < 3:
            self.driver.get(f"{self.config.url}/?StartProg=CASIGAADV&A={self.config.initial_program}&Env={self.config.environment}")

        try:
            self.driver.switch_to_alert().accept()
        except:
            pass

        if self.config.initial_program != ''  and self.restart_counter < 3:

            if not self.config.skip_environment and not self.config.coverage:
                self.program_screen(self.config.initial_program)
            self.user_screen()
            self.environment_screen()

            endtime = time.time() + self.config.time_out
            while(time.time() < endtime and not self.element_exists(term=".tmenu", scrap_type=enum.ScrapType.CSS_SELECTOR, main_container="body")):
                self.close_modal()

            if ">" in self.config.routine:
                self.SetLateralMenu(self.config.routine, save_input=False)
            else:
                self.set_program(self.config.routine)

    def Finish(self):
        """
        Exit the protheus Webapp.

        Usage:

        >>> # Calling the method.
        >>> oHelper.Finish()
        """
        element = ""
        string = "Aguarde... Coletando informacoes de cobertura de codigo."

        if self.config.coverage:
            timeout = 900
            endtime = time.time() + timeout
            while(time.time() < endtime and not element):
                ActionChains(self.driver).key_down(Keys.ESCAPE).perform()
                ActionChains(self.driver).key_down(Keys.CONTROL).send_keys('q').key_up(Keys.CONTROL).perform()
                self.SetButton(self.language.finish)

                self.wait_element_timeout(term=string, scrap_type=enum.ScrapType.MIXED, optional_term=".tsay", timeout=10, step=0.1)

                element = self.search_text(selector=".tsay", text=string)
                if element:
                    print(string)

        else:
            ActionChains(self.driver).key_down(Keys.CONTROL).send_keys('q').key_up(Keys.CONTROL).perform()
            self.SetButton(self.language.finish)

    def LogOff(self):
        """
        Logs out of the Protheus Webapp.

        Usage:

        >>> # Calling the method.
        >>> oHelper.LogOff()
        """
        element = ""
        string = "Aguarde... Coletando informacoes de cobertura de codigo."

        if self.config.coverage:
            timeout = 900
            endtime = time.time() + timeout
            while(time.time() < endtime and not element):
                ActionChains(self.driver).key_down(Keys.ESCAPE).perform()
                ActionChains(self.driver).key_down(Keys.CONTROL).send_keys('q').key_up(Keys.CONTROL).perform()
                self.SetButton(self.language.logOff)

                self.wait_element_timeout(term=string, scrap_type=enum.ScrapType.MIXED, optional_term=".tsay", timeout=10, step=0.1)

                element = self.search_text(selector=".tsay", text=string)
                if element:
                    print(string)

        else:
            ActionChains(self.driver).key_down(Keys.CONTROL).send_keys('q').key_up(Keys.CONTROL).perform()
            self.SetButton(self.language.logOff)


    def web_scrap(self, term, scrap_type=enum.ScrapType.TEXT, optional_term=None, label=False, main_container=None, check_error=True, check_help=True):
        """
        [Internal]

        Returns a BeautifulSoup object list based on the search parameters.

        Does not support ScrapType.XPATH as scrap_type parameter value.

        :param term: The first search term. A text or a selector
        :type term: str
        :param scrap_type: The type of webscraping. - **Default:** enum.ScrapType.TEXT
        :type scrap_type: enum.ScrapType.
        :param optional_term: The second search term. A selector used in MIXED webscraping. - **Default:** None
        :type optional_term: str
        :param label: If the search is based on a label near the element. - **Default:** False
        :type label: bool
        :param main_container: The selector of a container element that has all other elements. - **Default:** None
        :type main_container: str

        :return: List of BeautifulSoup4 elements based on search parameters.
        :rtype: List of BeautifulSoup4 objects

        Usage:

        >>> #All buttons
        >>> buttons = self.web_scrap(term="button", scrap_type=enum.ScrapType.CSS_SELECTOR)
        >>> #----------------#
        >>> #Elements that contain the text "Example"
        >>> example_elements = self.web_scrap(term="Example")
        >>> #----------------#
        >>> #Elements with class "my_class" and text "my_text"
        >>> elements = self.web_scrap(term="my_text", scrap_type=ScrapType.MIXED, optional_term=".my_class")
        """

        try:
            endtime = time.time() + self.config.time_out
            container =  None
            while(time.time() < endtime and container is None):
                soup = self.get_current_DOM()

                if check_error:
                    self.search_for_errors(check_help)

                if self.config.log_file:
                    with open(f"{term + str(scrap_type) + str(optional_term) + str(label) + str(main_container) + str(random.randint(1, 101)) }.txt", "w") as text_file:
                        text_file.write(f" HTML CONTENT: {str(soup)}")

                container_selector = self.base_container
                if (main_container is not None):
                    container_selector = main_container

                containers = self.zindex_sort(soup.select(container_selector), reverse=True) 

                if self.base_container in container_selector:
                    container = self.containers_filter(containers)

                container = next(iter(containers), None) if isinstance(containers, list) else container

            if container is None:
                raise Exception("Web Scrap couldn't find container")

            if (scrap_type == enum.ScrapType.TEXT):
                if label:
                    return self.find_label_element(term, container)
                elif not re.match(r"\w+(_)", term):
                    return self.filter_label_element(term, container)
                else:
                    return list(filter(lambda x: term.lower() in x.text.lower(), container.select("div > *")))
            elif (scrap_type == enum.ScrapType.CSS_SELECTOR):
                return container.select(term)
            elif (scrap_type == enum.ScrapType.MIXED and optional_term is not None):
                return list(filter(lambda x: term.lower() in x.text.lower(), container.select(optional_term)))
            elif (scrap_type == enum.ScrapType.SCRIPT):
                script_result = self.driver.execute_script(term)
                return script_result if isinstance(script_result, list) else []
            else:
                return []
        except AssertionError:
            raise
        except Exception as e:
            self.log_error(str(e))

    def search_for_errors(self, check_help=True):
        """
        [Internal]

        Searches for errors and alerts in the screen.

        Usage:

        >>> # Calling the method:
        >>> self.search_for_errors()
        """
        endtime = time.time() + self.config.time_out
        soup = None

        while(time.time() < endtime and not soup):
            soup = self.get_current_DOM()
            
        if not soup:
            self.log_error("Search for erros cound't find DOM")
        
        message = ""
        top_layer = next(iter(self.zindex_sort(soup.select(".tmodaldialog, .ui-dialog"), True)), None)
        if not top_layer:
            return None

        icon_alert = next(iter(top_layer.select("img[src*='fwskin_info_ico.png']")), None)
        icon_error_log = next(iter(top_layer.select("img[src*='openclosing.png']")), None)
        if (not icon_alert or not check_help) and not icon_error_log:
            return None

        if icon_alert:
            label = reduce(lambda x,y: f"{x} {y}", map(lambda x: x.text.strip(), top_layer.select(".tsay label")))
            if self.language.messages.error_msg_required in label:
                message = self.language.messages.error_msg_required
            elif "help:" in label.lower() and self.language.problem in label:
                message = label
            else:
                return None

        elif icon_error_log:
            label = reduce(lambda x,y: f"{x} {y}", map(lambda x: x.text.strip(), top_layer.select(".tsay label")))
            textarea = next(iter(top_layer.select("textarea")), None)
            textarea_value = self.driver.execute_script(f"return arguments[0].value", self.driver.find_element_by_xpath(xpath_soup(textarea)))

            error_paragraphs = textarea_value.split("\n\n")
            error_message = f"Error Log: {error_paragraphs[0]} - {error_paragraphs[1]}" if len(error_paragraphs) > 2 else label
            message = error_message.replace("\n", " ")

            button = next(iter(filter(lambda x: self.language.details.lower() in x.text.lower(),top_layer.select("button"))), None)
            self.click(self.driver.find_element_by_xpath(xpath_soup(button)))
            time.sleep(1)

        self.log_error(message)

    def get_function_from_stack(self):
        """
        [Internal]

        Gets the function name that called the Webapp class from the call stack.

        Usage:

        >>> # Calling the method:
        >>> self.get_function_from_stack()
        """
        stack_item = next(iter(filter(lambda x: x.filename == self.config.routine, inspect.stack())), None)
        return stack_item.function if stack_item and stack_item.function else "function_name"

    def create_message(self, args, message_type=enum.MessageType.CORRECT):
        """
        [Internal]

        Returns default messages used all throughout the class based on input parameters.

        Each message type has a different number of placeholders to be passed as a list through args parameter:

        Correct Message = *"{} Value of field {} is correct!"* - **2 placeholders**

        Incorrect Message = *"{} Value expected for field \"{}\" ({}) is not equal to what was found ({})."* - **3 placeholders**

        Disabled Message = *"{} Field \"{}\" is disabled."* - **2 placeholders**

        AssertError Message = *"Failed: Value expected for field {}: \"{}\" is different from what was found \"{}\"."* - **2 placeholders**

        :param args: A list of strings to be replaced in each message.
        :type args: List of str
        :param message_type: Enum of which message type should be created. - **Default:** enum.MessageType.Correct
        :type message_type: enum.MessageType

        Usage:

        >>> # Calling the method:
        >>> message = self.create_message([txtaux, field, user_value, captured_value], enum.MessageType.INCORRECT)
        """
        correctMessage = "{} Value of field {} is correct!"
        incorrectMessage = "{} Value expected for field \"{}\" ({}) is not equal to what was found ({})."
        disabledMessage = "{} Field \"{}\" is disabled."
        assertErrorMessage = "Failed: Value expected for field {}: \"{}\" is different from what was found \"{}\"."

        if message_type == enum.MessageType.INCORRECT:
            return incorrectMessage.format(args[0], args[1], args[2], args[3])
        elif message_type == enum.MessageType.DISABLED:
            return disabledMessage.format(args[0], args[1])
        elif message_type == enum.MessageType.ASSERTERROR:
            return assertErrorMessage.format(args[0], args[1], args[2])
        else:
            return correctMessage.format(args[0], args[1])

    def element_exists(self, term, scrap_type=enum.ScrapType.TEXT, position=0, optional_term="", main_container=".tmodaldialog,.ui-dialog", check_error=True):
        """
        [Internal]

        Returns a boolean if element exists on the screen.

        :param term: The first term to use on a search of element
        :type term: str
        :param scrap_type: Type of element search. - **Default:** enum.ScrapType.TEXT
        :type scrap_type: enum.ScrapType
        :param position: Position which element is located. - **Default:** 0
        :type position: int
        :param optional_term: Second term to use on a search of element. Used in MIXED search. - **Default:** "" (empty string)
        :type optional_term: str

        :return: True if element is present. False if element is not present.
        :rtype: bool

        Usage:

        >>> element_is_present = element_exists(term=".ui-dialog", scrap_type=enum.ScrapType.CSS_SELECTOR)
        >>> element_is_present = element_exists(term=".tmodaldialog.twidget", scrap_type=enum.ScrapType.CSS_SELECTOR, position=initial_layer+1)
        >>> element_is_present = element_exists(term=text, scrap_type=enum.ScrapType.MIXED, optional_term=".tsay")
        """

        element_list = []
        containers = None

        if self.config.debug_log:
            with open("debug_log.txt", "a", ) as debug_log:
                debug_log.write(f"term={term}, scrap_type={scrap_type}, position={position}, optional_term={optional_term}\n")
                print(f"term={term}, scrap_type={scrap_type}, position={position}, optional_term={optional_term}")

        if scrap_type == enum.ScrapType.SCRIPT:
            return bool(self.driver.execute_script(term))
        elif (scrap_type != enum.ScrapType.MIXED and not (scrap_type == enum.ScrapType.TEXT and not re.match(r"\w+(_)", term))):
            selector = term
            if scrap_type == enum.ScrapType.CSS_SELECTOR:
                by = By.CSS_SELECTOR
            elif scrap_type == enum.ScrapType.XPATH:
                by = By.XPATH
            elif scrap_type == enum.ScrapType.TEXT:
                by = By.CSS_SELECTOR
                selector = f"[name*='{term}']"

            if scrap_type != enum.ScrapType.XPATH:
                soup = self.get_current_DOM()

                if check_error:
                    self.search_for_errors()

                container_selector = self.base_container
                if (main_container is not None):
                    container_selector = main_container

                try:
                    containers = self.zindex_sort(soup.select(container_selector), reverse=True)
                except Exception as e:
                    print(e)
                    pass

                if self.base_container in container_selector:
                    container = self.containers_filter(containers)

                container = next(iter(containers), None) if isinstance(containers, list) else containers

                if not container:
                    return False

                try:
                    container_element = self.driver.find_element_by_xpath(xpath_soup(container))
                except:
                    return False
            else:
                container_element = self.driver
            try:
                element_list = container_element.find_elements(by, selector)
            except StaleElementReferenceException:
                pass
        else:
            if scrap_type == enum.ScrapType.MIXED:
                selector = optional_term
            else:
                selector = "div"

            element_list = self.web_scrap(term=term, scrap_type=scrap_type, optional_term=optional_term, main_container=main_container, check_error=check_error)
            if not element_list:
                return None
        if position == 0:
            return len(element_list) > 0
        else:
            return len(element_list) >= position

    def SetLateralMenu(self, menu_itens, save_input=True):
        """
        Navigates through the lateral menu using provided menu path.
        e.g. "MenuItem1 > MenuItem2 > MenuItem3"

        :param menu_itens: String with the path to the menu.
        :type menu_itens: str
        :param save_input: Boolean if all input info should be saved for later usage. Leave this flag 'True' if you are not sure. **Default:** True
        :type save_input: bool

        Usage:

        >>> # Calling the method:
        >>> oHelper.SetLateralMenu("Updates > Registers > Products > Groups")
        """
        endtime = time.time() + self.config.time_out
        if save_input:
            self.config.routine = menu_itens

        print(f"Navigating lateral menu: {menu_itens}")
        self.wait_element(term=".tmenu", scrap_type=enum.ScrapType.CSS_SELECTOR, main_container="body")
        menu_itens = list(map(str.strip, menu_itens.split(">")))

        soup = self.get_current_DOM()

        menu_xpath = soup.select(".tmenu")

        menu = menu_xpath[0]
        child = menu
        count = 0
        try:
            for menuitem in menu_itens:
                self.wait.until(EC.element_to_be_clickable((By.CSS_SELECTOR, ".tmenu")))
                self.wait.until(EC.presence_of_all_elements_located((By.CSS_SELECTOR, ".tmenu .tmenuitem")))
                menuitem_presence = self.wait_element_timeout(term=menuitem, scrap_type=enum.ScrapType.MIXED, timeout = self.config.time_out, optional_term=".tmenuitem", main_container="body")
                if not menuitem_presence:
                    submenu().click()
                subMenuElements = menu.select(".tmenuitem")
                subMenuElements = list(filter(lambda x: self.element_is_displayed(x), subMenuElements))
                while not subMenuElements or len(subMenuElements) < self.children_element_count(f"#{child.attrs['id']}", ".tmenuitem"):
                    menu = self.get_current_DOM().select(f"#{child.attrs['id']}")[0]
                    subMenuElements = menu.select(".tmenuitem")
                    if time.time() > endtime and (not subMenuElements or len(subMenuElements) < self.children_element_count(".tmenu", ".tmenuitem")):
                        self.restart_counter += 1
                        self.log_error(f"Couldn't find menu item: {menuitem}")
                submenu = ""
                child = list(filter(lambda x: x.text.startswith(menuitem) and EC.element_to_be_clickable((By.XPATH, xpath_soup(x))), subMenuElements))[0]
                submenu = lambda: self.driver.find_element_by_xpath(xpath_soup(child))
                if subMenuElements and submenu():
                    self.scroll_to_element(submenu())
                    self.wait.until(EC.element_to_be_clickable((By.XPATH, xpath_soup(child))))
                    ActionChains(self.driver).move_to_element(submenu()).click().perform()
                    if count < len(menu_itens) - 1:
                        self.wait_element(term=menu_itens[count], scrap_type=enum.ScrapType.MIXED, optional_term=".tmenuitem", main_container="body")
                        menu = self.get_current_DOM().select(f"#{child.attrs['id']}")[0]
                else:
                    self.restart_counter += 1
                    self.log_error(f"Error - Menu Item does not exist: {menuitem}")
                count+=1
        except AssertionError as error:
            raise error
        except Exception as error:
            print(error)
            self.restart_counter += 1
            self.log_error(str(error))
    
    def tmenuitem_element(self, menu):
        subMenuElements = menu.select(".tmenuitem")
        subMenuElements = list(filter(lambda x: self.element_is_displayed(x), subMenuElements))


    def children_element_count(self, element_selector, children_selector):
        """
        [Internal]

        Returns the count of elements of a certain CSS Selector that exists within a certain element located also via CSS Selector.

        :param element_selector: The selector to find the first element.
        :type element_selector: str
        :param children_selector: The selector to find the children elements inside of the first element.
        :type children_selector: str

        :return: The count of elements matching the children_selector inside of element_selector.
        :rtype: int

        Usage:

        >>> # Calling the method:
        >>> self.children_element_count(".tmenu", ".tmenuitem")
        """
        script = f"return document.querySelector('{element_selector}').querySelectorAll('{children_selector}').length;"
        return int(self.driver.execute_script(script))

    def SetButton(self, button, sub_item="", position=1, check_error=True):
        """
        Method that clicks on a button on the screen.

        :param button: Button to be clicked.
        :type button: str
        :param sub_item: Sub item to be clicked inside the first button. - **Default:** "" (empty string)
        :type sub_item: str
        :param position: Position which element is located. - **Default:** 1
        :type position: int

        Usage:

        >>> # Calling the method to click on a regular button:
        >>> oHelper.SetButton("Add")
        >>> #-------------------------------------------------
        >>> # Calling the method to click on a sub item inside a button.
        >>> oHelper.SetButton("Other Actions", "Process")
        >>> #-------------------------------------------------
        >>> # Calling the method to click on a sub item inside a button, this form is an alternative.
        >>> oHelper.SetButton("Other Actions", "Process, Process_02, Process_03") 
        """
        self.wait_blocker_ajax()
        container = self.get_current_container()

        if container  and 'id' in container.attrs:
            id_container = container.attrs['id']

        print(f"Clicking on {button}")

        try:
            soup_element  = ""
            if (button.lower() == "x"):
                self.set_button_x(position, check_error)
                return
            else:
                self.wait_element_timeout(term=button, scrap_type=enum.ScrapType.MIXED, optional_term="button, .thbutton", timeout=10, step=0.1, check_error=check_error)
                position -= 1

            layers = 0
            if button in [self.language.confirm, self.language.save]:
                layers = len(self.driver.find_elements(By.CSS_SELECTOR, ".tmodaldialog"))

            success = False
            endtime = time.time() + self.config.time_out
            while(time.time() < endtime and not soup_element):
                soup_objects = self.web_scrap(term=button, scrap_type=enum.ScrapType.MIXED, optional_term="button, .thbutton", main_container = self.containers_selectors["SetButton"], check_error=check_error)
                soup_objects = list(filter(lambda x: self.element_is_displayed(x), soup_objects ))


                if soup_objects and len(soup_objects) - 1 >= position:
                    self.wait.until(EC.element_to_be_clickable((By.XPATH, xpath_soup(soup_objects[position]))))
                    soup_element = lambda : self.soup_to_selenium(soup_objects[position])
                    parent_element = self.soup_to_selenium(soup_objects[0].parent)
                    id_parent_element = parent_element.get_attribute('id')


            if not soup_element:
                other_action = next(iter(self.web_scrap(term=self.language.other_actions, scrap_type=enum.ScrapType.MIXED, optional_term="button", check_error=check_error)), None)
                if other_action is None:
                    self.log_error(f"Couldn't find element: {button}")

                other_action_element = lambda : self.soup_to_selenium(other_action)

                self.scroll_to_element(other_action_element())#posiciona o scroll baseado na height do elemento a ser clicado.
                self.click(other_action_element())

                success = self.click_sub_menu(button if button.lower() != self.language.other_actions.lower() else sub_item)
                if success:
                    return
                else:
                    self.log_error(f"Element {button} not found!")

            if soup_element:
                self.scroll_to_element(soup_element())#posiciona o scroll baseado na height do elemento a ser clicado.
                self.set_element_focus(soup_element())
                self.wait.until(EC.element_to_be_clickable((By.XPATH, xpath_soup(soup_objects[position]))))
                self.click(soup_element())

            # if button != self.language.other_actions:

            if sub_item and ',' not in sub_item:
                soup_objects = self.web_scrap(term=sub_item, scrap_type=enum.ScrapType.MIXED, optional_term=".tmenupopupitem", main_container="body", check_error=check_error)
                soup_objects_filtered = self.filter_is_displayed(soup_objects)
                
                if soup_objects:
                    soup_element = lambda : self.soup_to_selenium(soup_objects_filtered[0])
                    self.wait.until(EC.element_to_be_clickable((By.XPATH, xpath_soup(soup_objects_filtered[0]))))
                else:
                    self.log_error(f"Couldn't find element {sub_item}")

                self.click(soup_element())

            elif ',' in sub_item:
                list_sub_itens = sub_item.split(',')
                filtered_sub_itens = list(map(lambda x: x.strip(), list_sub_itens))
                self.click_sub_menu(filtered_sub_itens[len(filtered_sub_itens)-1])


            buttons = [self.language.Ok, self.language.confirm, self.language.finish,self.language.save, self.language.exit, self.language.next, "x"]

            buttons_filtered = list(map(lambda x: x.lower(), buttons)) 

            if button.lower() in buttons_filtered:

                if self.used_ids:
                    self.used_ids = self.pop_dict_itens(self.used_ids, id_container)
                    
                elif self.grid_counters:
                    self.grid_counters = {}

            if button == self.language.save and id_parent_element in self.get_enchoice_button_ids(layers):
                self.wait_element_timeout(term="", scrap_type=enum.ScrapType.MIXED, optional_term="[style*='fwskin_seekbar_ico']", timeout=10, step=0.1, check_error=False, main_container="body")
                self.wait_element_timeout(term="", scrap_type=enum.ScrapType.MIXED, presence=False, optional_term="[style*='fwskin_seekbar_ico']", timeout=10, step=0.1, check_error=False, main_container="body")
            elif button == self.language.confirm and id_parent_element in self.get_enchoice_button_ids(layers):
                self.wait_element_timeout(term=".tmodaldialog", scrap_type=enum.ScrapType.CSS_SELECTOR, position=layers + 1, main_container="body", timeout=10, step=0.1, check_error=False)

        except ValueError as error:
            print(error)
            self.log_error(f"Button {button} could not be located.")
        except AssertionError:
            raise
        except Exception as error:
            print(error)
            self.log_error(str(error))

    def set_button_x(self, position=1, check_error=True):
        position -= 1
        term_button = ".ui-button.ui-dialog-titlebar-close[title='Close'], img[src*='fwskin_delete_ico.png'], img[src*='fwskin_modal_close.png']"
        wait_button = self.wait_element(term=term_button, scrap_type=enum.ScrapType.CSS_SELECTOR, position=position, check_error=check_error)
        soup = self.get_current_DOM() if not wait_button else self.get_current_container()

        close_list = soup.select(term_button)
        if not close_list:
            self.log_error(f"Element not found")
        if len(close_list) < position+1:
            self.log_error(f"Element x position: {position} not found")
        if position == 0:
            element_soup = close_list.pop()
        else:
            element_soup = close_list.pop(position)
        element_selenium = self.soup_to_selenium(element_soup)
        self.scroll_to_element(element_selenium)
        self.wait.until(EC.element_to_be_clickable((By.XPATH, xpath_soup(element_soup))))
        self.click(element_selenium)
        
    def click_sub_menu(self, sub_item):
        """
        [Internal]

        Clicks on the sub menu of buttons. Returns True if succeeded.
        Internal method of SetButton.

        :param sub_item: The menu item that should be clicked.
        :type sub_item: str

        :return: Boolean if click was successful.
        :rtype: bool

        Usage:

        >>> # Calling the method:
        >>> self.click_sub_menu("Process")
        """
        content = self.driver.page_source
        soup = BeautifulSoup(content,"html.parser")

        menu_id = self.zindex_sort(soup.select(".tmenupopup.active"), True)[0].attrs["id"]
        menu = self.driver.find_element_by_id(menu_id)

        menu_itens = menu.find_elements(By.CSS_SELECTOR, ".tmenupopupitem")

        result = self.find_sub_menu_text(sub_item, menu_itens)

        item = ""
        if result[0]:
            item = result[0]
        elif result[1]:
            item = self.find_sub_menu_child(sub_item, result[1])
        else:
            return False

        if item:
            self.scroll_to_element(item)
            self.click(item)
            return True
        else:
            return False

    def find_sub_menu_child(self, sub_item, containers):
        """
        [Internal]

        Finds the menu item inside child menu layers.

        :param sub_item: The menu item that should be clicked.
        :type sub_item: str
        :param containers: The menu itens of the current layer that have children.
        :type containers: List of Beautiful Soup objects

        :return: The item that was found. If None was found, it returns an empty string.
        :rtype: Selenium object

        Usage:

        >>> # Calling the method:
        >>> item = self.find_sub_menu_child("Process", container_list)
        """
        item = ""
        for child in containers:

            child_id = child.get_attribute("id")
            old_class = self.driver.execute_script("return document.querySelector('#{}').className".format(child_id))
            new_class = old_class + " highlighted expanded"
            self.driver.execute_script("document.querySelector('#{}').className = '{}'".format(child_id, new_class))

            child_itens = child.find_elements(By.CSS_SELECTOR, ".tmenupopupitem")
            result = self.find_sub_menu_text(sub_item, child_itens)

            if not result[0] and result[1]:
                item = self.find_sub_menu_child(sub_item, result[1])
            else:
                item = result[0]
                if item:
                    break
                self.driver.execute_script("document.querySelector('#{}').className = '{}'".format(child_id, old_class))

        return item

    def find_sub_menu_text(self, menu_item, current_itens):
        """
        [Internal]

        Returns a tuple containing a possible match of a menu item among the current itens.
        If none was found it will be an empty string.

        The second position will contain the itens that have children itens.
        If none has children itens, it will be an empty list.

        :param menu_item: The menu item that should be clicked.
        :type menu_item: str
        :param current_item: The menu itens in the current layer.
        :type current_item: List of Selenium objects.

        :return: Tuple containing a possible match of a menu item and the itens that have children itens.
        :rtype: Tuple (selenium object, list of selenium objects)

        Usage:

        >>> # Calling the method:
        >>> result = self.find_sub_menu_text(item, child_itens)
        """
        submenu = ""
        containers = []
        for child in current_itens:
            if "container" in child.get_attribute("class"):
                containers.append(child)
            elif child.text.startswith(menu_item):
                submenu = child
                break

        return (submenu, containers)

    def SetBranch(self, branch):
        """
        Chooses the branch on the branch selection screen.

        :param branch: The branch that would be chosen.
        :type branch: str

        Usage:

        >>> # Calling the method:
        >>> oHelper.SetBranch("D MG 01 ")
        """
        print(f"Setting branch: {branch}.")
        self.wait_element(term="[style*='fwskin_seekbar_ico']", scrap_type=enum.ScrapType.CSS_SELECTOR, position=2, main_container="body")
        Ret = self.fill_search_browse(branch, self.get_search_browse_elements())
        if Ret:
            self.SetButton('OK')

    def WaitHide(self, string, timeout=None):
        """
        Search string that was sent and wait hide the element.

        :param string: String that will hold the wait.
        :type string: str

        Usage:

        >>> # Calling the method:
        >>> oHelper.WaitHide("Processing")
        """
        print("Waiting processing...")

        if not timeout:
            timeout = 1200
        
        endtime = time.time() + timeout
        while(time.time() < endtime):

            element = None
            
            element = self.web_scrap(term=string, scrap_type=enum.ScrapType.MIXED, optional_term=".tsay, .tgroupbox", main_container="body, .tmodaldialog", check_help=False)

            if not element:
                return
            if endtime - time.time() < 1180:
                time.sleep(0.5)

        self.log_error(f"Element {string} not found")

    def WaitShow(self, string, timeout=None):
        """
        Search string that was sent and wait show the elements.

        :param string: String that will hold the wait.
        :type string: str

        Usage:

        >>> # Calling the method:
        >>> oHelper.WaitShow("Processing")
        """
        print("Waiting processing...")

        if not timeout:
            timeout = 1200

        endtime = time.time() + timeout
        while(time.time() < endtime):

            element = None

            element = self.web_scrap(term=string, scrap_type=enum.ScrapType.MIXED, optional_term=".tsay, .tgroupbox", check_help=False)

            if element:
                return

            if endtime - time.time() < 1180:
                time.sleep(0.5)

        self.log_error(f"Element {string} not found")

    def WaitProcessing(self, itens, timeout=None):
        """
        Uses WaitShow and WaitHide to Wait a Processing screen

        :param itens: List of itens that will hold the wait.
        :type itens: str

        Usage:

        >>> # Calling the method:
        >>> oHelper.WaitProcessing("Processing")
        """
        if not timeout:
            timeout = 1200

        self.WaitShow(itens, timeout)

        self.WaitHide(itens, timeout)


    def SetTabEDAPP(self, table):
        """
        Chooses the table on the generic query (EDAPP).

        :param table: The table that would be chosen.
        :type table: str

        Usage:

        >>> # Calling the method:
        >>> oHelper.SetTabEDAPP("AAB")
        """
        try:
            field = self.get_field("cPesq", name_attr=True)
            element = lambda: self.driver.find_element_by_xpath(xpath_soup(field))
            self.click(element())
            self.send_keys(element(), table)
            time.sleep(0.5)
            self.send_keys(element(), Keys.ENTER)
            self.send_keys(element(), Keys.ENTER)
            self.SetButton("Ok")
        except:
            print("Search field could not be located.")

    def ClickFolder(self, folder_name):
        """
        Clicks on folder elements on the screen.

        :param folder_name: Which folder item should be clicked.
        :type folder_name: str

        Usage:

        >>> # Calling the method:
        >>> oHelper.ClickFolder("Folder1")
        """
        self.wait_element(term=folder_name, scrap_type=enum.ScrapType.MIXED, optional_term=".tfolder.twidget")
        self.wait_element(term=folder_name, scrap_type=enum.ScrapType.MIXED, optional_term=".button-bar a")
        #Retira o ToolTip dos elementos focados.
        #self.move_to_element(self.driver.find_element_by_tag_name("html"))

        #try:#Tento pegar o elemento da aba de forma direta sem webscraping
        #    element = lambda: self.driver.find_element_by_link_text(item)
        #except:#caso contrário efetuo o clique na aba com webscraping
        container = self.get_current_container()
        panels = container.select(".button-bar a")
        panels_filtered = list(filter(lambda x: x.text == folder_name, panels))
        panel = next(iter(self.filter_is_displayed(panels_filtered)))
        element = ""
        if panel:
            element = lambda: self.driver.find_element_by_xpath(xpath_soup(panel))
        if element:
            self.scroll_to_element(element())#posiciona o scroll baseado na height do elemento a ser clicado.
            self.set_element_focus(element())
            time.sleep(1)
            self.driver.execute_script("arguments[0].click()", element())
        else:
            self.log_error("Couldn't find panel item.")

    def ClickBox(self, field, content_list="", select_all=False, grid_number=1):
        """
        Clicks on Checkbox elements of a grid.

        :param field: The column to identify grid rows.
        :type field: str
        :param content_list: Comma divided string with values that must be checked. - **Default:** "" (empty string)
        :type content_list: str
        :param select_all: Boolean if all options should be selected. - **Default:** False
        :type select_all: bool
        :param grid_number: Which grid should be used when there are multiple grids on the same screen. - **Default:** 1
        :type grid_number: int

        Usage:

        >>> # Calling the method to select a specific checkbox:
        >>> oHelper.ClickBox("Branch", "D MG 01 ")
        >>> #--------------------------------------------------
        >>> # Calling the method to select multiple checkboxes:
        >>> oHelper.ClickBox("Branch", "D MG 01 , D RJ 02")
        >>> #--------------------------------------------------
        >>> # Calling the method to select all checkboxes:
        >>> oHelper.ClickBox("Branch", select_all=True)
        """
        text = ''
        endtime = time.time() + self.config.time_out
        grid_number -= 1
        if content_list:
            self.wait_element_timeout(field)
        elif select_all:
            self.wait_element_timeout(term=self.language.invert_selection, scrap_type=enum.ScrapType.MIXED, optional_term="label span")

        grid = self.get_grid(grid_number)
        column_enumeration = list(enumerate(grid.select("thead label")))
        chosen_column = next(iter(list(filter(lambda x: field in x[1].text, column_enumeration))), None)
        if chosen_column:
            column_index = chosen_column[0]
        else:
            self.log_error("Couldn't find chosen column.")

        content_list = content_list.split(",")

        is_select_all_button = self.element_exists(term=self.language.invert_selection, scrap_type=enum.ScrapType.MIXED, optional_term="label span")

        if select_all and is_select_all_button:
            self.wait_element(term=self.language.invert_selection, scrap_type=enum.ScrapType.MIXED, optional_term="label span")
            element = next(iter(self.web_scrap(term="label.tcheckbox input", scrap_type=enum.ScrapType.CSS_SELECTOR)), None)
            if element:
                box = lambda: self.driver.find_element_by_xpath(xpath_soup(element))
                self.click(box())

        elif select_all and not is_select_all_button:
            th = next(iter(grid.select('th')))
            th_element = self.soup_to_selenium(th)
            th_element.click()

        elif content_list or (select_all and not is_select_all_button):
            self.wait_element(content_list[0]) # wait columns

            class_grid = grid.attrs['class'][0]
            sd_button_list = (self.web_scrap(term="[style*='fwskin_scroll_down.png'], .vcdown", scrap_type=enum.ScrapType.CSS_SELECTOR))
            sd_button_list = self.filter_is_displayed(sd_button_list)
            sd_button = sd_button_list[grid_number] if len(sd_button_list) - 1 >= grid_number else None
            scroll_down_button = lambda: self.soup_to_selenium(sd_button) if sd_button else None
            scroll_down = lambda: self.click(scroll_down_button()) if scroll_down_button() else None
            
            last = None
            get_current = lambda: self.get_grid(grid_number).select("tbody tr.selected-row")
            if(not get_current()):
                get_current = lambda: self.get_grid(grid_number).select("tbody tr")

            get_current_filtered = next(iter(get_current()),None)
            current = get_current_filtered
            contents = content_list[:]
            endtime = time.time() + self.config.time_out
            while(last != current or contents):
                if text in contents:
                    clicking_row_element_bs = next(iter(current.select("td")), None)
                    if not clicking_row_element_bs:
                        clicking_row_element_bs = current
                    clicking_row_element = lambda: self.soup_to_selenium(clicking_row_element_bs)
                    self.set_element_focus(clicking_row_element())
                    time.sleep(1)
                    if class_grid != "tgrid":
                        self.send_keys(clicking_row_element(),Keys.ENTER)
                    else:
                        self.double_click(clicking_row_element())
                    contents.remove(text)
                if contents:
                    time.sleep(2)
                    last = current
                    if text not in contents and text != '':
                        scroll_down()
                    time.sleep(0.5)
                    get_current_filtered = next(iter(get_current()),None)
                    current = get_current_filtered
                    time.sleep(0.5)
                    td = next(iter(current.select(f"td[id='{column_index}']")), None)
                    text = td.text.strip() if td else ""
                if time.time() > endtime:
                    self.log_error("Couldn't click in the box")
                if not contents:
                    break

        else:
            self.log_error(f"Couldn't locate content: {content_list}")

    def ScrollGrid(self, column, match_value, grid_number=1):
        """
        Scrolls Grid until a matching column is found.

        :param field: The column to be matched.
        :type field: str
        :param match_value: The value to be matched in defined column.
        :type match_value: str
        :param grid_number: Which grid should be used when there are multiple grids on the same screen. - **Default:** 1
        :type grid_number: int

        Usage:

        >>> # Calling the method to scroll to a column match:
        >>> oHelper.ScrollGrid(column="Branch",match_value="D MG 01 ")
        >>> #--------------------------------------------------
        >>> # Calling the method to scroll to a column match of the second grid:
        >>> oHelper.ScrollGrid(column="Branch", match_value="D MG 01 ", grid_number=2)
        """
        grid_number -= 1
        td_element = None
        actions = ActionChains(self.driver)
        
        self.wait_element_timeout(term = column, scrap_type = enum.ScrapType.TEXT, timeout = self.config.time_out , optional_term = 'label')
        endtime = time.time() + self.config.time_out
        
        grid = self.get_grid(grid_number)
        get_current = lambda: self.selected_row(grid_number)

        column_enumeration = list(enumerate(grid.select("thead label")))
        chosen_column = next(iter(list(filter(lambda x: column in x[1].text, column_enumeration))), None)
        column_index = chosen_column[0] if chosen_column else self.log_error("Couldn't find chosen column.")
            
        current = get_current()
        td = lambda: next(iter(current.select(f"td[id='{column_index}']")), None)

        frozen_table = next(iter(grid.select('table.frozen-table')),None)
        if (not self.click_grid_td(td()) and not frozen_table):
            self.log_error(" Couldn't click on column, td class or tr is noit selected ")

        while( time.time() < endtime and  not td_element ):
            
            grid = self.get_grid(grid_number)
            current = get_current()

            td_list = grid.select(f"td[id='{column_index}']")
            td_element_not_filtered = next(iter(td_list), None)
            td_list_filtered  = list(filter(lambda x: x.text.strip() == match_value and self.element_is_displayed(x) ,td_list))
            td_element = next(iter(td_list_filtered), None)

            if not td_element and next(self.scroll_grid_check_elements_change(xpath_soup(td_element_not_filtered))):
                actions.key_down(Keys.PAGE_DOWN).perform()
                self.wait_element_is_not_displayed(td().parent)

        if not td_element:
            self.log_error("Scroll Grid couldn't find the element")

        if frozen_table:
            self.soup_to_selenium(td_element.next_sibling).click()
            
        self.try_click(td_element)

    def click_grid_td(self, td_soup):
        """
         Click on a td element and checks if is selected

        :param td: The column to be matched.
        :type td: bs4 element
        
        >>> # Calling the method to click on td and check if is selected:
        >>> oHelper.click_grid_td(td)
        """
        success = None
        endtime = time.time() + 10

        while ( not success and time.time() < endtime ):
            try:
                td_selenium = lambda: self.soup_to_selenium(td_soup)
                tr_selenium_class = lambda: self.soup_to_selenium(td_soup.parent).get_attribute('class')
                td_is_selected = lambda: True if 'selected' in td_selenium().get_attribute('class') or 'selected' in tr_selenium_class() else False
                self.set_element_focus(td_selenium())
                td_selenium().click()
                if not td_is_selected():
                    self.wait.until(EC.visibility_of(td_selenium()))
                    self.wait.until(EC.element_to_be_clickable((By.XPATH, xpath_soup(td))))
                    success = td_is_selected()
                else:
                    success = td_is_selected()
            except:
                pass
        return success

    def scroll_grid_check_elements_change(self, xpath):
        """
        [Internal]
        Used to check PG_DOWN correct execute. 

        """
        elements_set = set()
        elements_set.add(xpath)
        yield True if xpath else False
        while(True):
            old_lenght = len(elements_set)
            elements_set.add(xpath)
            yield True if len(elements_set) > old_lenght and xpath  else False


    def selected_row(self, grid_number = 0):
        """
        [Internal]

        Returns the selected row in the grid.

        :param grid_number: Which grid should be used when there are multiple grids on the same screen. - **Default:** 1
        :type grid_number: int

        Usage:

        >>> # Calling the method to return the selected row:
        >>> oHelper.selected_row(grid_number = 0)

        """
        row_selected = None
        grid = self.get_grid(grid_number)
        if grid:
            row = next(iter(grid.select('tbody tr.selected-row')), None)
            column = next(iter(grid.select('td.selected-cell')), None)
            row_selected = column.parent  if column else row

        return row_selected

    def get_grid(self, grid_number=0, grid_element = None):
        """
        [Internal]
        Gets a grid BeautifulSoup object from the screen.

        :param grid_number: The number of the grid on the screen.
        :type: int
        :return: Grid BeautifulSoup object
        :rtype: BeautifulSoup object

        Usage:

        >>> # Calling the method:
        >>> my_grid = self.get_grid()
        """
        endtime = time.time() + 60
        grids = None
        while(time.time() < endtime and not grids):
            if not grid_element:
                grids = self.web_scrap(term=".tgetdados,.tgrid,.tcbrowse,.tmsselbr", scrap_type=enum.ScrapType.CSS_SELECTOR)
            else:
                grids = self.web_scrap(term= grid_element, scrap_type=enum.ScrapType.CSS_SELECTOR)

        if grids:
            grids = list(filter(lambda x: self.element_is_displayed(x), grids))
        else:
            self.log_error("Couldn't find grid.")

        if len(grids) - 1  >= grid_number:
            return grids[grid_number]
        else:
            self.log_error("Grid number out of bounds.")

    def check_mask(self, element):
        """
        [Internal]

        Checks whether the element has a mask or not.

        :param element: The element that must be checked.
        :type element: Selenium object

        :return: Boolean if element has a mask or not.
        :rtype: bool

        Usage:

        >>> # Calling the method:
        >>> self.check_mask(my_element)
        """
        reg = (r"^[1-9.\/-:\+]+|(@. )[1-9.\/-:\+]+")
        mask = element.get_attribute("picture")
        if mask is None:
            child = element.find_elements(By.CSS_SELECTOR, "input")
            if child:
                mask = child[0].get_attribute("picture")

        return (mask != "" and mask is not None and (re.findall(reg, mask)))

    def remove_mask(self, string):
        """
        [Internal]

        Removes special characters from received string.

        :param string: The string that would have its characters removed.
        :type string: str

        :return: The string with its special characters removed.
        :rtype: str

        Usage:

        >>> # Calling the method:
        >>> value_without_mask = self.remove_mask("111-111.111")
        >>> # value_without_mask == "111111111"
        """
        if type(string) is str:
            caracter = (r'[.\/+-]')
            if string[0:4] != 'http':
                match = re.findall(caracter, string)
                if match:
                    string = re.sub(caracter, '', string)

            return string

    def SetKey(self, key, grid=False, grid_number=1,additional_key=""):
        """
        Press the desired key on the keyboard on the focused element.

        .. warning::
            If this methods is the first to be called, we strongly recommend using some wait methods like WaitShow().

        .. warning::           
            Before using this method, set focus on any element

        Supported keys: F1 to F12, CTRL+Key, ALT+Key, Up, Down, Left, Right, ESC, Enter and Delete

        :param key: Key that would be pressed
        :type key: str
        :param grid: Boolean if action must be applied on a grid. (Usually with DOWN key)
        :type grid: bool
        :param grid_number: Which grid should be used when there are multiple grids on the same screen. - **Default:** 1
        :type grid_number: int
        :param additional_key: Key additional that would be pressed. 
        :type additional_key: str        

        Usage:

        >>> # Calling the method:
        >>> oHelper.SetKey("ENTER")
        >>> #--------------------------------------
        >>> # Calling the method on a grid:
        >>> oHelper.SetKey("DOWN", grid=True)
        >>> #--------------------------------------
        >>> # Calling the method on the second grid on the screen:
        >>> oHelper.SetKey("DOWN", grid=True, grid_number=2)
        """        
        print(f"Key pressed: {key + '+' + additional_key if additional_key != '' else '' }") 

        #JavaScript function to return focused element if DIV/Input OR empty if other element is focused

        script = """
        var getActiveElement = () => {
	        if(document.activeElement.tagName.toLowerCase() == "input" || document.activeElement.tagName.toLowerCase() == "div"){
		        if(document.activeElement.attributes["id"]){
			        return document.activeElement.attributes["id"].value
		        }else if(document.activeElement.parentElement.attributes["id"]){
			        return document.activeElement.parentElement.attributes["id"].value
		        }
            }
	        return ""
        }

        return getActiveElement()
        """
        grid_number-=1
        hotkey = ["CTRL","ALT"]
        key = key.upper()
        try:
            if key not in hotkey and self.supported_keys(key):

                Id = self.driver.execute_script(script)
                element = self.driver.find_element_by_id(Id) if Id else self.driver.find_element(By.TAG_NAME, "html")
                self.set_element_focus(element)

                if key == "DOWN" and grid:
                    grid_number = 0 if grid_number is None else grid_number
                    self.grid_input.append(["", "", grid_number, True])
                else:
                    self.send_keys(element, self.supported_keys(key))

            elif additional_key:
                ActionChains(self.driver).key_down(self.supported_keys(key)).send_keys(additional_key.lower()).key_up(self.supported_keys(key)).perform()
            else:
                self.log_error("Additional key is empty")  

        except WebDriverException as e:
            self.log_error(f"SetKey - Screen is not load: {e}")
        except Exception as error:
            self.log_error(str(error))

    def supported_keys(self, key = ""):
        """
        [Internal]
        """
        try:
            supported_keys = {
                "F1" : Keys.F1,
                "F2" : Keys.F2,
                "F3" : Keys.F3,
                "F4" : Keys.F4,
                "F5" : Keys.F5,
                "F6" : Keys.F6,
                "F7" : Keys.F7,
                "F8" : Keys.F8,
                "F9" : Keys.F9,
                "F10" : Keys.F10,
                "F11" : Keys.F11,
                "F12" : Keys.F12,
                "UP" : Keys.UP,
                "DOWN" : Keys.DOWN,
                "LEFT" : Keys.LEFT,
                "RIGHT" : Keys.RIGHT,
                "DELETE" : Keys.DELETE,
                "ENTER" : Keys.ENTER,
                "ESC" : Keys.ESCAPE,
                "CTRL" : Keys.CONTROL,
                "ALT" : Keys.ALT,
                "NUMPAD0" : Keys.NUMPAD0,
                "NUMPAD1" : Keys.NUMPAD1,
                "NUMPAD2" : Keys.NUMPAD2,
                "NUMPAD3" : Keys.NUMPAD3,
                "NUMPAD4" : Keys.NUMPAD4,
                "NUMPAD5" : Keys.NUMPAD5,
                "NUMPAD6" : Keys.NUMPAD6,
                "NUMPAD7" : Keys.NUMPAD7,
                "NUMPAD8" : Keys.NUMPAD8,
                "NUMPAD9" : Keys.NUMPAD9,
                "MULTIPLY" : Keys.MULTIPLY,
                "ADD" : Keys.ADD,
                "SEPARATOR" : Keys.SEPARATOR,
                "SUBTRACT" : Keys.SUBTRACT,
                "DECIMAL" : Keys.DECIMAL,
                "DIVIDE" : Keys.DIVIDE,  
                "META" : Keys.META,
                "COMMAND" : Keys.COMMAND,
                "NULL" : Keys.NULL, 
                "CANCEL" : Keys.CANCEL, 
                "HELP" : Keys.HELP,
                "BACKSPACE" : Keys.BACKSPACE, 
                "TAB" : Keys.TAB, 
                "CLEAR" : Keys.CLEAR, 
                "RETURN" : Keys.RETURN, 
                "SHIFT" : Keys.SHIFT, 
                "PAUSE" : Keys.PAUSE, 
                "ESCAPE" : Keys.ESCAPE, 
                "SPACE" : Keys.SPACE,
                "END" : Keys.END,
                "HOME" : Keys.HOME,
                "INSERT" : Keys.INSERT,
                "SEMICOLON" : Keys.SEMICOLON,
                "EQUALS" : Keys.EQUALS,
                "ARROW_LEFT" : Keys.ARROW_LEFT,
                "ARROW_UP" : Keys.ARROW_UP,
                "ARROW_RIGHT" : Keys.ARROW_RIGHT, 
                "ARROW_DOWN" : Keys.ARROW_DOWN,
                "BACK_SPACE" : Keys.BACK_SPACE,
                "LEFT_SHIFT" : Keys.LEFT_SHIFT,
                "LEFT_CONTROL" : Keys.LEFT_CONTROL,
                "LEFT_ALT" : Keys.LEFT_ALT, 
                "PAGE_UP" : Keys.PAGE_UP ,
                "PAGE_DOWN" : Keys.PAGE_DOWN 

            }

            return supported_keys[key.upper()]

        except KeyError:
            self.log_error("Key is not supported")

    def SetFocus(self, field, grid_cell, row_number):
        """
        Sets the current focus on the desired field.

        :param field: The field that must receive the focus.
        :type field: str
        :type grid_cell: bool

        Usage:

        >>> # Calling the method:
        >>> oHelper.SetFocus("A1_COD")
        >>> oHelper.SetFocus("A1_COD", grid_cell = True)
        """
        if grid_cell:
            self.wait_element(field)
            
            self.ClickGridCell(field, row_number)
            time.sleep(1)
            ActionChains(self.driver).key_down(Keys.ENTER).perform()
            time.sleep(1)
        else:
            print(f"Setting focus on element {field}.")
            element = lambda: self.driver.find_element_by_xpath(xpath_soup(self.get_field(field)))
            self.set_element_focus(element())

    def click_check_radio_button(self, field, value, name_attr = False, position = 1):
        """
        [Internal]
        Identify and click on check or radio button.

        :param field: The field that would receive the input.
        :type field: str
        :param value: The value that must be on the checkbox or grid.
        :type value: bool

        :return: The element that changed value.
        :rtype: Selenium object

        Usage:

        >>> # Calling the method:
        >>> element = self.check_checkbox("CheckBox1", True)
        """
        print(f'Clicking in {field}')
        
        element_list = []

        endtime = time.time() + self.config.time_out
        while(time.time() < endtime and not element_list):
            if re.match(r"\w+(_)", field):
                self.wait_element(term=f"[name$={field}]", scrap_type=enum.ScrapType.CSS_SELECTOR)
                #element = next(iter(self.web_scrap(term=f"[name$='{field}']", scrap_type=enum.ScrapType.CSS_SELECTOR)), None)
                element_list = self.web_scrap(term=f"[name$='{field}']", scrap_type=enum.ScrapType.CSS_SELECTOR)
            else:
                self.wait_element(field, scrap_type=enum.ScrapType.MIXED, optional_term="label")
                #element = next(iter(self.web_scrap(term=field, scrap_type=enum.ScrapType.MIXED, optional_term=".tradiobutton .tradiobuttonitem label, .tcheckbox span")), None)
                element_list = self.web_scrap(term=field, scrap_type=enum.ScrapType.MIXED, optional_term=".tradiobutton .tradiobuttonitem label, .tcheckbox span")

        if not element_list:
            self.log_error("Couldn't find span element")

        position -= 1

        if not element_list:
            self.log_error("Couldn't find span element")

        #if soup_objects and len(soup_objects) - 1 >= position:
        if element_list and len(element_list) -1 >= position:
            element = element_list[position]

        if 'input' not in element and element:
            input_element = next(iter(element.find_parent().select("input")), None)

        if not input_element:
            self.log_error("Couldn't find input element")

        xpath_input = lambda: self.driver.find_element_by_xpath(xpath_soup(input_element))

        if input_element.attrs['type'] == "checkbox" and "checked" in input_element.parent.attrs['class']:
            return None

        self.scroll_to_element(xpath_input())

        self.click(xpath_input())

    def result_checkbox(self, field, value):
        """
        [Internal]

        Checks expected value of a Checkbox element.

        :param field: The field whose value would be checked.
        :type field: str
        :param value: The expected value of the radio button.
        :type value: bool

        :return: Boolean if expected value was found on the element or not.
        :rtype: bool

        Usage:

        >>> # Calling the method:
        >>> assertion_value = self.result_checkbox("CheckBox1", True)
        """
        result = False
        time.sleep(1)
        lista = self.driver.find_elements(By.CSS_SELECTOR, ".tcheckbox.twidget")
        for line in lista:
            if line.is_displayed() and line.get_attribute('name').split('->')[1] == field:
                if "CHECKED" in line.get_attribute('class').upper():
                    result = True
        return result

    def clear_grid(self):
        """
        [Internal]

        Empties the global grid list variables.

        Usage:

        >>> # Calling the method:
        >>> self.clear_grid()
        """
        self.grid_input = []
        self.grid_check = []

    def input_grid_appender(self, column, value, grid_number=0, new=False, row=None):
        """
        [Internal]

        Adds a value to the input queue of a grid.

        :param column: The column of the grid that would receive the input.
        :type column: str
        :param value: The value that would be inputted.
        :type value: str
        :param grid_number: Which grid should be used when there are multiple grids on the same screen. - **Default:** 0
        :type grid_number: int
        :param new: Boolean value if this is a new line that should be added. - **Default:** 1
        :type new: bool
        :param row: Row number that will be filled
        :type row: int

        Usage:

        >>> # Calling the method:
        >>> self.input_grid_appender("A1_COD", "000001", 0)
        >>> # ---------------------------------------------
        >>> # Calling the method for a new line:
        >>> self.input_grid_appender("", "", 0, True)
        """
        if row is not None:
            row -= 1

        self.grid_input.append([column, value, grid_number, new, row])

    def check_grid_appender(self, line, column, value, grid_number=0):
        """
        [Internal]

        Adds a value to the check queue of a grid.

        :param line: The line of the grid that would be checked.
        :type line: int
        :param column: The column of the grid that would be checked.
        :type column: str
        :param value: The value that is expected.
        :type value: str
        :param grid_number: Which grid should be used when there are multiple grids on the same screen. - **Default:** 0
        :type grid_number: int

        Usage:

        >>> # Calling the method:
        >>> self.check_grid_appender(0,"A1_COD", "000001", 0)
        """
        self.grid_check.append([line, column, value, grid_number])

    def LoadGrid(self):
        """
        This method is responsible for running all actions of the input and check queues
        of a grid. After running, the queues would be empty.

        Must be called after SetValue and CheckResult calls that has the grid parameter set to True.

        Usage:

        >>> # After SetValue:
        >>> oHelper.SetValue("A1_COD", "000001", grid=True)
        >>> oHelper.LoadGrid()
        >>> #--------------------------------------
        >>> # After CheckResult:
        >>> oHelper.CheckResult("A1_COD", "000001", grid=True, line=1)
        >>> oHelper.LoadGrid()
        """

        self.wait_element(term=".tgetdados, .tgrid, .tcbrowse", scrap_type=enum.ScrapType.CSS_SELECTOR)

        x3_dictionaries = self.create_x3_tuple()

        initial_layer = 0
        if self.grid_input:
            if "tget" in self.get_current_container().next.attrs['class']:
                self.wait_element(self.grid_input[0][0])
            soup = self.get_current_DOM()
            initial_layer = len(soup.select(".tmodaldialog"))

        for field in self.grid_input:
            if field[3] and field[0] == "":
                self.new_grid_line(field)
            else:
                print(f"Filling grid field: {field[0]}")
                self.fill_grid(field, x3_dictionaries, initial_layer)

        for field in self.grid_check:
            print(f"Checking grid field value: {field[1]}")
            self.check_grid(field, x3_dictionaries)

        self.clear_grid()

    def create_x3_tuple(self):
        """
        [Internal]

        Returns a tuple of dictionaries of field information based on all fields in the grid queues.

        :return: A tuple containing the needed x3 information.
        :rtype: Tuple of Dictionaries

        Usage:

        >>> # Calling the method:
        >>> x3_dictionaries = self.create_x3_tuple()
        """
        x3_dictionaries = ()
        inputs = list(map(lambda x: x[0], self.grid_input))
        checks = list(map(lambda x: x[1], self.grid_check))
        fields = list(filter(lambda x: "_" in x, inputs + checks))
        if fields:
            x3_dictionaries = self.get_x3_dictionaries(fields)
        return x3_dictionaries

    def fill_grid(self, field, x3_dictionaries, initial_layer):
        """
        [Internal]

        Fills the grid cell with the passed parameters.

        :param field: An item from the grid's input queue
        :type field: List of values
        :param x3_dictionaries: Tuple of dictionaries containing information extracted from x3.
        :type x3_dictionaries: Tuple of dictionaries
        :param initial_layer: The initial layer of elements of Protheus Webapp
        :type initial_layer: int

        Usage:

        >>> # Calling the method:
        >>> self.fill_grid(["A1_COD", "000001", 0, False], x3_dictionaries, 0)
        """
        field_to_label = {}
        field_to_valtype = {}
        field_to_len = {}
        current_value = ""
        column_name = ""
        grids = None
        rows = ""
        headers = ""
        columns = ""

        if(field[1] == True):
            field_one = 'is a boolean value'
        elif(field[1] == False):
            field_one = ''
        elif(isinstance(field[1],str)):
            field_one = self.remove_mask(field[1]).strip()

        if x3_dictionaries:
            field_to_label = x3_dictionaries[2]
            field_to_valtype = x3_dictionaries[0]
            field_to_len = x3_dictionaries[1]

        endtime = time.time() + self.config.time_out
        while(self.element_exists(term=".tmodaldialog", scrap_type=enum.ScrapType.CSS_SELECTOR, position=initial_layer+1, main_container="body") and time.time() < endtime):
            print("Waiting for container to be active")
            time.sleep(1)
            
        if "tget" in self.get_current_container().next.attrs['class']:
            self.wait_element(field[0])

        endtime = time.time() + self.config.time_out
        while(self.remove_mask(current_value).strip().replace(',','') != field_one.replace(',','') and time.time() < endtime):

            container = self.get_current_container()

            if container:
                container_id = self.soup_to_selenium(container).get_attribute("id")
                grids = container.select(".tgetdados, .tgrid, .tcbrowse")
                grids = self.filter_displayed_elements(grids)

            if grids:
                headers = self.get_headers_from_grids(grids)
                grid_id = grids[field[2]].attrs["id"]
                if grid_id not in self.grid_counters:
                    self.grid_counters[grid_id] = 0

                column_name = ""
                if field[2] > len(grids):
                    self.log_error(self.language.messages.grid_number_error)
                down_loop = 0
                rows = grids[field[2]].select("tbody tr")

                if (field[4] is not None) and (field[4] > len(rows) - 1 or field[4] < 0):
                    self.log_error(f"Couldn't select the specified row: {field[4] + 1}")

                row = self.get_selected_row(rows) if field[4] == None else rows[field[4]]

                if row:
                    while (int(row.attrs["id"]) < self.grid_counters[grid_id]) and (down_loop < 2) and self.down_loop_grid and field[4] is None and time.time() < endtime:
                        self.new_grid_line(field, False)
                        row = self.get_selected_row(self.get_current_DOM().select(f"#{grid_id} tbody tr"))
                        down_loop+=1
                    self.down_loop_grid = False
                    columns = row.select("td")
                    if columns:
                        if "_" in field[0]:
                            try:
                                column_name = field_to_label[field[0]].lower()
                            except:
                                self.log_error("Couldn't find column '" + field[0] + "' in sx3 file. Try with the field label.")
                        else:
                            column_name = field[0].lower()

                        if column_name in headers[field[2]]:
                            column_number = headers[field[2]][column_name]

                            current_value = columns[column_number].text.strip()
                            xpath = xpath_soup(columns[column_number])

                            try_counter = 0
                            current_value = self.remove_mask(current_value).strip()

                            selenium_column = lambda: self.get_selenium_column_element(xpath) if self.get_selenium_column_element(xpath) else self.try_recover_lost_line(field, grid_id, row, headers, field_to_label)
                            self.scroll_to_element(selenium_column())
                            self.click(selenium_column())
                            self.set_element_focus(selenium_column())

                            soup = self.get_current_DOM()
                            tmodal_list = soup.select('.tmodaldialog.twidget.borderless')
                            tmodal_layer = len(tmodal_list) if tmodal_list else 0
                            while(time.time() < endtime and not self.element_exists(term=".tmodaldialog.twidget.borderless", scrap_type=enum.ScrapType.CSS_SELECTOR, position=tmodal_layer+1, main_container="body")):
                                time.sleep(1)
                                self.scroll_to_element(selenium_column())
                                self.set_element_focus(selenium_column())
                                self.click(selenium_column())
                                try:
                                    ActionChains(self.driver).move_to_element(selenium_column()).send_keys_to_element(selenium_column(), Keys.ENTER).perform()
                                except StaleElementReferenceException:
                                    pass
                                except WebDriverException:
                                    self.send_keys(selenium_column(), Keys.ENTER)

                                time.sleep(1)
                                if(field[1] == True):
                                    field_one = ''
                                    break

                            if(field[1] == True): break # if boolean field finish here.
                            self.wait_element(term=".tmodaldialog", scrap_type=enum.ScrapType.CSS_SELECTOR, position=initial_layer+1, main_container="body")
                            soup = self.get_current_DOM()
                            new_container = self.zindex_sort(soup.select(".tmodaldialog.twidget"), True)[0]
                            child = new_container.select("input")
                            child_type = "input"
                            option_text = ""
                            if not child:
                                child = new_container.select("select")
                                child_type = "select"

                            if child_type == "input":

                                time.sleep(2)
                                selenium_input = lambda: self.driver.find_element_by_xpath(xpath_soup(child[0]))
                                self.wait_element(term=xpath_soup(child[0]), scrap_type=enum.ScrapType.XPATH)
                                valtype = selenium_input().get_attribute("valuetype")
                                lenfield = len(self.get_element_value(selenium_input()))
                                user_value = field[1]
                                check_mask = self.check_mask(selenium_input())
                                if check_mask:
                                    if (check_mask[0].startswith('@D') and user_value == ''):
                                        user_value = '00000000'
                                    user_value = self.remove_mask(user_value)

                                self.wait.until(EC.visibility_of(selenium_input()))
                                self.set_element_focus(selenium_input())
                                self.click(selenium_input())
                                if "tget" in self.get_current_container().next.attrs['class']:
                                    bsoup_element = self.get_current_container().next
                                    self.wait.until(EC.element_to_be_clickable((By.XPATH, xpath_soup(bsoup_element))))
                                    self.try_send_keys(selenium_input, user_value, try_counter)

                                    if try_counter < 2:
                                        try_counter += 1
                                    else:
                                        try_counter = 0

                                    if (("_" in field[0] and field_to_len != {} and int(field_to_len[field[0]]) > len(field[1])) or lenfield > len(field[1])):
                                        if (("_" in field[0] and field_to_valtype != {} and field_to_valtype[field[0]] != "N") or valtype != "N"):
                                            self.send_keys(selenium_input(), Keys.ENTER)
                                        else:
                                            if not (re.match(r"[0-9]+,[0-9]+", user_value)):
                                                self.send_keys(selenium_input(), Keys.ENTER)
                                            else:
                                                self.wait_element_timeout(term= ".tmodaldialog.twidget", scrap_type= enum.ScrapType.CSS_SELECTOR, position=initial_layer+1, presence=False, main_container="body")
                                                if self.element_exists(term=".tmodaldialog.twidget", scrap_type=enum.ScrapType.CSS_SELECTOR, position=initial_layer+1, main_container="body"):
                                                    self.wait.until(EC.element_to_be_clickable((By.XPATH, xpath_soup(bsoup_element))))
                                                    self.send_keys(selenium_input(), Keys.ENTER)
                                try_endtime = self.config.time_out / 4
                                while try_endtime > 0:
                                    element_exist = self.wait_element_timeout(term=xpath_soup(child[0]), scrap_type=enum.ScrapType.XPATH, timeout = 10, presence=False)
                                    time.sleep(1)
                                    if element_exist:
                                        current_value = self.get_element_text(selenium_column())
                                        break
                                    else:
                                        try_endtime = try_endtime - 10
                                        container_current = self.get_current_container()
                                        if container_current.attrs['id'] != container_id:
                                            print("Consider using the waithide and setkey('ESC') method because the input can remain selected.")
                                            return
                            else:
                                option_text_list = list(filter(lambda x: field[1] == x[0:len(field[1])], map(lambda x: x.text ,child[0].select('option'))))
                                option_value_dict = dict(map(lambda x: (x.attrs["value"], x.text), child[0].select('option')))
                                option_value = self.get_element_value(self.driver.find_element_by_xpath(xpath_soup(child[0])))
                                option_text = next(iter(option_text_list), None)
                                if not option_text:
                                    self.log_error("Couldn't find option")
                                if (option_text != option_value_dict[option_value]):
                                    self.select_combo(child[0], field[1])
                                    if field[1] in option_text[0:len(field[1])]:
                                        current_value = field[1]
                                else:
                                    self.send_keys(self.driver.find_element_by_xpath(xpath_soup(child[0])), Keys.ENTER)
                                    current_value = field[1]

        if (self.remove_mask(current_value).strip().replace(',','') != field_one.replace(',','')):
            self.search_for_errors()
            self.check_grid_error(grids, headers, column_name, rows, columns, field)
            self.log_error(f"Current value: {current_value} | Couldn't fill input: {field_one} value in Column: '{column_name}' of Grid: '{headers[field[2]].keys()}'.")

    def get_selenium_column_element(self, xpath):
        """
        [Internal]

        Tries to get the selenium element out of a grid column.
        Workaround method to be used instead of a lambda function on fill_grid method.

        :param xpath: The xpath to the column.
        :type xpath: str

        Usage:

        >>> #  Calling the method:
        >>> self.get_selenium_column_element(xpath)
        """
        try:
            return self.driver.find_element_by_xpath(xpath)
        except:
            return False

    def try_recover_lost_line(self, field, grid_id, row, headers, field_to_label):
        """
        [Internal]

        Tries to recover the position if a new line is lost.

        Workaround method to keep trying to get the right row fill_grid method.

        :param field: An item from the grid's input queue
        :type field: List of values
        :param grid_id: The grid's ID
        :type grid_id: str
        :param row: The current row
        :type row: Beautiful Soup object
        :param headers: List of dictionaries with each grid's headers
        :type headers: List of Dictionaries
        :param field_to_label: Dictionary from the x3 containing the field to label relationship.
        :type field_to_label: Dict

        Usage:

        >>> # Calling the method:
        >>> self.try_recover_lost_line(field, grid_id, row, headers, field_to_label)
        """
        if self.config.debug_log:
            print("Recovering lost line")
        while int(row.attrs["id"]) < self.grid_counters[grid_id]:
            self.new_grid_line(field, False)
            row = self.get_selected_row(self.get_current_DOM().select(f"#{grid_id} tbody tr"))

        columns = row.select("td")
        if columns:
            if "_" in field[0]:
                column_name = field_to_label[field[0]]
            else:
                column_name = field[0]
            
            column_name = column_name.lower()

            if column_name not in headers[field[2]]:
                self.log_error(f"{self.language.messages.grid_column_error} Coluna: '{column_name}' Grid: '{headers[field[2]].keys()}'")

            column_number = headers[field[2]][column_name]
            xpath = xpath_soup(columns[column_number])
            ret = self.get_selenium_column_element(xpath)
            while not ret:
                ret = self.try_recover_lost_line(field, grid_id, row, headers, field_to_label)
            return ret
        else:
            return False

    def check_grid(self, field, x3_dictionaries, get_value=False):
        """
        [Internal]

        Checks the grid cell with the passed parameters.

        :param field: An item from the grid's check queue
        :type field: List of values
        :param x3_dictionaries: Tuple of dictionaries containing information extracted from x3.
        :type x3_dictionaries: Tuple of dictionaries
        :param get_value: Boolean value if check_grid should return its value.
        :type get_value: bool

        :return: If get_value flag is True, it will return the captured value.
        :return type: str

        Usage:

        >>> # Calling the method:
        >>> self.check_grid([0, "A1_COD", "000001", 0], x3_dictionaries, False)
        """
        text = ""
        columns = None
        success  = False
        field_to_label = {}
        endtime = time.time() + self.config.time_out
        if x3_dictionaries:
            field_to_label = x3_dictionaries[2]

        while(self.element_exists(term=".tmodaldialog .ui-dialog", scrap_type=enum.ScrapType.CSS_SELECTOR, position=3, main_container="body") and time.time() < endtime):
            if self.config.debug_log:
                print("Waiting for container to be active")
            time.sleep(1)

        while(time.time() < endtime and not success):

            containers = self.web_scrap(term=".tmodaldialog", scrap_type=enum.ScrapType.CSS_SELECTOR, main_container="body")
            container = next(iter(self.zindex_sort(containers, True)), None)

            if container:
                grids = container.select(".tgetdados, .tgrid, .tcbrowse")
                grids = self.filter_displayed_elements(grids)

            if grids:
                headers = self.get_headers_from_grids(grids)
                column_name = ""

                if field[3] > len(grids):
                    self.log_error(self.language.messages.grid_number_error)

                rows = grids[field[3]].select("tbody tr")
                
                if rows:
                    if field[0] > len(rows):
                        self.log_error(self.language.messages.grid_line_error) 

                    field_element = next(iter(field), None)
                   
                    if field_element != None and len(rows) -1 >= field_element:
                        columns = rows[field_element].select("td")
                        
                if columns and rows:

                    if "_" in field[1]:
                        column_name = field_to_label[field[1]].lower()
                    else:
                        column_name = field[1].lower()

                    if column_name in headers[field[3]]:
                        column_number = headers[field[3]][column_name]
                        text = columns[column_number].text.strip()
                        success = True

                    if success and get_value and text:
                        return text

        field_name = f"({field[0]}, {column_name})"
        self.log_result(field_name, field[2], text)
        print(f"Collected value: {text}")
        if not success:
            self.check_grid_error( grids, headers, column_name, rows, columns, field )

    def check_grid_error(self, grid, headers, column_name, rows, columns, field):
        """
        [Internal]

        """
        error = False

        if not grid:
            self.log_error("Couldn't find grids.")
            error = True

        if not error and column_name not in headers[field[3]]:
            self.log_error(f"{self.language.messages.grid_column_error} Coluna: '{column_name}' Grid: '{headers[field[3]].keys()}'")
            error = True
        
        if not error and not columns:
            self.log_error("Couldn't find columns.")

        if not error and not rows:
            self.log_error("Couldn't find rows.")
            error = True

        return
        

    def new_grid_line(self, field, add_grid_line_counter=True):
        """
        [Internal]

        Creates a new line on the grid.

        :param field: An item from the grid's input queue
        :type field: List of values
        :param add_grid_line_counter: Boolean if counter should be incremented when method is called. - **Default:** True
        :type add_grid_line_counter: bool

        Usage:

        >>> # Calling the method:
        >>> self.new_grid_line(["", "", 0, True])
        """
        grids = ''
        endtime = time.time() + self.config.time_out
        self.down_loop_grid = True
        while(not grids and time.time() < endtime):
            soup = self.get_current_DOM()

            containers = soup.select(".tmodaldialog.twidget")
            if containers:
                containers = self.zindex_sort(containers, True)
                grids = self.filter_displayed_elements(containers[0].select(".tgetdados, .tgrid"))

            time.sleep(1)

        if grids:
            if field[2] > len(grids):
                self.log_error(self.language.messages.grid_number_error)
            rows = grids[field[2]].select("tbody tr")
            row = self.get_selected_row(rows)
            if row:
                columns = row.select("td")
                if columns:
                    second_column = lambda: self.driver.find_element_by_xpath(xpath_soup(columns[1]))
                    # self.scroll_to_element(second_column())
                    self.driver.execute_script("$('.horizontal-scroll').scrollLeft(-400000);")
                    self.set_element_focus(second_column())
                    self.wait.until(EC.visibility_of_element_located((By.XPATH, xpath_soup(columns[0]))))
                    ActionChains(self.driver).move_to_element(second_column()).send_keys_to_element(second_column(), Keys.DOWN).perform()

                    endtime = time.time() + self.config.time_out
                    while (time.time() < endtime and not(self.element_exists(term=".tgetdados tbody tr, .tgrid tbody tr", scrap_type=enum.ScrapType.CSS_SELECTOR, position=len(rows)+1))):
                        if self.config.debug_log:
                            print("Waiting for the new line to show")
                        time.sleep(1)

                    if (add_grid_line_counter):
                        self.add_grid_row_counter(grids[field[2]])
                else:
                    self.log_error("Couldn't find columns.")
            else:
                self.log_error("Couldn't find rows.")
        else:
            self.log_error("Couldn't find grids.")

    def ClickGridCell(self, column, row_number=1, grid_number=1):
        """
        Clicks on a Cell of a Grid.

        :param column: The column that should be clicked.
        :type column: str
        :param row_number: Grid line that contains the column field to be checked.- **Default:** 1
        :type row_number: int
        :param grid_number: Grid number of which grid should be checked when there are multiple grids on the same screen. - **Default:** 1
        :type grid_number: int

        Usage:

        >>> # Calling the method:
        >>> oHelper.ClickGridCell("Product", 1)
        """
        success = False
        grids = None
        row_number -= 1
        grid_number -= 1
        column_name = ""
        column_element_old_class = None
        
        self.wait_element(term=".tgetdados tbody tr, .tgrid tbody tr, .tcbrowse", scrap_type=enum.ScrapType.CSS_SELECTOR)
        self.wait_element_timeout(term = column, scrap_type = enum.ScrapType.TEXT, timeout = self.config.time_out , optional_term = 'label')
        
        endtime = time.time() + self.config.time_out

        if re.match(r"\w+(_)", column):
            column_name = self.get_x3_dictionaries([column])[2][column].lower()
        else:
            column_name = column.lower()

        while(not success and time.time() < endtime):

            containers = self.web_scrap(term=".tmodaldialog,.ui-dialog", scrap_type=enum.ScrapType.CSS_SELECTOR, main_container="body")
            container = next(iter(self.zindex_sort(containers, True)), None)
            if container:
                grids = self.filter_displayed_elements(container.select(".tgetdados, .tgrid, .tcbrowse"))

                if grids:
                    grids = list(filter(lambda x:x.select("tbody tr"), grids))      
                    headers = self.get_headers_from_grids(grids)
                    rows = grids[grid_number].select("tbody tr")
                    if rows:
                        columns = rows[row_number].select("td")
                    if columns:
                        if column_name in headers[grid_number]:
                            column_number = headers[grid_number][column_name]
                            column_element = lambda : self.driver.find_element_by_xpath(xpath_soup(columns[column_number]))
                            if column_element_old_class == None:
                                column_element_old_class = column_element().get_attribute("class")

                            self.wait.until(EC.element_to_be_clickable((By.XPATH, xpath_soup(columns[column_number]))))
                            self.click(column_element())

                            if column_element_old_class != column_element().get_attribute("class") or 'selected' in column_element().get_attribute("class") :
                                success = True
                            elif grids[grid_number] and "tcbrowse" in grids[grid_number].attrs['class']:
                                success = True

        if not success:
            self.log_error("Couldn't Click on grid cell ")


    def ClickGridHeader( self, column = 1, column_name = '', grid_number = 1):
        """
        Clicks on a Cell of a Grid Header.

        :param column: The column index that should be clicked.
        :type column: int
        :param column_name: The column index that should be clicked.
        :type row_number: str
        :param grid_number: Grid number of which grid should be checked when there are multiple grids on the same screen. - **Default:** 1
        :type grid_number: int

        Usage:

        >>> # Calling the method:
        >>> oHelper.ClickGridHeader(column = 1 , grid_number =  1)
        >>> oHelper.ClickGridHeader(column_name = 'Código' , grid_number =  1)
        >>> oHelper.ClickGridHeader(column = 1 , grid_number =  2)
        """
        grid_number -= 1
        column -=1 if column > 0 else 0

        self.wait_element(term=".tgetdados tbody tr, .tgrid tbody tr, .tcbrowse", scrap_type=enum.ScrapType.CSS_SELECTOR)
        grid  = self.get_grid(grid_number)
        header = self.get_headers_from_grids(grid)
        if not column_name:
            column_element = grid.select('thead label')[column].parent.parent
            column_element_selenium = self.soup_to_selenium(column_element)
            self.set_element_focus(column_element_selenium)
            self.wait.until(EC.element_to_be_clickable((By.XPATH, xpath_soup(column_element))))
            column_element_selenium.click()
        else:
            column_name =column_name.lower()
            header = self.get_headers_from_grids(grid)

            if column_name in header[grid_number]:
                column_number = header[grid_number][column_name]

            column_element = grid.select('thead label')[column_number].parent.parent
            column_element_selenium = self.soup_to_selenium(column_element)
            self.set_element_focus(column_element_selenium)
            self.wait.until(EC.element_to_be_clickable((By.XPATH, xpath_soup(column_element))))
            column_element_selenium.click()
            
                
        

    def search_column_index(self, grid, column):
        column_enumeration = list(enumerate(grid.select("thead label")))
        chosen_column = next(iter(list(filter(lambda x: column in x[1].text, column_enumeration))), None)
        if chosen_column:
            column_index = chosen_column[0]
        else: 
            self.log_error("Couldn't find chosen column.")

        return column_index

    def get_x3_dictionaries(self, fields): 
        """
        [Internal]

        Generates the dictionaries with field comparisons from the x3 file,

        Dictionaries:Field to Type, Field to Size, Field to Title.

        :param fields: List of fields that must be located in x3.
        :type fields: List of str

        :return: The three x3 dictionaries in a Tuple.
        :trype: Tuple of Dictionary

        Usage:

        >>> # Calling the method:
        >>> x3_dictionaries = self.get_x3_dictionaries(field_list)
        """
        prefixes = list(set(map(lambda x:x.split("_")[0] + "_" if "_" in x else "", fields)))
        regex = self.generate_regex_by_prefixes(prefixes)

        #caminho do arquivo csv(SX3)
        path = os.path.join(os.path.dirname(__file__), r'core\\data\\sx3.csv')

        #DataFrame para filtrar somente os dados da tabela informada pelo usuário oriundo do csv.
        data = pd.read_csv(path, sep=';', encoding='latin-1', header=None, error_bad_lines=False,
                        index_col='Campo', names=['Campo', 'Tipo', 'Tamanho', 'Titulo', 'Titulo_Spa', 'Titulo_Eng', None], low_memory=False)
        df = pd.DataFrame(data, columns=['Campo', 'Tipo', 'Tamanho', 'Titulo', 'Titulo_Spa', 'Titulo_Eng', None])
        if not regex:
            df_filtered = df.query("Tipo=='C' or Tipo=='N' or Tipo=='D' ")
        else:
            df_filtered = df.filter(regex=regex, axis=0)

        if self.config.language == "es-es":
            df_filtered.Titulo = df_filtered.loc[:,('Titulo_Spa')].str.strip()
        elif self.config.language == "en-us":
            df_filtered.Titulo = df_filtered.loc[:,('Titulo_Eng')].str.strip()
        else:
            df_filtered.Titulo = df_filtered.loc[:,('Titulo')].str.strip()

        df_filtered.index = df_filtered.index.map(lambda x: x.strip())

        dict_ = df_filtered.to_dict()

        return (dict_['Tipo'], dict_['Tamanho'], dict_['Titulo'])

    def generate_regex_by_prefixes(self, prefixes):
        """
        [Internal]

        Returns a regex string created by combining all field prefixes.

        :param prefixes: Prefixes of fields to be combined in a regex.
        :type prefixes: List of str

        Usage:

        >>> # Calling the method:
        >>> regex = self.generate_regex_by_prefixes(field_prefixes)
        """
        filtered_prefixes = list(filter(lambda x: x != "", prefixes))
        regex = ""
        for prefix in filtered_prefixes:
            regex += "^" + prefix + "|"

        return regex[:-1]

    def get_headers_from_grids(self, grids):
        """
        [Internal]

        Returns the headers of each grid in *grids* parameter.

        :param grids: The grids to extract the headers.
        :type grids: List of BeautifulSoup objects

        :return: List of Dictionaries with each header value and index.
        :rtype: List of Dict

        Usage:

        >>> # Calling the method:
        >>> headers = self.get_headers_from_grids(grids)
        """
        headers = []
        for item in grids:
            labels = item.select("thead tr label")
            if labels:
                keys = list(map(lambda x: x.text.strip().lower(), labels))
                values = list(map(lambda x: x[0], enumerate(labels)))
                headers.append(dict(zip(keys, values)))
        return headers

    def add_grid_row_counter(self, grid):
        """
        [Internal]

        Adds the counter of rows to the global dictionary.

        :param grid: The grid whose rows are being controlled.
        :type grid: BeautifulSoup object.

        Usage:

        >>> # Calling the method:
        >>> self.add_grid_row_counter(grid)
        """
        grid_id = grid.attrs["id"]

        if grid_id not in self.grid_counters:
            self.grid_counters[grid_id] = 0
        else:
            self.grid_counters[grid_id]+=1
    
    def wait_element_is_not_displayed(self, element_soup, timeout = 5 , step=0.3):
        """
        [Internal]

        Wait element.is_displayed() return false
        :param element_soup: The element soup.
        :type element_soup: BeautifulSoup object.
        :param timeout: The maximum amount of time of wait. - **Default:** 5.0
        :type timeout: float
        :param step: The amount of time each step should wait. - **Default:** 0.1
        :type step: float

        Usage:

        >>> # Calling the method:
        >>> self.wait_element_is_not_displayed(soup_element, 10, 0.5)
        """
        endtime = time.time() + timeout
        try:
            print('Waiting for element to disappear')
            while(self.element_is_displayed(element_soup) and time.time() <= endtime):
                time.sleep(step)
        except Exception:
            return

    def wait_element(self, term, scrap_type=enum.ScrapType.TEXT, presence=True, position=0, optional_term=None, main_container=".tmodaldialog,.ui-dialog", check_error=True):
        """
        [Internal]

        Waits until the desired element is located on the screen.

        :param term: The first search term. A text or a selector.
        :type term: str
        :param scrap_type: The type of webscraping. - **Default:** enum.ScrapType.TEXT
        :type scrap_type: enum.ScrapType.
        :param presence: If the element should exist or not in the screen. - **Default:** False
        :type presence: bool
        :param position: If the element should exist at a specific position. e.g. The fourth button. - **Default:** 0
        :type position: int
        :param optional_term: The second search term. A selector used in MIXED webscraping. - **Default:** None
        :type optional_term: str
        :param main_container: The selector of a container element that has all other elements. - **Default:** None
        :type main_container: str

        Usage:

        >>> # Calling the method:
        >>> self.wait_element(term=".ui-button.ui-dialog-titlebar-close[title='Close']", scrap_type=enum.ScrapType.CSS_SELECTOR)
        """
        endtime = time.time() + self.config.time_out
        if self.config.debug_log:
            print("Waiting for element")

        if presence:
            while (not self.element_exists(term, scrap_type, position, optional_term, main_container, check_error) and time.time() < endtime):
                time.sleep(0.1)
        else:
            while (self.element_exists(term, scrap_type, position, optional_term, main_container, check_error) and time.time() < endtime):
                time.sleep(0.1)

        if time.time() > endtime:
            if term == "[name='cGetUser']":
                self.close_resolution_screen()
            else:
                if ".ui-button.ui-dialog-titlebar-close[title='Close']" in term:
                    return False
                self.restart_counter += 1
                self.log_error(f"Element {term} not found!")

        presence_endtime = time.time() + 10
        if presence:

            if self.config.debug_log:
                print("Element found! Waiting for element to be displayed.")

            element = next(iter(self.web_scrap(term=term, scrap_type=scrap_type, optional_term=optional_term, main_container=main_container, check_error=check_error)), None)
            
            if element is not None:

                sel_element = lambda:self.soup_to_selenium(element)
                sel_element_isdisplayed = False

                while(not sel_element_isdisplayed and time.time() < presence_endtime):
                    try:
                        if sel_element != None:
                            sel_element_isdisplayed = sel_element().is_displayed()
                        else:
                            sel_element = lambda:self.soup_to_selenium(element)
                        time.sleep(0.1)
                    except AttributeError:
                        pass

    def wait_element_timeout(self, term, scrap_type=enum.ScrapType.TEXT, timeout=5.0, step=0.1, presence=True, position=0, optional_term=None, main_container=".tmodaldialog,.ui-dialog, body", check_error=True):
        """
        [Internal]

        Waits until the desired element is located on the screen or until the timeout is met.

        :param term: The first search term. A text or a selector.
        :type term: str
        :param scrap_type: The type of webscraping. - **Default:** enum.ScrapType.TEXT
        :type scrap_type: enum.ScrapType.
        :param timeout: The maximum amount of time of wait. - **Default:** 5.0
        :type timeout: float
        :param timeout: The amount of time each step should wait. - **Default:** 0.1
        :type timeout: float
        :param presence: If the element should exist or not in the screen. - **Default:** False
        :type presence: bool
        :param position: If the element should exist at a specific position. e.g. The fourth button. - **Default:** 0
        :type position: int
        :param optional_term: The second search term. A selector used in MIXED webscraping. - **Default:** None
        :type optional_term: str
        :param main_container: The selector of a container element that has all other elements. - **Default:** None
        :type main_container: str

        Usage:

        >>> # Calling the method:
        >>> self.wait_element_timeout(term=button, scrap_type=enum.ScrapType.MIXED, optional_term="button", timeout=10, step=0.1)
        """
        success = False
        if presence:
            endtime = time.time() + timeout
            while time.time() < endtime:
                time.sleep(step)
                if self.element_exists(term, scrap_type, position, optional_term, main_container, check_error):
                    success = True
                    break
        else:
            endtime = time.time() + timeout
            while time.time() < endtime:
                time.sleep(step)
                if not self.element_exists(term, scrap_type, position, optional_term, main_container, check_error):
                    success = True
                    break

        if presence and success:
            if self.config.debug_log:
                print("Element found! Waiting for element to be displayed.")
            element = next(iter(self.web_scrap(term=term, scrap_type=scrap_type, optional_term=optional_term, main_container=main_container, check_error=check_error)), None)
            if element is not None:
                sel_element = lambda: self.driver.find_element_by_xpath(xpath_soup(element))
                endtime = time.time() + timeout
                while(time.time() < endtime and not self.element_is_displayed(element)):
                    try:
                        time.sleep(0.1)
                        self.scroll_to_element(sel_element())
                        if(sel_element().is_displayed()):
                            break
                    except:
                        continue
        return success

    def get_selected_row(self, rows):
        """
        [Internal]

        From a list of rows, filter the selected one.

        :param rows: List of rows.
        :type rows: List of Beautiful Soup objects

        :return: The selected row.
        :rtype: Beautiful Soup object.

        Usage:

        >>> # Calling the method:
        >>> selected_row = self.get_selected_row(rows)
        """
        filtered_rows = list(filter(lambda x: len(x.select("td.selected-cell")), rows))
        if filtered_rows:
            return next(iter(filtered_rows))
        else:
            filtered_rows = list(filter(lambda x: "selected-row" == self.soup_to_selenium(x).get_attribute('class'), rows))
            if filtered_rows:
                return next(iter(list(filter(lambda x: "selected-row" == self.soup_to_selenium(x).get_attribute('class'), rows))), None)

    def SetFilePath(self, value):
        """
        Fills the path screen with desired path.

        :param value: Path to be inputted.
        :type value: str

        Usage:

        >>> # Calling the method:
        >>> oHelper.SetFilePath(r"C:\\folder")
        """
        self.wait_element("Nome do Arquivo:")
        element = self.driver.find_element(By.CSS_SELECTOR, ".filepath input")
        if element:
            self.driver.execute_script("document.querySelector('#{}').value='';".format(element.get_attribute("id")))
            self.send_keys(element, value)
        elements = self.driver.find_elements(By.CSS_SELECTOR, ".tremoteopensave button")
        if elements:
            for line in elements:
                if line.text.strip().upper() == "ABRIR":
                    self.click(line)
                    break

    def MessageBoxClick(self, button_text):
        """
        Clicks on desired button inside a Messagebox element.

        :param button_text: Desired button to click.
        :type button_text: str

        Usage:

        >>> # Calling the method:
        >>> oHelper.MessageBoxClick("Ok")
        """
        self.wait_element(".messagebox-container", enum.ScrapType.CSS_SELECTOR)

        content = self.driver.page_source
        soup = BeautifulSoup(content,"html.parser")
        container = soup.select(".messagebox-container")
        if container:
            buttons = container[0].select(".ui-button")
            button = list(filter(lambda x: x.text.lower() == button_text.lower(), buttons))
            if button:
                selenium_button = self.driver.find_element_by_xpath(xpath_soup(button[0]))
                self.click(selenium_button)

    def get_enchoice_button_ids(self, layer):
        """
        [Internal]

        If current layer level has an enchoice, returns all buttons' ids.

        :param layer: Current layer level that the application is.
        :type layer: int

        :return: List with enchoice's buttons' ids.
        :rtype: List of str

        Usage:

        >>> # Calling the method:
        >>> self.get_enchoice_button_ids(current_layer)
        """
        try:
            soup = self.get_current_DOM()
            current_layer = self.zindex_sort(soup.select(".tmodaldialog"), False)[layer - 1]
            buttons = list(filter(lambda x: x.text.strip() != "", current_layer.select(".tpanel button")))
            return list(map(lambda x: x.parent.attrs["id"], buttons))
        except Exception as error:
            print(error)
            return []

    def CheckView(self, text, element_type="help"):
        """
        Checks if a certain text is present in the screen at the time and takes an action.

        "help" - alerts with messages of errors.

        :param text: Text to be checked.
        :type text: str
        :param element_type: Type of element. - **Default:** "help"
        :type element_type: str

        Usage:

        >>> # Calling the method.
        >>> oHelper.CheckView("Processing")
        """
        if element_type == "help":
            print(f"Checking text on screen: {text}")
            self.wait_element_timeout(term=text, scrap_type=enum.ScrapType.MIXED, timeout=2.5, step=0.5, optional_term=".tsay", check_error=False)
            if not self.element_exists(term=text, scrap_type=enum.ScrapType.MIXED, optional_term=".tsay", check_error=False):
                self.errors.append(f"{self.language.messages.text_not_found}({text})")

    def try_send_keys(self, element_function, key, try_counter=0):
        """
        [Internal]

        Tries to send value to element using different techniques.
        Meant to be used inside of a loop.

        :param element_function: The function that returns the element that would receive the value.
        :type element_function: function object
        :param key: The value that would be sent to the element.
        :type key: str or selenium.webdriver.common.keys
        :param try_counter: This counter will decide which technique should be used. - **Default:** 0
        :type try_counter: int

        Usage:

        >>> # Calling the method:
        >>> self.try_send_keys(selenium_input, user_value, try_counter)
        """
        self.wait.until(EC.visibility_of(element_function()))
        if try_counter == 0:
            element_function().send_keys(Keys.HOME)
            ActionChains(self.driver).key_down(Keys.SHIFT).send_keys(Keys.END).key_up(Keys.SHIFT).perform()
            element_function().send_keys(key)
        elif try_counter == 1:
            element_function().send_keys(Keys.HOME)
            ActionChains(self.driver).key_down(Keys.SHIFT).send_keys(Keys.END).key_up(Keys.SHIFT).perform()
            ActionChains(self.driver).move_to_element(element_function()).send_keys_to_element(element_function(), key).perform()
        else:
            element_function().send_keys(Keys.HOME)
            ActionChains(self.driver).key_down(Keys.SHIFT).send_keys(Keys.END).key_up(Keys.SHIFT).perform()
            ActionChains(self.driver).move_to_element(element_function()).send_keys(key).perform()

    def find_label_element(self, label_text, container= None, position = 1):
        """
        [Internal]

        Find input element next to label containing the label_text parameter.

        :param label_text: The label text to be searched
        :type label_text: str
        :param container: The main container object to be used
        :type container: BeautifulSoup object

        :return: A list containing a BeautifulSoup object next to the label
        :rtype: List of BeautifulSoup objects

        Usage:

        >>> self.find_label_element("User:", container_object)
        """
        try:
            if container:
                elements = self.filter_label_element(label_text, container)
            if elements:
                for element in elements:
                    elem = self.search_element_position(label_text, position)
                    if elem:
                        return elem

                    #Checking previous and next element:
                    next_sibling = element.find_next_sibling("div")
                    second_next_sibling = next_sibling.find_next_sibling("div")

                    previous_sibling = element.find_next_sibling("div")
                    second_previous_sibling = previous_sibling.find_next_sibling("div")

                    #If current element is tsay and next or second next element is tget or tcombobox => return tget or tcombobox
                    if (hasattr(element, "attrs") and "class" in element.attrs
                        and "tsay" in element.attrs["class"]
                        and (hasattr(next_sibling, "attrs") and "class" in next_sibling.attrs and "id" in next_sibling.attrs
                        and ("tget" in next_sibling.attrs["class"] or "tcombobox" in next_sibling.attrs["class"])
                        and next_sibling.attrs["id"] not in self.used_ids)
                        or (hasattr(second_next_sibling, "attrs") and "class" in second_next_sibling.attrs and "id" in second_next_sibling.attrs
                        and ("tget" in second_next_sibling.attrs["class"] or "tcombobox" in second_next_sibling.attrs["class"])
                        and second_next_sibling.attrs["id"] not in self.used_ids)):

                        if (("tget" in next_sibling.attrs["class"]
                                or "tcombobox" in next_sibling.attrs["class"])
                                and next_sibling.attrs["id"] not in self.used_ids):
                            self.used_ids[next_sibling.attrs["id"]] = container.attrs["id"]
                            return [next_sibling]
                        elif (("tget" in second_next_sibling.attrs["class"]
                                or "tcombobox" in second_next_sibling.attrs["class"])
                                and second_next_sibling.attrs["id"] not in self.used_ids):
                            self.used_ids[second_next_sibling.attrs["id"]] = container.attrs["id"]
                            return [second_next_sibling]
                        else:
                            return[]

                    #If current element is tsay and previous or second previous element is tget or tcombobox => return tget or tcombobox
                    elif (hasattr(element, "attrs") and "class" in element.attrs
                        and "tsay" in element.attrs["class"]
                        and (hasattr(previous_sibling, "attrs") and "class" in previous_sibling.attrs and "id" in previous_sibling.attrs
                        and ("tget" in previous_sibling.attrs["class"] or "tcombobox" in previous_sibling.attrs["class"])
                        and previous_sibling.attrs["id"] not in self.used_ids)
                        or (hasattr(second_previous_sibling, "attrs") and "class" in second_previous_sibling.attrs and "id" in second_previous_sibling.attrs
                        and ("tget" in second_previous_sibling.attrs["class"] or "tcombobox" in second_previous_sibling.attrs["class"])
                        and second_previous_sibling.attrs["id"] not in self.used_ids)):

                        if (("tget" in previous_sibling.attrs["class"]
                                or "tcombobox" in previous_sibling.attrs["class"])
                                and previous_sibling.attrs["id"] not in self.used_ids):
                            self.used_ids[previous_sibling.attrs["id"]] = container.attrs["id"]
                            return [previous_sibling]
                        elif (("tget" in second_previous_sibling.attrs["class"]
                                or "tcombobox" in second_previous_sibling.attrs["class"])
                                and second_previous_sibling.attrs["id"] not in self.used_ids):
                            self.used_ids[second_previous_sibling.attrs["id"]] = container.attrs["id"]
                            return [second_previous_sibling]
                        else:
                            return []

                    #If element is not tsay => return it
                    elif (hasattr(element, "attrs") and "class" in element.attrs
                        and "tsay" not in element.attrs["class"]):
                        return self.search_element_position(label_text)
                        
                #If label exists but there is no element associated with it => return empty list
                if not element:
                    return []
                else:
                    return self.search_element_position(label_text)
            else:
                return []
        except AttributeError:
            return self.search_element_position(label_text)
            
    def log_error(self, message, new_log_line=True, skip_restart=False):
        """
        [Internal]

        Finishes execution of test case with an error and creates the log information for that test.

        :param message: Message to be logged
        :type message: str
        :param new_log_line: Boolean value if Message should be logged as new line or not. - **Default:** True
        :type new_log_line: bool

        Usage:

        >>> #Calling the method:
        >>> self.log_error("Element was not found")
        """
        self.clear_grid()

        routine_name = self.config.routine if ">" not in self.config.routine else self.config.routine.split(">")[-1].strip()
        routine_name = routine_name if routine_name else "error"

        stack_item = self.log.get_testcase_stack()
        test_number = f"{stack_item.split('_')[-1]} -" if stack_item else ""
        log_message = f"{test_number} {message}"
        self.log.set_seconds()

        if self.config.screenshot:

            log_file = f"{self.log.user}_{uuid.uuid4().hex}_{routine_name}-{test_number} error.png"
            
            try:
                if self.config.log_folder:
                    path = f"{self.log.folder}\\{self.log.station}\\{log_file}"
                    os.makedirs(f"{self.log.folder}\\{self.log.station}")
                else:
                    path = f"Log\\{self.log.station}\\{log_file}"
                    os.makedirs(f"Log\\{self.log.station}")
            except OSError:
                pass
            
            if self.log.get_testcase_stack() not in self.log.test_case_log:
                self.driver.save_screenshot(path)

        if new_log_line:
            self.log.new_line(False, log_message)
        self.log.save_file(routine_name)
        if not self.config.skip_restart and len(self.log.list_of_testcases()) > 1 and self.config.initial_program != '':
            self.restart()
        elif self.config.coverage and self.config.initial_program != '':
            self.restart()
        else:
            self.driver.close()

        if self.restart_counter > 2:
            self.restart_counter = 0

        if self.config.num_exec and stack_item == "setUpClass":
            self.num_exec.post_exec(self.config.url_set_end_exec)
            
        self.assertTrue(False, log_message)

    def ClickIcon(self, icon_text):
        """
        Clicks on an Icon button based on its tooltip text or Alt attribute title.

        :param icon_text: The tooltip/title text.
        :type icon_text: str

        Usage:

        >>> # Call the method:
        >>> oHelper.ClickIcon("Add")
        >>> oHelper.ClickIcon("Edit")
        """
        icon = ""
        success = False
        # self.wait_element(term=".tmodaldialog button[style]", scrap_type=enum.ScrapType.CSS_SELECTOR, main_container="body")
        endtime = time.time() + self.config.time_out
        while(time.time() < endtime and not icon and not success):
            self.wait_element(term=".ttoolbar, .tbtnbmp", scrap_type=enum.ScrapType.CSS_SELECTOR)
            soup = self.get_current_DOM()
            container = next(iter(self.zindex_sort(soup.select(".tmodaldialog"))), None)
            container = container if container else soup
            tbtnbmp_img = self.on_screen_enabled(container.select(".tbtnbmp > img"))
            tbtnbmp_img_str = " ".join(str(x) for x in tbtnbmp_img) if tbtnbmp_img else ''

            if icon_text not in tbtnbmp_img_str:
                container = self.get_current_container()
                tbtnbmp_img = self.on_screen_enabled(container.select(".tbtnbmp > img"))
            
            if tbtnbmp_img:
                icon = next(iter(list(filter(lambda x: icon_text == self.soup_to_selenium(x).get_attribute("alt"), tbtnbmp_img))), None)

            else:
                buttons = self.on_screen_enabled(container.select("button[style]"))
                print("Searching for Icon")
                if buttons:
                    filtered_buttons = self.filter_by_tooltip_value(buttons, icon_text)
                    icon = next(iter(filtered_buttons), None)

            if icon:
                element = lambda: self.soup_to_selenium(icon)
                self.set_element_focus(element())
                success = self.click(element())

        if not icon:
            self.log_error(f"Couldn't find Icon: {icon_text}.")
        if not success:
            self.log_error(f"Couldn't click Icon: {icon_text}.")

    def AddParameter(self, parameter, branch, portuguese_value, english_value="", spanish_value=""):
        """
        Adds a parameter to the queue of parameters to be set by SetParameters method.

        :param parameter: The parameter name.
        :type parameter: str
        :param branch: The branch to be filled in parameter edit screen.
        :type branch: str
        :param portuguese_value: The value for a portuguese repository.
        :type portuguese_value: str
        :param english_value: The value for an english repository.
        :type english_value: str
        :param spanish_value: The value for a spanish repository.
        :type spanish_value: str

        Usage:

        >>> # Calling the method:
        >>> oHelper.AddParameter("MV_MVCSA1", "", ".F.", ".F.", ".F.")
        """
        self.parameters.append([parameter.strip(), branch, portuguese_value, english_value, spanish_value])

    def SetParameters(self):
        """
        Sets the parameters in CFG screen. The parameters must be passed with calls for **AddParameter** method.

        Usage:

        >>> # Adding Parameter:
        >>> oHelper.AddParameter("MV_MVCSA1", "", ".F.", ".F.", ".F.")
        >>> # Calling the method:
        >>> oHelper.SetParameters()
        """
        self.parameter_screen(restore_backup=False)

    def RestoreParameters(self):
        """
        Restores parameters to previous value in CFG screen. Should be used after a **SetParameters** call.

        Usage:

        >>> # Adding Parameter:
        >>> oHelper.AddParameter("MV_MVCSA1", "", ".F.", ".F.", ".F.")
        >>> # Calling the method:
        >>> oHelper.SetParameters()
        """
        self.parameter_screen(restore_backup=True)

    def parameter_screen(self, restore_backup):
        """
        [Internal]

        Internal method of SetParameters and RestoreParameters.

        :param restore_backup: Boolean if method should restore the parameters.
        :type restore_backup: bool

        Usage:

        >>> # Calling the method:
        >>> self.parameter_screen(restore_backup=False)
        """
        self.driver.refresh()
        if self.config.browser.lower() == "chrome":
            try:
                self.wait.until(EC.alert_is_present())
                self.driver.switch_to_alert().accept()
            except:
                pass

        self.Setup("SIGACFG", self.config.date, self.config.group, self.config.branch, save_input=False)
        self.SetLateralMenu(self.config.parameter_menu if self.config.parameter_menu else self.language.parameter_menu, save_input=False)

        self.wait_element(term=".ttoolbar", scrap_type=enum.ScrapType.CSS_SELECTOR)
        self.wait_element_timeout(term="img[src*=bmpserv1]", scrap_type=enum.ScrapType.CSS_SELECTOR, timeout=5.0, step=0.5)

        if self.element_exists(term="img[src*=bmpserv1]", scrap_type=enum.ScrapType.CSS_SELECTOR):
            container = self.get_current_container()
            img_serv1 = next(iter(container.select("img[src*='bmpserv1']")), None )
            label_serv1 = next(iter(img_serv1.parent.select('label')), None)
            
            if not label_serv1:
                self.log_error(f"Couldn't find Icon")

            self.ClickTree(label_serv1.text.strip())
            self.wait_element_timeout(term="img[src*=bmpparam]", scrap_type=enum.ScrapType.CSS_SELECTOR, timeout=5.0, step=0.5)
            container = self.get_current_container()
            img_param = next(iter(container.select("img[src*='bmpparam']")), None )
            label_param = next(iter(img_param.parent.select('label')), None)

            if not label_param:
                self.log_error(f"Couldn't find Icon")

            self.ClickTree(label_param.text.strip())

        self.ClickIcon(self.language.search)

        self.fill_parameters(restore_backup=restore_backup)
        self.parameters = []
        self.ClickIcon(self.language.exit)
        time.sleep(1)

        if self.config.coverage:
            self.driver.refresh()
        else:
            self.Finish()

        self.Setup(self.config.initial_program, self.config.date, self.config.group, self.config.branch, save_input=not self.config.autostart)

        if ">" in self.config.routine:
            self.SetLateralMenu(self.config.routine, save_input=False)
        else:
            self.Program(self.config.routine)

    def fill_parameters(self, restore_backup):
        """
        [Internal]

        Internal method of fill_parameters.
        Searches and edits all parameters in the queue.

        :param restore_backup: Boolean if method should restore the parameters.
        :type restore_backup: bool

        Usage:

        >>> # Calling the method:
        >>> self.fill_parameters(restore_backup=False)
        """
        parameter_list = self.backup_parameters if restore_backup else self.parameters
        for parameter in parameter_list:
            self.SetValue(self.language.search_by, parameter[0])
            self.used_ids = []
            self.SetButton(self.language.search2)
            self.ClickIcon(self.language.edit)

            if not restore_backup:
                current_branch = self.GetValue("X6_FIL")
                current_pt_value = self.GetValue("X6_CONTEUD")
                current_en_value = self.GetValue("X6_CONTENG")
                current_spa_value = self.GetValue("X6_CONTSPA")

                self.backup_parameters.append([parameter[0], current_branch.strip(), current_pt_value.strip(), current_en_value.strip(), current_spa_value.strip()])

            self.SetValue("X6_FIL", parameter[1]) if parameter[1] else None
            self.SetValue("X6_CONTEUD", parameter[2]) if parameter[2] else None
            self.SetValue("X6_CONTENG", parameter[3]) if parameter[3] else None
            self.SetValue("X6_CONTSPA", parameter[4]) if parameter[4] else None

            self.SetButton(self.language.save)

    def filter_by_tooltip_value(self, element_list, expected_text):
        """
        [Internal]

        Filters elements by finding the tooltip value that is shown when mouseover event
        is triggered.

        :param element_list: The list to be filtered
        :type element_list: Beautiful Soup object list
        :param expected_text: The expected tooltip text.
        :type expected_text: str

        :return: The filtered list of elements.
        :rtype: Beautiful Soup object list

        Usage:

        >>> # Calling the method:
        >>> filtered_elements = self.filter_by_tooltip_value(my_element_list, "Edit")
        """
        return list(filter(lambda x: self.check_element_tooltip(x, expected_text), element_list))

    def check_element_tooltip(self, element, expected_text):
        """
        [Internal]

        Internal method of ClickIcon.

        Fires the MouseOver event of an element, checks tooltip text, fires the MouseOut event and
        returns a boolean whether the tooltip has the expected text value or not.

        :param element: The target element object.
        :type element: BeautifulSoup object
        :param expected_text: The text that is expected to exist in button's tooltip.
        :type expected_text: str

        :return: Boolean value whether element has tooltip text or not.
        :rtype: bool

        Usage:

        >>> # Call the method:
        >>> has_add_text = self.check_element_tooltip(button_object, "Add")
        """
        element_function = lambda: self.driver.find_element_by_xpath(xpath_soup(element))
        self.driver.execute_script(f"$(arguments[0]).mouseover()", element_function())
        time.sleep(1)
        tooltips = self.driver.find_elements(By.CSS_SELECTOR, ".ttooltip")
        has_text = (tooltips and tooltips[0].text.lower() == expected_text.lower())
        self.driver.execute_script(f"$(arguments[0]).mouseout()", element_function())
        return has_text

    def WaitFieldValue(self, field, expected_value):
        """
        Wait until field has expected value.
        Recommended for Trigger fields.

        :param field: The desired field.
        :type field: str
        :param expected_value: The expected value.
        :type expected_value: str

        Usage:

        >>> # Calling method:
        >>> self.WaitFieldValue("CN0_DESCRI", "MY DESCRIPTION")
        """
        print(f"Waiting for field {field} value to be: {expected_value}")
        field = re.sub(r"(\:*)(\?*)", "", field).strip()
        self.wait_element(field)

        field_soup = self.get_field(field)

        if not field_soup:
            self.log_error(f"Couldn't find field {field}")

        field_element = lambda: self.driver.find_element_by_xpath(xpath_soup(field_soup))

        success = False
        endtime = time.time() + 60

        while(time.time() < endtime and not success):
            if ((field_element().text.strip() == expected_value) or
                (field_element().get_attribute("value").strip() == expected_value)):
                success = True
            time.sleep(0.5)

    def assert_result(self, expected):
        """
        [Internal]

        Asserts the result based on the expected value.

        :param expected: Expected value
        :type expected: bool

        Usage :

        >>> #Calling the method:
        >>> self.assert_result(True)
        """
        msg = ""
        stack_item = next(iter(list(map(lambda x: x.function, filter(lambda x: re.search('test_', x.function), inspect.stack())))), None)
        test_number = f"{stack_item.split('_')[-1]} -" if stack_item else ""
        log_message = f"{test_number}"
        self.log.set_seconds()

        if self.grid_input or self.grid_check:
            self.log_error("Grid fields were queued for input/check but weren't added/checked. Verify the necessity of a LoadGrid() call.")

        if self.errors:
            expected = not expected

            for field_msg in self.errors:
                log_message += (" " + field_msg)

        if expected:
            msg = "" if not self.errors else log_message
            self.log.new_line(True, msg)
        else:
            msg = self.language.assert_false_message if not self.errors else log_message
            self.log.new_line(False, msg)
            
        routine_name = self.config.routine if ">" not in self.config.routine else self.config.routine.split(">")[-1].strip()

        routine_name = routine_name if routine_name else "error"

        self.log.save_file(routine_name)

        if expected:
            self.assertTrue(True, "Passed" if not self.errors else log_message)
        else:
            self.assertTrue(False, msg)

        self.errors = []
        print(msg)
        
    def ClickCheckBox(self, label_box_name, position=1):
        """
        Clicks on a Label in box on the screen.

        :param label_box_name: The label box name
        :type label_box_name: str
        :param position: position label box on interface
        :type position: int

        Usage:

        >>> # Call the method:
        >>> oHelper.ClickCheckBox("Search",1)
        """
        if position > 0:

            self.wait_element(label_box_name)

            container = self.get_current_container()
            if not container:
                self.log_error("Couldn't locate container.")

            labels_boxs = container.select("span")
            filtered_labels_boxs = list(filter(lambda x: label_box_name.lower() in x.text.lower(), labels_boxs))                
        
            if position <= len(filtered_labels_boxs):
                position -= 1
                label_box = filtered_labels_boxs[position].parent
                if 'tcheckbox' in label_box.get_attribute_list('class'):
                    label_box_element = lambda: self.soup_to_selenium(label_box)                
                    self.click(label_box_element())
                else:
                    self.log_error("Index the Ckeckbox invalid.")                
            else:
                self.log_error("Index the Ckeckbox invalid.")
        else:
            self.log_error("Index the Ckeckbox invalid.")


    def ClickLabel(self, label_name):
        """
        Clicks on a Label on the screen.

        :param label_name: The label name
        :type label_name: str

        Usage:

        >>> # Call the method:
        >>> oHelper.ClickLabel("Search")
        """
        label = ''
        self.wait_element(label_name)
        endtime = time.time() + self.config.time_out
        while(not label and time.time() < endtime):
            container = self.get_current_container()
            if not container:
                self.log_error("Couldn't locate container.")
                
            labels = container.select("label")
            filtered_labels = list(filter(lambda x: label_name.lower() in x.text.lower(), labels))
            filtered_labels = list(filter(lambda x: EC.element_to_be_clickable((By.XPATH, xpath_soup(x))), filtered_labels))
            label = next(iter(filtered_labels), None)
            
        if not label:
            self.log_error("Couldn't find any labels.")

        label_element = lambda: self.soup_to_selenium(label)
        self.scroll_to_element(label_element())
        self.set_element_focus(label_element())
        self.click(label_element())

    def get_current_container(self):
        """
        [Internal]

        An internal method designed to get the current container.
        Returns the BeautifulSoup object that represents this container or NONE if nothing is found.

        :return: The container object
        :rtype: BeautifulSoup object

        Usage:

        >>> # Calling the method:
        >>> container = self.get_current_container()
        """
        soup = self.get_current_DOM()
        containers = self.zindex_sort(soup.select(self.containers_selectors["GetCurrentContainer"]), True)
        return next(iter(containers), None)

    def ClickTree(self, treepath, right_click=False, position=1):
        """
        Clicks on TreeView component.

        :param treepath: String that contains the access path for the item separate by ">" .
        :type string: str
        :param right_click: Clicks with the right button of the mouse in the last element of the tree.
        :type string: bool

        Usage:

        >>> # Calling the method:
        >>> oHelper.ClickTree("element 1 > element 2 > element 3")
        >>> # Right Click example:
        >>> oHelper.ClickTree("element 1 > element 2 > element 3", right_click=True)
        """
        self.click_tree(treepath, right_click, position)
        
    def click_tree(self, treepath, right_click, position):
        """
        [Internal]
        Take treenode and label to filter and click in the toggler element to expand the TreeView.
        """

        hierarchy=None

        position -= 1

        labels = list(map(str.strip, treepath.split(">")))

        for row, label in enumerate(labels):

            last_item = True if row == len(labels)-1 else False

            success = False

            try_counter = 0

            label_filtered = label.lower().strip()        

            endtime = time.time() + self.config.time_out

            while((time.time() < endtime) and (try_counter < 3 and not success)):

                tree_node = self.find_tree_bs(label_filtered)

                tree_node_filtered = list(filter(lambda x: "hidden" not in x.parent.parent.parent.parent.attrs['class'], tree_node))

                elements = list(filter(lambda x: label_filtered in x.text.lower().strip() and self.element_is_displayed(x), tree_node_filtered))

                if not elements:
                    self.log_error("Couldn't find elements.")

                if position:
                    elements = elements[position] if len(elements) >= position + 1 else next(iter(elements))
                    if hierarchy:
                         elements = elements if elements.attrs['hierarchy'].startswith(hierarchy) and elements.attrs['hierarchy'] != hierarchy else None
                else:
                    elements = list(filter(lambda x: self.element_is_displayed(x), elements))

                    if hierarchy:
                        elements = list(filter(lambda x: x.attrs['hierarchy'].startswith(hierarchy) and x.attrs['hierarchy'] != hierarchy, elements))

                for element in elements:
                    if not success:
                        element_class = next(iter(element.select(".toggler, .lastchild, .data")), None) 

                        if "data" in element_class.get_attribute_list("class"):
                            element_class =  element_class.select("img, span")

                        for element_class_item in element_class:
                            if not success:
                        
                                # if "expanded" not in element_class_item.attrs['class'] and not success:
                                element_click = lambda: self.soup_to_selenium(element_class_item)
                                    
                                try:
                                    if last_item:
                                        element_click().click()
                                        if self.check_toggler(label_filtered):
                                            success = self.clicktree_status_selected(label_filtered, check_expanded=True)
                                            if success and right_click:
                                                self.click(element_click(), right_click=right_click)
                                        else:
                                            if right_click:
                                                self.click(element_click(), right_click=right_click)
                                            success = self.clicktree_status_selected(label_filtered)
                                    else:
                                        element_click().click()
                                        success = self.clicktree_status_selected(label_filtered, check_expanded=True)
                                    
                                    try_counter += 1
                                except:
                                    pass

                        if not success:
                            try:
                                element_click = lambda: self.soup_to_selenium(element_class_item.parent)
                                element_click().click()
                                success = self.clicktree_status_selected(label_filtered) if last_item and not self.check_toggler(label_filtered) else self.clicktree_status_selected(label_filtered, check_expanded=True)

                            except:
                                pass
            
            if not last_item:
                treenode_selected = self.treenode_selected(label_filtered)
                hierarchy = treenode_selected.attrs['hierarchy']
                            
        if not success:
            self.log_error(f"Couldn't click on tree element {label}.")

    def find_tree_bs(self, label):
        """
        [Internal]

        Search the label string in current container and return a treenode element.
        """

        tree_node = ""
        
        self.wait_element(term=label, scrap_type=enum.ScrapType.MIXED, optional_term=".ttreenode, .data")

        endtime = time.time() + self.config.time_out

        while (time.time() < endtime and not tree_node):

            container = self.get_current_container()

            tree_node = container.select(".ttreenode")

        if not tree_node:
            self.log_error("Couldn't find tree element.")

        return(tree_node)
    
    def clicktree_status_selected(self, label_filtered, check_expanded=False):
        """
        [Internal]
        """
        container = self.get_current_container()

        tr = container.select("tr")

        tr_class = list(filter(lambda x: "class" in x.attrs, tr))

        ttreenode = list(filter(lambda x: "ttreenode" in x.attrs['class'], tr_class))

        treenode_selected = list(filter(lambda x: "selected" in x.attrs['class'], ttreenode)) 

        if not check_expanded:
            if list(filter(lambda x: label_filtered == x.text.lower().strip(), treenode_selected)):
                return True
            else:
                return False
        else:
            tree_selected = next(iter(list(filter(lambda x: label_filtered == x.text.lower().strip(), treenode_selected))), None)
            if tree_selected.find_all_next("span"):
                if "toggler" in next(iter(tree_selected.find_all_next("span"))).attrs['class']:
                    return "expanded" in next(iter(tree_selected.find_all_next("span")), None).attrs['class']
            else:
                return False
    
    def check_toggler(self, label_filtered):
        """
        [Internal]
        """
        tree_selected = self.treenode_selected(label_filtered)
        
        if tree_selected.find_all_next("span"):
            try:
                return "toggler" in next(iter(tree_selected.find_all_next("span")), None).attrs['class']
            except:
                return False
        else:
            return False

    def treenode_selected(self, label_filtered):
        """
        [Internal]
        Returns a tree node selected by label
        """
        container = self.get_current_container()

        tr = container.select("tr")

        tr_class = list(filter(lambda x: "class" in x.attrs, tr))

        ttreenode = list(filter(lambda x: "ttreenode" in x.attrs['class'], tr_class))

        treenode_selected = list(filter(lambda x: "selected" in x.attrs['class'], ttreenode)) 

        return next(iter(list(filter(lambda x: label_filtered == x.text.lower().strip(), treenode_selected))), None)
            
            
    def GridTree(self, column , tree_path, right_click = False):
        """
        Clicks on Grid TreeView component.

        :param treepath: String that contains the access path for the item separate by ">" .
        :type string: str
        :param right_click: Clicks with the right button of the mouse in the last element of the tree.
        :type string: bool

        Usage:

        >>> # Calling the method:
        >>> oHelper.GridTree("element 1 > element 2 > element 3")
        >>> # Right GridTree example:
        >>> oHelper.GridTree("element 1 > element 2 > element 3", right_click=True)
        
        """ 

        endtime = time.time() + self.config.time_out

        tree_list = list(map(str.strip, tree_path.split(">")))
        last_item = tree_list.pop()

        grid = self.get_grid(grid_element = '.tcbrowse')
        column_index = self.search_column_index(grid, column)

        while(time.time() < endtime and tree_list ):

            len_grid_lines = self.expand_treeGrid(column, tree_list[0])

            grid = self.get_grid(grid_element = '.tcbrowse')
            column_index = self.search_column_index(grid, column)

            if self.lenght_grid_lines(grid) > len_grid_lines:
                tree_list.remove(tree_list[0])
            else:
                len_grid_lines = self.expand_treeGrid(column, tree_list[0])
                tree_list.remove(tree_list[0])

        grid = self.get_grid(grid_element = '.tcbrowse')
        column_index = self.search_column_index(grid, column)
        
        div = self.search_grid_by_text(grid, last_item, column_index)
        self.wait.until(EC.element_to_be_clickable((By.XPATH, xpath_soup(div))))
        div_s = self.soup_to_selenium(div)
        self.click((div_s), enum.ClickType.SELENIUM , right_click)

    def expand_treeGrid(self, column, item):
        """
        [Internal]
          
        Search for a column and expand the tree
        Returns len of grid lines

        """
        grid = self.get_grid(grid_element = '.tcbrowse')
        column_index = self.search_column_index(grid, column)
        len_grid_lines = self.lenght_grid_lines(grid)
        div = self.search_grid_by_text(grid, item, column_index)
        line = div.parent.parent
        td = next(iter(line.select('td')), None)
        self.expand_tree_grid_line(td)
        self.wait_gridTree(len_grid_lines)
        return len_grid_lines

    def expand_tree_grid_line(self, element_soup):
        """
        [Internal]
        Click on a column and send the ENTER key
        
        """
        self.wait.until(EC.element_to_be_clickable((By.XPATH, xpath_soup(element_soup))))
        element_selenium = lambda: self.soup_to_selenium(element_soup)
        element_selenium().click()
        self.wait_blocker_ajax()
        self.wait.until(EC.element_to_be_clickable((By.XPATH, xpath_soup(element_soup))))
        self.send_keys(element_selenium(), Keys.ENTER)

    def wait_gridTree(self, n_lines):
        """
        [Internal]
        Wait until the GridTree line count increases or decreases.
        
        """
        endtime = time.time() + self.config.time_out
        grid = self.get_grid(grid_element = '.tcbrowse')

        while (time.time() < endtime and n_lines == self.lenght_grid_lines(grid) ):
            grid = self.get_grid(grid_element = '.tcbrowse')


    def search_grid_by_text(self, grid, text, column_index):
        """
        [Internal]
        Searches for text in grid columns
        Returns the div containing the text
        
        """
        columns_list = grid.select('td')
        columns_list_filtered = list(filter(lambda x: int(x.attrs['id']) == column_index  ,columns_list))
        div_list = list(map(lambda x: next(iter(x.select('div')), None)  ,columns_list_filtered))
        div = next(iter(list(filter(lambda x: (text.strip() == x.text.strip() and x.parent.parent.attrs['id'] != '0') ,div_list))), None)
        return div
    
    def lenght_grid_lines(self, grid):
        """
        [Internal]
        Returns the leght of grid.
        
        """
        grid_lines = grid.select("tbody tr")
        return len(grid_lines)
                
    def TearDown(self):
        """
        Closes the webdriver and ends the test case.

        Usage:

        >>> #Calling the method
        >>> self.TearDown()
        """

        if self.config.coverage:

            self.driver.refresh()
            timeout = 1500

            if not self.tss:
                self.wait_element(term="[name='cGetUser']", scrap_type=enum.ScrapType.CSS_SELECTOR, main_container='body')

                self.Finish()
            else:
                self.SetupTSS(self.config.initial_program, self.config.environment )
                self.SetButton(self.language.exit)
                self.SetButton(self.language.yes)

            self.WaitProcessing("Aguarde... Coletando informacoes de cobertura de codigo.", timeout)

        if self.config.num_exec:
            self.num_exec.post_exec(self.config.url_set_end_exec)
        self.driver.close()
            
    def containers_filter(self, containers):
        """
        [Internal]
        Filter and remove tsvg class an return a container_filtered
        
        Usage:

        >>> #Calling the method
        >>> containers = self.containers_filter(containers)
        """
        class_remove = "tsvg"
        container_filtered = []

        for container in containers:
            iscorrect = True
            container_class = list(filter(lambda x: "class" in x.attrs, container.select("div")))
            if list(filter(lambda x: class_remove in x.attrs['class'], container_class)):
                iscorrect = False
            if iscorrect:
                container_filtered.append(container)

        return container_filtered

    def filter_label_element(self, label_text, container):
        """
        [Internal]
        Filter and remove a specified character with regex, return only displayed elements if > 1.

        Usage:

        >>> #Calling the method
        >>> elements = self.filter_label_element(label_text, container)
        """
        
        elements = list(map(lambda x: self.find_first_div_parent(x), container.find_all(text=re.compile(f"^{re.escape(label_text)}" + r"([\s\?:\*\.]+)?"))))
        return list(filter(lambda x: self.element_is_displayed(x), elements)) if len(elements) > 1 else elements

    def filter_is_displayed(self, elements):
        """
        [Internal]
        Returns only displayed elements.

        Usage:

        >>> #Calling the method
        >>> elements = self.filter_is_displayed(elements)
        """
        return list(filter(lambda x: self.element_is_displayed(x), elements))

    def element_is_displayed(self, element):
        """
        [Internal]

        """
        element_selenium = self.soup_to_selenium(element)
        if element_selenium:
            return element_selenium.is_displayed()
        else:
            return False

    def search_text(self, selector, text):
        """
        [Internal]
        Return a element based on text and selector.

        Usage:

        >>> #Calling the method
        >>> element = self.search_text(selector, text)
        """
        container = self.get_current_container()

        if container:
            container_selector = container.select(selector)

            return next(iter(list(filter(lambda x: text in re.sub(r"\t|\n|\r", " ", x.text), container_selector))), None)

    def pop_dict_itens(self, dict_, element_id):
        """
        [Internal]
        """
        new_dictionary = {k: v  for k, v in dict_.items() if v == element_id}

        for key in list(new_dictionary.keys()):
            dict_.pop(key)

        return dict_

    def get_program_name(self):
        """
        [Internal]
        """
        stack_item_splited = next(iter(map(lambda x: x.filename.split("\\"), filter(lambda x: "TESTSUITE.PY" in x.filename.upper() or "TESTCASE.PY" in x.filename.upper(), inspect.stack()))), None)

        if stack_item_splited:
            get_file_name = next(iter(list(map(lambda x: "TESTSUITE.PY" if "TESTSUITE.PY" in x.upper() else "TESTCASE.PY", stack_item_splited))))

            program_name = next(iter(list(map(lambda x: re.findall(fr"(\w+)(?:{get_file_name})", x.upper()), filter(lambda x: ".PY" in x.upper(), stack_item_splited)))), None)

            if program_name:
                return next(iter(program_name))
            else:
                return None
        else:
            return None

    def GetText(self, string_left="", string_right=""):
        """
        This method returns a string from modal based on the string in the left or right position that you send on parameter.

        If the string_left was filled then the right side content is return.

        If the string_right was filled then the left side content is return.

        If no parameter was filled so the full content is return.

        :param string_left: String of the left side of content.
        :type string_left: str
        :param string_right: String of the right side of content.
        :type string_right: str

        Usage:

        >>> # Calling the method:
        >>> oHelper.GetText(string_left="Left Text", string_right="Right Text")
        >>> oHelper.GetText(string_left="Left Text")
        >>> oHelper.GetText()
        """

        return self.get_text(string_left, string_right)

    def get_text(self, string_left, string_right):
        """

        :param string:
        :return:
        """
        if string_left:
            string = string_left
        else:
            string = string_right

        if string:
            self.wait_element(string)

        container = self.get_current_container()

        labels = container.select('label')

        label = next(iter(list(filter(lambda x: string.lower() in x.text.lower(), labels))))

        return self.get_text_position(label.text, string_left, string_right)

    def get_text_position(self, text="", string_left="", string_right=""):
        """

        :param string_left:
        :param srting_right:
        :return:
        """
        if string_left and string_right:
            return text[len(string_left):text.index(string_right)].strip()
        elif string_left:
            return text[len(string_left):].strip()
        elif string_right:
            return text[:-len(string_right)].strip()
        else:
            return text.strip()

    def wait_smart_erp_environment(self):
        """
        [Internal]
        """
        content = False
        endtime = time.time() + self.config.time_out

        print("Waiting for SmartERP environment assembly")

        while not content and (time.time() < endtime):
            try:
                soup = self.get_current_DOM()

                content = True if next(iter(soup.select("img[src*='resources/images/parametersform.png']")), None) else False
            except AttributeError:
                pass
    def CheckHelp(self, text, button, text_help, text_problem, text_solution, verbosity):
        """
        Checks if some help screen is present in the screen at the time and takes an action.

        :param text: Text to be checked.
        :type text: str
        :param text_help: Only the help text will be checked.
        :type text_help: str
        :param text_problem: Only the problem text will be checked.
        :type text_problem: str
        :param text_solution: Only the solution text will be checked.
        :type text_solution: str
        :param button: Button to be clicked.
        :type button: str
        :param verbosity: Check the text with high accuracy.
        :type verbosity: bool

        Usage:
        
        >>> # Calling method to check all window text.
        >>> oHelper.CheckHelp("TK250CADRE Problema: Essa reclamação já foi informada anteriormente. Solução: Informe uma reclamação que ainda não tenha sido cadastrada nessa tabela.", "Fechar")
        >>> # Calling method to check help text only.
        >>> oHelper.CheckHelp(text_help="TK250CADRE", button="Fechar")
        >>> # Calling method to check problem text only.
        >>> oHelper.CheckHelp(text_problem="Problema: Essa reclamação já foi informada anteriormente.", button="Fechar")
        >>> # Calling method to check problem text only.
        >>> oHelper.CheckHelp(text_solution="Solução: Informe uma reclamação que ainda não tenha sido cadastrada nessa tabela.", button="Fechar")
        >>> # Calling the method to check only the problem text with high precision.
        >>> oHelper.CheckHelp(text_problem="Problema: Essa reclamação já foi informada anteriormente.", button="Fechar", verbosity=True)
        """
        if not button:
            button = self.get_single_button().text

        print(f"Checking Help on screen: {text}")
        self.wait_element_timeout(term=text, scrap_type=enum.ScrapType.MIXED, timeout=2.5, step=0.5, optional_term=".tsay", check_error=False)
        container = self.get_current_container()
        container_filtered = container.select(".tsay")
        container_text = ''
        for x in range(len(container_filtered)):
            container_text += container_filtered[x].text + ' '

        try:
            text_help_extracted     = container_text[container_text.index(self.language.checkhelp):container_text.index(self.language.checkproblem)]
            text_problem_extracted  = container_text[container_text.index(self.language.checkproblem):container_text.index(self.language.checksolution)]
            text_solution_extracted = container_text[container_text.index(self.language.checksolution):]
        except:
            pass
        
        if text_help:
            text = text_help
            text_extracted = text_help_extracted
        elif text_problem:
            text = text_problem
            text_extracted = text_problem_extracted
        elif text_solution:
            text = text_solution
            text_extracted = text_solution_extracted
        else:
            text_extracted = container_text

        if text:
            self.check_text_container(text, text_extracted, container_text, verbosity)
            self.SetButton(button, check_error=False)

    def check_text_container(self, text_user, text_extracted, container_text, verbosity):
        if verbosity == False:
            if text_user.replace(" ","") in text_extracted.replace(" ",""):
                print(f"Help on screen Checked: {text_user}")
                return
            else:
                print(f"Couldn't find: '{text_user}', text on display window is: '{container_text}'")
                self.log_error("Couldn't find param")
        else:
            if text_user in text_extracted:
                print(f"Help on screen Checked: {text_user}")
                return
            else:
                print(f"Couldn't find: '{text_user}', text on display window is: '{container_text}'")
                self.log_error("Couldn't find param")

    def get_single_button(self):
        """
        [Internal]
        """
        container = self.get_current_container()
        buttons = container.select("button")
        button_filtered = next(iter(filter(lambda x: x.text != "", buttons)))
        if not button_filtered:
            self.log_error(f"Couldn't find button")
        return button_filtered

    def ClickMenuPopUpItem(self, label, right_click):
        """
        Clicks on MenuPopUp Item based in a text

        :param text: Text in MenuPopUp to be clicked.
        :type text: str
        :param right_click: Button to be clicked.
        :type button: bool

        Usage:

        >>> # Calling the method.
        >>> oHelper.ClickMenuPopUpItem("Label")
        """
        self.wait_element(term=label, scrap_type=enum.ScrapType.MIXED, main_container="body", optional_term=".tmenupopup")

        label = label.lower().strip()

        endtime = time.time() + self.config.time_out

        tmenupopupitem_filtered = ""

        while(time.time() < endtime and not tmenupopupitem_filtered):

            soup = self.get_current_DOM()

            body = next(iter(soup.select("body")))

            tmenupopupitem = body.select(".tmenupopupitem")

            tmenupopupitem_displayed = list(filter(lambda x: self.element_is_displayed(x), tmenupopupitem))

            tmenupopupitem_filtered = next(iter(list(filter(lambda x: x.text.lower().strip() == label, tmenupopupitem_displayed))))

        if not tmenupopupitem_filtered:
            self.log_error(f"Couldn't find tmenupopupitem: {label}")

        tmenupopupitem_element = lambda: self.soup_to_selenium(tmenupopupitem_filtered)

        if right_click:
            self.click(tmenupopupitem_element(), right_click=right_click)
        else:
            self.click(tmenupopupitem_element())

    def try_click(self, element):
        """
        [Internal]
        """
        try:
            self.soup_to_selenium(element).click()
        except:
            pass
        
    def on_screen_enabled(self, elements):
        """
        [Internal]

        Returns a list if selenium displayed and enabled methods is True.
        """
        if elements:
            is_displayed = list(filter(lambda x: self.element_is_displayed(x), elements))
            
            return list(filter(lambda x: self.soup_to_selenium(x).is_enabled(), is_displayed))

    def update_password(self):
        """
        [Internal]
        Update the password in the Protheus password change request screen
        """
        container = self.get_current_container()
        if container and self.element_exists(term=self.language.change_password, scrap_type=enum.ScrapType.MIXED, main_container=".tmodaldialog", optional_term=".tsay"):
            user_login = self.GetValue(self.language.user_login)
            if user_login == self.config.user or self.config.user.lower() == "admin":
                self.SetValue(self.language.current_password, self.config.password)
                self.SetValue(self.language.nem_password, self.config.password)
                self.SetValue(self.language.confirm_new_password, self.config.password)
                self.SetButton(self.language.finish)
                self.wait_element(self.language.database, main_container=".twindow")
    
    def ClickListBox(self, text):
        """
        Clicks on Item based in a text in a window tlistbox

        :param text: Text in windows to be clicked.
        :type text: str

        Usage:

        >>> # Calling the method.
        >>> oHelper.ClickListBox("text")
        """

        self.wait_element(term='.tlistbox', scrap_type=enum.ScrapType.CSS_SELECTOR, main_container=".tmodaldialog")
        container = self.get_current_container()
        tlist = container.select(".tlistbox")
        list_option = tlist[0].select("option")
        list_option_filtered = list(filter(lambda x: self.element_is_displayed(x), list_option))
        element = next(iter(filter(lambda x: x.text == text, list_option_filtered)), None)
        element_selenium = self.soup_to_selenium(element)
        self.wait.until(EC.element_to_be_clickable((By.XPATH, xpath_soup(element))))
        element_selenium.click()

<<<<<<< HEAD
    def ClickImage(self, img_name):
        """
        Clicks in an Image button. They must be used only in case that 'ClickIcon' doesn't  support. 
        :param img_name: Image to be clicked.
        :type img_name: src

        Usage:

        >>> # Call the method:  
        >>> oHelper.ClickImage("img_name")
        """
        self.wait_element(term="div.tbtnbmp > img", scrap_type=enum.ScrapType.CSS_SELECTOR, main_container =  self.containers_selectors["ClickImage"])

        success = None
        endtime = time.time() + self.config.time_out

        while(time.time() < endtime and not success):

            img_list = self.web_scrap(term="div.tbtnbmp > img", scrap_type=enum.ScrapType.CSS_SELECTOR , main_container = self.containers_selectors["ClickImage"])
            img_list_filtered = list(filter(lambda x: img_name == self.img_src_filtered(x),img_list))
            img_soup = next(iter(img_list_filtered), None)

            if img_soup:
                    element_selenium = lambda: self.soup_to_selenium(img_soup)
                    self.set_element_focus(element_selenium())
                    self.wait.until(EC.element_to_be_clickable((By.XPATH, xpath_soup(img_soup))))
                    success = self.click(element_selenium())

        return success

    def img_src_filtered(self, img_soup):
        
        """
        [Internal]
        Return an image source filtered.
        """

        img_src_string = self.soup_to_selenium(img_soup).get_attribute("src")
        return next(iter(re.findall('[\w\_\-]+\.', img_src_string)), None).replace('.','')
=======
    def try_element_to_be_clickable(self, element):
        """
        Try excpected condition element_to_be_clickable by XPATH or ID 
        """
        try:
            self.wait.until(EC.element_to_be_clickable((By.XPATH, xpath_soup(element))))
        except:
            if 'id' in element.find_parent('div').attrs:
                self.wait.until(EC.element_to_be_clickable((By.ID, element.find_previous("div").attrs['id'])))
            else:
                pass
>>>>>>> 594559b3
<|MERGE_RESOLUTION|>--- conflicted
+++ resolved
@@ -5399,7 +5399,6 @@
         self.wait.until(EC.element_to_be_clickable((By.XPATH, xpath_soup(element))))
         element_selenium.click()
 
-<<<<<<< HEAD
     def ClickImage(self, img_name):
         """
         Clicks in an Image button. They must be used only in case that 'ClickIcon' doesn't  support. 
@@ -5439,7 +5438,6 @@
 
         img_src_string = self.soup_to_selenium(img_soup).get_attribute("src")
         return next(iter(re.findall('[\w\_\-]+\.', img_src_string)), None).replace('.','')
-=======
     def try_element_to_be_clickable(self, element):
         """
         Try excpected condition element_to_be_clickable by XPATH or ID 
@@ -5450,5 +5448,4 @@
             if 'id' in element.find_parent('div').attrs:
                 self.wait.until(EC.element_to_be_clickable((By.ID, element.find_previous("div").attrs['id'])))
             else:
-                pass
->>>>>>> 594559b3
+                pass