import re
import time
import pandas as pd
import inspect
import os
import random
import uuid
from functools import reduce
from selenium.webdriver.common.keys import Keys
from bs4 import BeautifulSoup
from selenium.webdriver.support import expected_conditions as EC
from selenium.webdriver.common.by import By
from selenium.webdriver.common.action_chains import ActionChains
from selenium.webdriver.support.ui import Select
import tir.technologies.core.enumerations as enum
from tir.technologies.core.log import Log
from tir.technologies.core.config import ConfigLoader
from tir.technologies.core.language import LanguagePack
from tir.technologies.core.third_party.xpath_soup import xpath_soup
from tir.technologies.core.psutil import system_info
from tir.technologies.core.base import Base
from tir.technologies.core.numexec import NumExec
from math import sqrt, pow
from selenium.common.exceptions import *

class WebappInternal(Base):
    """
    Internal implementation of Protheus Webapp class.

    This class contains all the methods defined to run Selenium Interface Tests on Protheus Webapp.

    Internal methods should have the **[Internal]** tag and should not be accessible to the user.

    :param config_path: The path to the config file. - **Default:** "" (empty string)
    :type config_path: str
    :param autostart: Sets whether TIR should open browser and execute from the start. - **Default:** True
    :type: bool

    Usage:

    >>> # Inside __init__ method in Webapp class of main.py
    >>> def __init__(self, config_path="", autostart=True):
    >>>     self.__webapp = WebappInternal(config_path, autostart)
    """
    def __init__(self, config_path="", autostart=True):
        """
        Definition of each global variable:

        base_container: A variable to contain the layer element to be used on all methods.

        grid_check: List with fields from a grid that must be checked in the next LoadGrid call.

        grid_counters: A global counter of grids' last row to be filled.

        grid_input: List with fields from a grid that must be filled in the next LoadGrid call.

        used_ids: Dictionary of element ids and container already captured by a label search.
        """
        webdriver_exception = None

        try:
            super().__init__(config_path, autostart)
        except WebDriverException as e:
            webdriver_exception = e

        self.containers_selectors = {
            "SetButton" : ".tmodaldialog,.ui-dialog",
            "GetCurrentContainer": ".tmodaldialog",
            "AllContainers": "body,.tmodaldialog,.ui-dialog",
            "ClickImage": ".tmodaldialog",
            "BlockerContainers": ".tmodaldialog,.ui-dialog",
            "Containers": ".tmodaldialog,.ui-dialog"
        }
        self.base_container = ".tmodaldialog"

        self.grid_check = []
        self.grid_counters = {}
        self.grid_input = []
        self.down_loop_grid = False
        self.num_exec = NumExec()
        self.restart_counter = 0
        self.used_ids = {}
        self.tss = False

        self.parameters = []
        self.backup_parameters = []
        self.tree_base_element = ()

        if webdriver_exception:
            message = f"Wasn't possible execute Start() method: {next(iter(webdriver_exception.msg.split(':')), None)}"
            self.restart_counter = 3
            self.log_error(message)
            self.assertTrue(False, message)

    def SetupTSS( self, initial_program = "", enviroment = ""):
        """
        Prepare the Protheus Webapp TSS for the test case, filling the needed information to access the environment.
        .. note::
            This method use the user and password from config.json.

        :param initial_program: The initial program to load.
        :type initial_program: str
        :param environment: The initial environment to load.
        :type environment: str

        Usage:

        >>> # Calling the method:
        >>> oHelper.SetupTSS("TSSMANAGER", "SPED")
        """
        try:

            print("Starting Setup TSS")
            self.tss = True
            self.service_process_bat_file()

            self.config.initial_program = initial_program
            enviroment = self.config.environment if self.config.environment else enviroment

            self.containers_selectors["SetButton"] = "body"
            self.containers_selectors["GetCurrentContainer"] = ".tmodaldialog, body"

            if not self.config.skip_environment and not self.config.coverage:
                self.program_screen(initial_program, enviroment)

            if not self.log.program:
                self.log.program = self.get_program_name()

            if self.config.coverage:
                self.open_url_coverage(url=self.config.url, initial_program=initial_program, environment=self.config.environment)

            self.user_screen_tss()
            self.set_log_info_tss()

            if self.config.num_exec:
                if not self.num_exec.post_exec(self.config.url_set_start_exec):
                    self.restart_counter = 3
                    self.log_error(f"WARNING: Couldn't possible send num_exec to server please check log.")

        except ValueError as e:
            self.log_error(str(e))
        except Exception as e:
            self.log_error(str(e))

    def user_screen_tss(self):
        """
        [Internal]

        Fills the user login screen of Protheus with the user and password located on config.json.

        Usage:

        >>> # Calling the method
        >>> self.user_screen()
        """
        print("Fill user Screen")
        self.wait_element(term="[name='cUser']", scrap_type=enum.ScrapType.CSS_SELECTOR, main_container="body")

        self.SetValue('cUser', self.config.user, name_attr = True)
        self.SetValue('cPass', self.config.password, name_attr = True)
        self.SetButton("Entrar")
        

    def Setup(self, initial_program, date='', group='99', branch='01', module='', save_input=True):
        """
        Prepare the Protheus Webapp for the test case, filling the needed information to access the environment.

        :param initial_program: The initial program to load.
        :type initial_program: str
        :param date: The date to fill on the environment screen. - **Default:** "" (empty string)
        :type date: str
        :param group: The group to fill on the environment screen. - **Default:** "99"
        :type group: str
        :param branch: The branch to fill on the environment screen. - **Default:** "01"
        :type branch: str
        :param module: The module to fill on the environment screen. - **Default:** "" (empty string)
        :type module: str
        :param save_input: Boolean if all input info should be saved for later usage. Leave this flag 'True' if you are not sure. **Default:** True
        :type save_input: bool

        Usage:

        >>> # Calling the method:
        >>> oHelper.Setup("SIGAFAT", "18/08/2018", "T1", "D MG 01 ")
        """

        if self.config.smart_test:
            print(f"***System Info*** in Setup():")
            system_info()

        try:
            self.service_process_bat_file()
            
            if not initial_program:
                self.log_error("Couldn't find The initial program")

            if self.config.smart_erp:
                self.wait_smart_erp_environment()

            if not self.log.program:
                self.log.program = self.get_program_name()

            if save_input:
                self.config.initial_program = initial_program
                self.config.date = date
                self.config.group = group
                self.config.branch = branch
                self.config.module = module

            if self.config.coverage:
                self.open_url_coverage(url=self.config.url, initial_program=initial_program, environment=self.config.environment)

            if not self.config.valid_language:
                self.config.language = self.get_language()
                self.language = LanguagePack(self.config.language)

            if not self.config.skip_environment and not self.config.coverage:
                self.program_screen(initial_program=initial_program, coverage=False)

            self.log.webapp_version = self.driver.execute_script("return app.VERSION")

            self.user_screen(True) if initial_program.lower() == "sigacfg" else self.user_screen()

            endtime = time.time() + self.config.time_out
            while(time.time() < endtime and (not self.element_exists(term=self.language.database, scrap_type=enum.ScrapType.MIXED, main_container=".twindow", optional_term=".tsay"))):
                self.update_password()

            self.environment_screen()

            while(time.time() < endtime and (not self.element_exists(term=".tmenu", scrap_type=enum.ScrapType.CSS_SELECTOR, main_container="body"))):
                self.close_coin_screen()
                self.close_modal()

            if save_input:
                self.set_log_info()

            self.log.country = self.config.country
            self.log.execution_id = self.config.execution_id
            self.log.issue = self.config.issue
            
        except ValueError as error:
            self.log_error(error)
        except Exception as e:
            self.log_error(str(e))

        if self.config.num_exec:
            if not self.num_exec.post_exec(self.config.url_set_start_exec):
                self.restart_counter = 3
                self.log_error(f"WARNING: Couldn't possible send num_exec to server please check log.")

    def service_process_bat_file(self):
        """
        [Internal]
        This method creates a batfile in the root path to kill the process and its children.
        """
        if self.config.smart_test:
            with open("firefox_task_kill.bat", "w", ) as firefox_task_kill:
                firefox_task_kill.write(f"taskkill /f /PID {self.driver.service.process.pid} /T")




    def program_screen(self, initial_program="", environment="", coverage=False):
        """
        [Internal]

        Fills the first screen of Protheus with the first program to run and the environment to connect.

        :param initial_program: The initial program to load
        :type initial_program: str
        :param environment: The environment to connect
        :type environment: str

        Usage:

        >>> # Calling the method
        >>> self.program_screen("SIGAADV", "MYENVIRONMENT")
        """
        if coverage:
            self.open_url_coverage(url=self.config.url, initial_program=initial_program, environment=self.config.environment)
        else:
            try_counter = 0
            self.wait_element(term='#inputStartProg', scrap_type=enum.ScrapType.CSS_SELECTOR, main_container="body")
            self.wait_element(term='#inputEnv', scrap_type=enum.ScrapType.CSS_SELECTOR, main_container="body")
            soup = self.get_current_DOM()

            print("Filling Initial Program")
            start_prog_element = next(iter(soup.select("#inputStartProg")), None)
            if start_prog_element is None:
                self.restart_counter += 1
                message = "Couldn't find Initial Program input element."
                self.log_error(message)
                raise ValueError(message)

            start_prog = lambda: self.soup_to_selenium(start_prog_element)
            start_prog_value = self.get_web_value(start_prog())
            endtime = time.time() + self.config.time_out
            while (time.time() < endtime and (start_prog_value.strip() != initial_program.strip())):

                if try_counter == 0:
                    start_prog = lambda: self.soup_to_selenium(start_prog_element)
                else:
                    start_prog = lambda: self.soup_to_selenium(start_prog_element.parent)

                self.set_element_focus(start_prog())
                start_prog().clear()
                self.send_keys(start_prog(), initial_program)
                start_prog_value = self.get_web_value(start_prog())
                try_counter += 1 if(try_counter < 1) else -1
            
            if (start_prog_value.strip() != initial_program.strip()):
                self.restart_counter += 1
                message = "Couldn't fill Program input element."
                self.log_error(message)
                raise ValueError(message)

            print("Filling Environment")
            env_element = next(iter(soup.select("#inputEnv")), None)
            if env_element is None:
                self.restart_counter += 1
                message = "Couldn't find Environment input element."
                self.log_error(message)
                raise ValueError(message)

            env = lambda: self.soup_to_selenium(env_element)
            env_value = self.get_web_value(env())
            endtime = time.time() + self.config.time_out
            try_counter = 0
            while (time.time() < endtime and (env_value.strip() != self.config.environment.strip())):

                if try_counter == 0:
                    env = lambda: self.soup_to_selenium(env_element)
                else:
                    env = lambda: self.soup_to_selenium(env_element.parent)

                self.set_element_focus(env())
                env().clear()
                self.send_keys(env(), self.config.environment)
                env_value = self.get_web_value(env())
                try_counter += 1 if(try_counter < 1) else -1

            if (env_value.strip() != self.config.environment.strip()):
                self.restart_counter += 1
                message = "Couldn't fill Environment input element."
                self.log_error(message)
                raise ValueError(message)

            button = self.driver.find_element(By.CSS_SELECTOR, ".button-ok")
            self.click(button)

    def user_screen(self, admin_user = False):
        """
        [Internal]

        Fills the user login screen of Protheus with the user and password located on config.json.

        Usage:

        >>> # Calling the method
        >>> self.user_screen()
        """
        user_text = self.config.user_cfg if  admin_user and self.config.user_cfg else self.config.user
        password_text = self.config.password_cfg if admin_user and self.config.password_cfg else self.config.password

        if self.config.smart_test and admin_user and not self.config.user_cfg :
            user_text = "admin"
            password_text = "1234"

        if not self.wait_element_timeout(term="[name='cGetUser'] > input",
         scrap_type=enum.ScrapType.CSS_SELECTOR, timeout = self.config.time_out * 3 , main_container='body'):
            self.reload_user_screen()

        try_counter = 0
        soup = self.get_current_DOM()

        print("Filling User")

        try:
            user_element = next(iter(soup.select("[name='cGetUser'] > input")), None)

            if user_element is None:
                self.restart_counter += 1
                message = "Couldn't find User input element."
                self.log_error(message)
                raise ValueError(message)

            user = lambda: self.soup_to_selenium(user_element)
            user_value = self.get_web_value(user())
        except AttributeError as e:
            self.log_error(str(e))
            raise AttributeError(e)
            
        endtime = time.time() + self.config.time_out
        while (time.time() < endtime and (user_value.strip() != user_text.strip())):

            if try_counter == 0:
                user = lambda: self.soup_to_selenium(user_element)
            else:
                user = lambda: self.soup_to_selenium(user_element.parent)

            self.set_element_focus(user())
            self.wait_until_to(expected_condition="element_to_be_clickable", element = user_element, locator = By.XPATH )
            self.double_click(user())
            # self.send_keys(user(), Keys.HOME)
            self.send_keys(user(), user_text)
            self.send_keys(user(), Keys.ENTER)
            user_value = self.get_web_value(user())
            try_counter += 1 if(try_counter < 1) else -1

        if (user_value.strip() != user_text.strip()):
            self.restart_counter += 1
            message = "Couldn't fill User input element."
            self.log_error(message)
            raise ValueError(message)

        # loop_control = True

        # while(loop_control):
        print("Filling Password")
        password_element = next(iter(soup.select("[name='cGetPsw'] > input")), None)
        if password_element is None:
            self.restart_counter += 1
            message = "Couldn't find User input element."
            self.log_error(message)
            raise ValueError(message)

        password = lambda: self.soup_to_selenium(password_element)
        password_value = self.get_web_value(password())
        endtime = time.time() + self.config.time_out
        try_counter = 0
        while (time.time() < endtime and not password_value.strip() and self.config.password != ''):

            if try_counter == 0:
                password = lambda: self.soup_to_selenium(password_element)
            else:
                password = lambda: self.soup_to_selenium(password_element.parent)

            self.set_element_focus(password())
            self.wait_until_to( expected_condition="element_to_be_clickable", element = password_element, locator = By.XPATH )
            self.click(password())
            self.send_keys(password(), Keys.HOME)
            self.send_keys(password(), password_text)
            self.send_keys(password(), Keys.ENTER)
            password_value = self.get_web_value(password())
            self.wait_blocker()
            try_counter += 1 if(try_counter < 1) else -1
        
        if not password_value.strip() and self.config.password != '':
            self.restart_counter += 1
            message = "Couldn't fill User input element."
            self.log_error(message)
            raise ValueError(message)

        button_element = next(iter(list(filter(lambda x: self.language.enter in x.text, soup.select("button")))), None)
        if button_element is None:
            self.restart_counter += 1
            message = "Couldn't find Enter button."
            self.log_error(message)
            raise ValueError(message)

        button = lambda: self.driver.find_element_by_xpath(xpath_soup(button_element))
        self.click(button())

    def reload_user_screen(self):
        """
        [Internal]

        Refresh the page - retry load user_screen
        """

        self.driver_refresh()

        if self.config.coverage:
            self.driver.get(f"{self.config.url}/?StartProg=CASIGAADV&A={self.config.initial_program}&Env={self.config.environment}")

        if not self.config.skip_environment and not self.config.coverage:
            self.program_screen(self.config.initial_program)

        self.wait_element_timeout(term="[name='cGetUser'] > input",
         scrap_type=enum.ScrapType.CSS_SELECTOR, timeout = self.config.time_out , main_container='body')

    def environment_screen(self, change_env=False):
        """
        [Internal]

        Fills the environment screen of Protheus with the values passed on the Setup method.
        Used to fill the fields triggered by the ChangeEnvironment method as well.

        :param change_env: Boolean if the method is being called by ChangeEnvironment. - **Default:** False
        :type change_env: bool

        Usage:

        >>> # Calling the method
        >>> self.environment_screen()
        """

        if change_env:
            label = self.language.confirm
            container = "body"
        else:
            label = self.language.enter
            container = ".twindow"

        self.wait_element(self.language.database, main_container=container)

        print("Filling Date")
        base_dates = self.web_scrap(term="[name='dDataBase'] input, [name='__dInfoData'] input", scrap_type=enum.ScrapType.CSS_SELECTOR, label=True, main_container=container)
        if len(base_dates) > 1:
            base_date = base_dates.pop()
        else:
            base_date = next(iter(base_dates), None)
            
        if base_date is None:
            self.restart_counter += 1
            message = "Couldn't find Date input element."
            self.log_error(message)
            raise ValueError(message)

        date = lambda: self.driver.find_element_by_xpath(xpath_soup(base_date))
        self.double_click(date())
        self.send_keys(date(), Keys.HOME)
        self.send_keys(date(), self.config.date)

        print("Filling Group")
        group_elements = self.web_scrap(term="[name='cGroup'] input, [name='__cGroup'] input", scrap_type=enum.ScrapType.CSS_SELECTOR, label=True, main_container=container)
        if len(group_elements) > 1:
            group_element = group_elements.pop()
        else:
            group_element = next(iter(group_elements), None)

        if group_element is None:
            self.restart_counter += 1
            message = "Couldn't find Group input element."
            self.log_error(message)
            raise ValueError(message)
        
        group = lambda: self.driver.find_element_by_xpath(xpath_soup(group_element))
        self.double_click(group())
        self.send_keys(group(), Keys.HOME)
        self.send_keys(group(), self.config.group)

        print("Filling Branch")
        branch_elements = self.web_scrap(term="[name='cFil'] input, [name='__cFil'] input", scrap_type=enum.ScrapType.CSS_SELECTOR, label=True, main_container=container)
        if len(branch_elements) > 1:
            branch_element = branch_elements.pop()
        else:
            branch_element = next(iter(branch_elements), None)
        if branch_element is None:
            self.restart_counter += 1
            message = "Couldn't find Branch input element."
            self.log_error(message)
            raise ValueError(message)

        branch = lambda: self.driver.find_element_by_xpath(xpath_soup(branch_element))
        self.double_click(branch())
        self.send_keys(branch(), Keys.HOME)
        self.send_keys(branch(), self.config.branch)

        print("Filling Environment")
        environment_elements = self.web_scrap(term="[name='cAmb'] input", scrap_type=enum.ScrapType.CSS_SELECTOR, label=True, main_container=container)
        if len(environment_elements) > 1:
            environment_element = environment_elements.pop()
        else:
            environment_element = next(iter(environment_elements), None)
        if environment_element is None:
            self.restart_counter += 1
            message = "Couldn't find Module input element."
            self.log_error(message)
            raise ValueError(message)


        env = lambda: self.driver.find_element_by_xpath(xpath_soup(environment_element))
        if ("disabled" not in environment_element.parent.attrs["class"] and env().is_enabled()):
            env_value = self.get_web_value(env())
            endtime = time.time() + self.config.time_out
            while (time.time() < endtime and env_value != self.config.module):
                self.double_click(env())
                self.send_keys(env(), Keys.HOME)
                self.send_keys(env(), self.config.module)
                env_value = self.get_web_value(env())
                time.sleep(1)

        buttons = self.filter_displayed_elements(self.web_scrap(label, scrap_type=enum.ScrapType.MIXED, optional_term="button", main_container="body"), True)
        button_element = next(iter(buttons), None) if buttons else None

        if button_element  and hasattr(button_element, "name") and hasattr(button_element, "parent"):
            button = lambda: self.driver.find_element_by_xpath(xpath_soup(button_element))
            self.click(button())
        elif not change_env:
            self.restart_counter += 1
            message = f"Couldn't find {label} button."
            self.log_error(message)
            raise ValueError(message)

        self.wait_element(term=self.language.database, scrap_type=enum.ScrapType.MIXED, presence=False, optional_term="input", main_container=container)             
            
    def ChangeEnvironment(self, date="", group="", branch="", module=""):
        """
        Clicks on the change environment area of Protheus Webapp and
        fills the environment screen.

        :param date: The date to fill on the environment screen. - **Default:** "" (empty string)
        :type date: str
        :param group: The group to fill on the environment screen. - **Default:** "" (empty string)
        :type group: str
        :param branch: The branch to fill on the environment screen. - **Default:** "" (empty string)
        :type branch: str
        :param module: The module to fill on the environment screen. - **Default:** "" (empty string)
        :type module: str

        Usage:

        >>> # Calling the method:
        >>> oHelper.ChangeEnvironment(date="13/11/2018", group="T1", branch="D MG 01 ")
        """
        if date:
            self.config.date = date
        if group:
            self.config.group = group
        if branch:
            self.config.branch = branch
        if module:
            self.config.module = module

        element = self.change_environment_element_home_screen()
        if element:
            self.click(self.driver.find_element_by_xpath(xpath_soup(element)))
            self.environment_screen(True)
        else:
            self.log_error("Change Envirioment method did not find the element to perform the click or the element was not visible on the screen.")

        self.close_coin_screen()
        
    def change_environment_element_home_screen(self):
        """
        [Internal]

        This method wait the element to perform ChangeEnvirionmentm return a soup element.

        Usage:

        >>> # Calling the method:
        >>> self.change_environment_element_home_screen()
        """
        endtime = time.time() + self.config.time_out
        while time.time() < endtime:

            if self.wait_element_timeout(term=self.language.change_environment, scrap_type=enum.ScrapType.MIXED, timeout = 1, optional_term="button", main_container="body"):
                return next(iter(self.web_scrap(term=self.language.change_environment, scrap_type=enum.ScrapType.MIXED, optional_term="button", main_container="body")), None)
            elif self.wait_element_timeout(term=".tpanel > .tpanel > .tbutton", scrap_type=enum.ScrapType.CSS_SELECTOR, timeout = 1, main_container="body"):
                tbuttons = self.filter_displayed_elements(self.web_scrap(term=".tpanel > .tpanel > .tbutton", scrap_type=enum.ScrapType.CSS_SELECTOR, main_container="body"), True)
                element = next(iter(list(filter(lambda x: 'TOTVS' in x.text, tbuttons))), None)
                if element:
                    return element

        return False

    def close_modal(self):
        """
        [Internal]

        This method closes the modal in the opening screen.

        Usage:

        >>> # Calling the method:
        >>> self.close_modal()
        """
        soup = self.get_current_DOM()
        modals = self.zindex_sort(soup.select(".tmodaldialog"), True)
        if modals and self.element_exists(term=".tmodaldialog .tbrowsebutton", scrap_type=enum.ScrapType.CSS_SELECTOR, main_container="body", check_error = False):
            buttons = modals[0].select(".tbrowsebutton")
            if buttons:
                close_button = next(iter(list(filter(lambda x: x.text == self.language.close, buttons))), None)
                time.sleep(0.5)
                selenium_close_button = lambda: self.driver.find_element_by_xpath(xpath_soup(close_button))
                if close_button:
                    try:
                        self.wait_until_to( expected_condition = "element_to_be_clickable", element = close_button , locator = By.XPATH)
                        self.click(selenium_close_button())
                    except:
                        pass

    def close_coin_screen(self):
        """
        [Internal]

        Closes the coin screen.

        Usage:

        >>> # Calling the method:
        >>> self.close_coin_screen()
        """
        soup = self.get_current_DOM()
        modals = self.zindex_sort(soup.select(".tmodaldialog"), True)
        if modals and self.element_exists(term=self.language.coins, scrap_type=enum.ScrapType.MIXED,
         optional_term=".tmodaldialog > .tpanel > .tsay", main_container="body", check_error = False):
            self.SetButton(self.language.confirm)

    def close_coin_screen_after_routine(self):
        """
        [internal]
        This method is responsible for closing the "coin screen" that opens after searching for the routine
        """
        endtime = time.time() + self.config.time_out

        self.wait_element_timeout(term=".workspace-container", scrap_type=enum.ScrapType.CSS_SELECTOR,
            timeout = self.config.time_out, main_container="body", check_error = False)

        tmodaldialog_list = []

        while(time.time() < endtime and not tmodaldialog_list):
            try:
                soup = self.get_current_DOM()
                tmodaldialog_list = soup.select('.tmodaldialog')

                self.wait_element_timeout(term=self.language.coins, scrap_type=enum.ScrapType.MIXED,
                 optional_term=".tsay", timeout=10, main_container = "body", check_error = False)
                 
                tmodal_coin_screen = next(iter(self.web_scrap(term=self.language.coins, scrap_type=enum.ScrapType.MIXED,
                    optional_term=".tmodaldialog > .tpanel > .tsay", main_container="body", check_error = False, check_help = False)), None)

                if tmodal_coin_screen and tmodal_coin_screen in tmodaldialog_list:
                    tmodaldialog_list.remove(tmodal_coin_screen.parent.parent)
                    
                self.close_coin_screen()
                
            except Exception as e:
                print(str(e))
        
        
    def close_resolution_screen(self):
        """
        [Internal]

        Closes the Alert of resolution screen.

        Usage:

        >>> # Calling the method:
        >>> self.close_resolution_screen()
        """
        endtime = time.time() + self.config.time_out
        container = self.get_current_container()
        while (time.time() < endtime and container and self.element_exists(term="img[src*='fwskin_alert_ico.png']", scrap_type=enum.ScrapType.CSS_SELECTOR)):
            self.SetButton(self.language.close)
            time.sleep(1)
        self.wait_element_timeout(term="[name='cGetUser']", scrap_type=enum.ScrapType.CSS_SELECTOR, timeout = self.config.time_out, main_container='body')

    def set_log_info(self):
        """
        [Internal]
        Fills the log information needed by opening the About page.

        Usage:

        >>> # Calling the method:
        >>> self.set_log_info()
        """
        self.SetLateralMenu(self.language.menu_about, save_input=False)
        self.wait_element(term=".tmodaldialog", scrap_type=enum.ScrapType.CSS_SELECTOR, main_container="body")
        self.wait_until_to(expected_condition = "presence_of_all_elements_located", element = ".tmodaldialog", locator= By.CSS_SELECTOR)

        soup = self.get_current_DOM()
        labels = list(soup.select(".tmodaldialog .tpanel .tsay"))

        release_element = next(iter(filter(lambda x: x.text.startswith("Release"), labels)), None)
        database_element = next(iter(filter(lambda x: x.text.startswith("Top DataBase"), labels)), None)
        lib_element = next(iter(filter(lambda x: x.text.startswith("Versão da lib"), labels)), None)
        build_element = next(iter(filter(lambda x: x.text.startswith("Build"), labels)), None)

        if release_element:
            release = release_element.text.split(":")[1].strip()
            self.log.release = release
            self.log.version = release.split(".")[0]

        if database_element:
            self.log.database = database_element.text.split(":")[1].strip()

        if build_element:
            self.log.build_version = build_element.text.split(":")[1].strip()

        if lib_element:
            self.log.lib_version = lib_element.text.split(":")[1].strip()

        self.SetButton(self.language.close)

    def set_log_info_tss(self):

        self.log.country = self.config.country
        self.log.execution_id = self.config.execution_id
        self.log.issue = self.config.issue

        label_element = None

        self.SetButton("Sobre")
        
        soup = self.get_current_DOM()
        endtime = time.time() + self.config.time_out
        while(time.time() < endtime and not label_element):
            soup = self.get_current_DOM()
            label_element = soup.find_all("label", string="Versão do TSS:") 
               
        if not label_element:
            raise ValueError("SetupTss fail about screen not found")
            
        labels = list(map(lambda x: x.text, soup.select("label")))
        label = labels[labels.index("Versão do TSS:")+1]
        self.log.release = next(iter(re.findall(r"[\d.]*\d+", label)), None)

        self.SetButton('x')

    def get_language(self):
        """
        [Internal]

        Gets the current language of the html.

        :return: The current language of the html.
        :rtype: str

        Usage:

        >>> # Calling the method:
        >>> language = self.get_language()
        """
        language = self.driver.find_element(By.CSS_SELECTOR, "html").get_attribute("lang")
        return language

    def Program(self, program_name):
        """
        Method that sets the program in the initial menu search field.

        .. note::
            Only used when the Initial Program is the module Ex: SIGAFAT.

        :param program_name: The program name
        :type program_name: str

        Usage:

        >>> # Calling the method:
        >>> oHelper.Program("MATA020")
        """
        self.config.routine = program_name
        
        if not self.log.program:
            self.log.program = program_name
        self.set_program(program_name)

    def set_program(self, program):
        """
        [Internal]

        Method that sets the program in the initial menu search field.

        :param program: The program name
        :type program: str

        Usage:

        >>> # Calling the method:
        >>> self.set_program("MATA020")
        """
        try:
            print(f"Setting program: {program}")
            self.wait_element(term="[name=cGet] > input", scrap_type=enum.ScrapType.CSS_SELECTOR, main_container="body")
            soup = self.get_current_DOM()
            tget = next(iter(soup.select("[name=cGet]")), None)
            tget_input = next(iter(tget.select("input")), None)
            if tget:
                tget_img = next(iter(tget.select("img")), None)

                if tget_img is None:
                    self.log_error("Couldn't find Program field.")

                s_tget = lambda : self.driver.find_element_by_xpath(xpath_soup(tget_input))
                s_tget_img = lambda : self.driver.find_element_by_xpath(xpath_soup(tget_img))

                self.wait_until_to( expected_condition = "element_to_be_clickable", element = tget_input, locator = By.XPATH )
                self.double_click(s_tget())
                self.set_element_focus(s_tget())
                self.send_keys(s_tget(), Keys.BACK_SPACE)
                self.wait_until_to( expected_condition = "element_to_be_clickable", element = tget_input, locator = By.XPATH )
                self.send_keys(s_tget(), program)
                current_value = self.get_web_value(s_tget()).strip()

                endtime = time.time() + self.config.time_out
                while(time.time() < endtime and current_value != program):
                    self.send_keys(s_tget(), Keys.BACK_SPACE)
                    self.wait_until_to( expected_condition = "element_to_be_clickable", element = tget_input, locator = By.XPATH )
                    self.send_keys(s_tget(), program)
                    current_value = self.get_web_value(s_tget()).strip()
                
                if current_value.strip() != program.strip():
                    self.log_error(f"Couldn't fill program input - current value:  {current_value} - Program: {program}")
                self.set_element_focus(s_tget_img())
                self.wait_until_to( expected_condition = "element_to_be_clickable", element = tget_input, locator = By.XPATH )
                self.click(s_tget_img())
                
                self.wait_element_is_not_displayed(tget_img)

            if self.config.initial_program.lower() == 'sigaadv':
                self.close_coin_screen_after_routine()

        except AssertionError as error:
            print(f"Warning set program raise AssertionError: {str(error)}")
            raise error
        except Exception as e:
            self.log_error(str(e))

    def standard_search_field(self, term, name_attr=False,send_key=False):
        """
        [Internal]
        
        Do the standard query(F3) 
        this method 
        1.Search the field
        2.Search icon "lookup"
        3.Click()

        :param term: The term that must be searched.
        :type term: str
        :param name_attr: If true searchs element by name.
        :type name_attr: bool
        :param send_key: Try open standard search field send key F3 (no click).
        :type bool

        Usage:

        >>> # To search using a label name:
        >>> self.standard_search_field(name_label)
        >>> #------------------------------------------------------------------------
        >>> # To search using the name of input:
        >>> self.standard_search_field(field='A1_EST',name_attr=True)
        >>> #------------------------------------------------------------------------
        >>> # To search using the name of input and do action with a key:
        >>> oHelper.F3(field='A1_EST',name_attr=True,send_key=True)
        """
        endtime = self.config.time_out + time.time()

        try:
            #wait element
            if name_attr:
                self.wait_element(term=f"[name$='{term}']", scrap_type=enum.ScrapType.CSS_SELECTOR)
            else:
                self.wait_element(term)
            # find element
            element = self.get_field(term,name_attr).find_parent()
            if not(element):
                raise Exception("Couldn't find element")

            print("Field successfully found")
            if(send_key):
                input_field = lambda: self.driver.find_element_by_xpath(xpath_soup(element))
                self.set_element_focus(input_field())
                container = self.get_current_container()
                self.send_keys(input_field(), Keys.F3)
            else:
                icon = next(iter(element.select("img[src*=fwskin_icon_lookup], img[src*=btpesq_mdi]")),None)
                icon_s = self.soup_to_selenium(icon)
                container = self.get_current_container()
                self.click(icon_s)

            container_end = self.get_current_container()
            if (container['id']  == container_end['id']):
                input_field = lambda: self.driver.find_element_by_xpath(xpath_soup(element))
                self.set_element_focus(input_field())
                self.send_keys(input_field(), Keys.F3)
            
            while( time.time() < endtime and container['id']  == container_end['id']):
                container_end = self.get_current_container()
                time.sleep(0.01)

            if time.time() > endtime:
                print("Timeout: new container not found.")
            else:
                print("Success")
                
        except Exception as e:
            self.log_error(str(e))
   
    def SearchBrowse(self, term, key=None, identifier=None, index=False, column=None):
        """
        Searchs a term on Protheus Webapp.

        It will search using the default search key, but if a **key** is provided
        it will search using the chosen key.

        It will search using the first search box on the screen, but if an **identifier**
        is provided, it will search on the chosen search box.

        :param term: The term that must be searched.
        :type term: str
        :param key: The search key to be chosen on the search dropdown. - **Default:** None
        :type key: str
        :param identifier: The identifier of the search box. If none is provided, it defaults to the first of the screen. - **Default:** None
        :type identifier: str
        :param index: Whether the key is an index or not. - **Default:** False
        :type index: bool

        Usage:

        >>> # To search using the first search box and default search key:
        >>> oHelper.SearchBrowse("D MG 001")
        >>> #------------------------------------------------------------------------
        >>> # To search using the first search box and a chosen key:
        >>> oHelper.SearchBrowse("D MG 001", key="Branch+id")
        >>> #------------------------------------------------------------------------
        >>> # To search using a chosen search box and the default search key:
        >>> oHelper.SearchBrowse("D MG 001", identifier="Products")
        >>> #------------------------------------------------------------------------
        >>> # To search using a chosen search box and a chosen search key:
        >>> oHelper.SearchBrowse("D MG 001", key="Branch+id", identifier="Products")
        >>> #------------------------------------------------------------------------
        >>> # To search using the first search box and a chosen column:
        >>> oHelper.SearchBrowse("D MG 001", column="Branch+id")
        >>> #------------------------------------------------------------------------
        """

        self.wait_blocker()

        print(f"Searching: {term}")
        if index and isinstance(key, int):
            key -= 1
        browse_elements = self.get_search_browse_elements(identifier)
        if key:
            self.search_browse_key(key, browse_elements, index)	            
        elif column:
            self.search_browse_column(column, browse_elements, index)	
        self.fill_search_browse(term, browse_elements)

    def get_search_browse_elements(self, panel_name=None):
        """
        [Internal]

        Returns a tuple with the search browse elements in this order:
        Key Dropdown, Input, Icon.

        :param panel_name: The identifier of the search box. If none is provided, it defaults to the first of the screen. - **Default:** None
        :type panel_name: str

        :return: Tuple with the Key Dropdown, Input and Icon elements of a search box
        :rtype: Tuple of Beautiful Soup objects.

        Usage:

        >>> # Calling the method:
        >>> search_elements = self.get_search_browse_elements("Products")
        """
        success = False
        container = None
        elements_soup = None
        
        self.wait_element_timeout(term="[style*='fwskin_seekbar_ico']", scrap_type=enum.ScrapType.CSS_SELECTOR, timeout = self.config.time_out)
        endtime = time.time() + self.config.time_out
        
        while (time.time() < endtime and not success): 
            soup = self.get_current_DOM()
            search_index = self.get_panel_name_index(panel_name) if panel_name else 0
            containers = self.zindex_sort(soup.select(".tmodaldialog"), reverse=True) 
            container = next(iter(containers), None)
            
            if container:
                elements_soup = container.select("[style*='fwskin_seekbar_ico']")

            if elements_soup:
                if elements_soup and len(elements_soup) -1 >= search_index:
                    browse_div = elements_soup[search_index].find_parent().find_parent()
                    success = True
            
        if not elements_soup:
            self.log_error("Couldn't find element_soup.")

        if not container:
            self.log_error("Couldn't find container of element.")

        if not success:
            self.log_error("Get search browse elements couldn't find browser div")

        browse_tget = browse_div.select(".tget")[0]
        browse_key = browse_div.select(".tbutton button")[0]
        browse_input = browse_tget.select("input")[0]
        browse_icon = browse_tget.select("img")[0]

        return (browse_key, browse_input, browse_icon)

    def search_browse_key(self, search_key, search_elements, index=False):
        """
        [Internal]

        Chooses the search key to be used during the search.

        :param search_key: The search key to be chosen on the search dropdown
        :type search_key: str
        :param search_elements: Tuple of Search elements
        :type search_elements: Tuple of Beautiful Soup objects
        :param index: Whether the key is an index or not.
        :type index: bool

        Usage:

        >>> #Preparing the tuple:
        >>> search_elements = self.get_search_browse_elements("Products")
        >>> # Calling the method:
        >>> self.search_browse_key("Branch+Id", search_elements)

        """

        if index and not isinstance(search_key, int):
            self.log_error("If index parameter is True, key must be a number!")

        sel_browse_key = lambda: self.driver.find_element_by_xpath(xpath_soup(search_elements[0]))
        self.wait_element(term="[style*='fwskin_seekbar_ico']", scrap_type=enum.ScrapType.CSS_SELECTOR)
        self.wait_until_to( expected_condition = "element_to_be_clickable", element = search_elements[0], locator = By.XPATH)
        self.set_element_focus(sel_browse_key())
        self.click(sel_browse_key())

        if self.driver.execute_script("return app.VERSION").split('-')[0] >= "4.6.4":
            self.driver.switch_to.default_content()
            content = self.driver.page_source
            soup = BeautifulSoup(content,"html.parser")
        else:
            soup = self.get_current_DOM()

        if not index:

            search_key = re.sub(r"\.+$", '', search_key).lower()

            tradiobuttonitens = soup.select(".tradiobuttonitem input")

            for element in tradiobuttonitens:

                self.wait_until_to( expected_condition = "element_to_be_clickable", element = element, locator = By.XPATH )
                selenium_input = lambda : self.soup_to_selenium(element)
                self.click(selenium_input())
                time.sleep(1)

                try_get_tooltip = 0
                success = False

                while (not success and try_get_tooltip < 3):
                    success = self.check_element_tooltip(element, search_key, contains=True)
                    try_get_tooltip += 1
                    
                if success:
                    break
                else:
                    pass

            if not success:
                self.log_error(f"Couldn't search the key: {search_key} on screen.")
                    
        else:
            tradiobuttonitens = soup.select(".tradiobuttonitem input")
            if len(tradiobuttonitens) < search_key + 1:
                self.log_error("Key index out of range.")
            trb_input = tradiobuttonitens[search_key]

            sel_input = lambda: self.driver.find_element_by_xpath(xpath_soup(trb_input))
            self.wait_until_to( expected_condition = "element_to_be_clickable", element = trb_input, locator = By.XPATH )
            self.click(sel_input())

    def search_browse_column(self, search_column, search_elements, index=False):
        """
        [Internal]

        Chooses the search key to be used during the search.

        :param search_column: The search Column to be chosen on the search dropdown
        :type search_column: str
        :param search_elements: Tuple of Search elements
        :type search_elements: Tuple of Beautiful Soup objects
        :param index: Whether the key is an index or not.
        :type index: bool

        Usage:

        >>> #Preparing the tuple:
        >>> search_elements = self.get_search_browse_elements("Products")
        >>> # Calling the method:
        >>> self.search_browse_key("Filial*", search_elements)
        """


        if index and not isinstance(search_column, int):
            self.log_error("If index parameter is True, column must be a number!")
        sel_browse_column = lambda: self.driver.find_element_by_xpath(xpath_soup(search_elements[0]))
        self.wait_element(term="[style*='fwskin_seekbar_ico']", scrap_type=enum.ScrapType.CSS_SELECTOR)
        self.wait_until_to( expected_condition = "element_to_be_clickable", element = search_elements[0], locator = By.XPATH)
        self.set_element_focus(sel_browse_column())
        self.click(sel_browse_column())

        if self.driver.execute_script("return app.VERSION").split('-')[0] >= "4.6.4":
            self.tmenu_out_iframe = True
        
        self.wait_element_timeout(".tmenupopup.activationOwner", scrap_type=enum.ScrapType.CSS_SELECTOR, timeout=5.0, step=0.1, presence=True, position=0)
        tmenupopup = next(iter(self.web_scrap(".tmenupopup.activationOwner", scrap_type=enum.ScrapType.CSS_SELECTOR, main_container = "body")), None)

        if not tmenupopup:
            if self.driver.execute_script("return app.VERSION").split('-')[0] >= "4.6.4":
                self.tmenu_out_iframe = False
            self.log_error("SearchBrowse - Column: couldn't find the new menupopup")

        self.click(self.soup_to_selenium(tmenupopup.select('a')[1]))
        spans = tmenupopup.select("span")
        
        if ',' in search_column:
            search_column_itens = search_column.split(',')
            filtered_column_itens = list(map(lambda x: x.strip(), search_column_itens))
            for  item in filtered_column_itens:
                span = next(iter(list(filter(lambda x: x.text.lower().strip() == item.lower(),spans))), None)
                if not span:
                    span = next(iter(list(filter(lambda x: x.text.lower().replace(" ","") == search_column.lower().replace(" ","") ,spans))), None)
                self.click(self.soup_to_selenium(span))
        else:
            span = next(iter(list(filter(lambda x: x.text.lower().strip() == search_column.lower().strip() ,spans))), None)
            if not span:
                span = next(iter(list(filter(lambda x: x.text.lower().replace(" ","") == search_column.lower().replace(" ","") ,spans))), None)

            self.click(self.soup_to_selenium(span))

        if self.driver.execute_script("return app.VERSION").split('-')[0] >= "4.6.4":
            self.tmenu_out_iframe = False

    def fill_search_browse(self, term, search_elements):
        """
        [Internal]

        Fills search input method and presses the search button.

        :param term: The term to be searched
        :type term: str
        :param search_elements: Tuple of Search elements
        :type search_elements: Tuple of Beautiful Soup objects

        Usage:

        >>> #Preparing the tuple:
        >>> search_elements = self.get_search_browse_elements("Products")
        >>> # Calling the method:
        >>> self.fill_search_browse("D MG 01", search_elements)
        """
        self.wait_blocker()
        endtime = time.time() + self.config.time_out
        sel_browse_input = lambda: self.driver.find_element_by_xpath(xpath_soup(search_elements[1]))
        sel_browse_icon = lambda: self.driver.find_element_by_xpath(xpath_soup(search_elements[2]))

        current_value = self.get_element_value(sel_browse_input())

        while (time.time() < endtime and current_value.rstrip() != term.strip()):
            try:
                self.wait_until_to( expected_condition = "element_to_be_clickable", element = search_elements[2], locator = By.XPATH )
                self.click(sel_browse_input())
                self.set_element_focus(sel_browse_input())
                self.send_keys(sel_browse_input(), Keys.DELETE)
                self.wait_until_to( expected_condition = "element_to_be_clickable", element = search_elements[1], locator = By.XPATH )
                sel_browse_input().clear()
                self.set_element_focus(sel_browse_input())
                self.wait_until_to( expected_condition = "element_to_be_clickable", element = search_elements[1], locator = By.XPATH )
                sel_browse_input().send_keys(term.strip())
                current_value = self.get_element_value(sel_browse_input())
            except StaleElementReferenceException:
                    self.get_search_browse_elements()
            except:
                pass
        if current_value.rstrip() != term.strip():
            self.log_error(f"Couldn't search f{search_elements}  current value is {current_value.rstrip()}")
        self.send_keys(sel_browse_input(), Keys.ENTER)
        self.wait_blocker()
        self.double_click(sel_browse_icon())
        return True
    
    def wait_blocker(self):
        """
        [Internal]
        
        Wait blocker disappear

        """
        blocker_container = None
        blocker = None

        print("Waiting blocker to continue...")
        soup = None
        result = True
        endtime = time.time() + 300

        while(time.time() < endtime and result):
            soup = self.get_current_DOM()
            blocker_container = self.blocker_containers(soup)
            if blocker_container:
                blocker = soup.select('.ajax-blocker') if len(soup.select('.ajax-blocker')) > 0 else \
                    'blocked' in blocker_container.attrs['class'] if blocker_container and hasattr(blocker_container, 'attrs') else None
                
            if blocker:
                result = True
            else:
                return False
        return result

    def blocker_containers(self, soup):
        """
        Return The container index by z-index and filter if it is displayed

        :param soup: soup object
        :return: The container index by z-index and filter if it is displayed
        """

        try:
            containers = self.zindex_sort(soup.select(self.containers_selectors["BlockerContainers"]), True)

            if containers:
                containers_filtered = list(filter(lambda x: self.element_is_displayed(x), containers))
                if containers_filtered:
                    return next(iter(containers_filtered), None)
                else:
                    return None
            else:
                return None
                       
        except AttributeError as e:
            print(f"Warning: wait_blocker > blocker_containers Exeception (AttributeError)\n {str(e)}")
        except Exception as e:
            print(f"Warning: wait_blocker > blocker_containers Exeception {str(e)}")

            
    def get_panel_name_index(self, panel_name):
        """
        [Internal]

        Gets the index of search box element based on the panel name associated with it.

        :param panel_name:
        :type panel_name:

        :return: The index of the search box starting with 0
        :rtype: int

        Usage:

        >>> # Calling the method:
        >>> index = self.get_panel_name_index("Products")
        """
        soup = self.get_current_DOM()
        panels = soup.select(".tmodaldialog > .tpanelcss > .tpanelcss")
        tsays = list(map(lambda x: x.select(".tsay"), panels))
        label = next(iter(list(filter(lambda x: x.text.lower() == panel_name.lower(), tsays)), None))
        return tsays.index(label)

    def search_element_position(self, field, position=1):
        """
        [Internal]
        Usage:
        >>> # Calling the method
        >>> self.search_element_position(field)
        """
        endtime = (time.time() + self.config.time_out)
        label = None
        position -= 1

        try:
            while( time.time() < endtime and not label ):
                container = self.get_current_container()
                labels = container.select("label")
                labels_displayed = list(filter(lambda x: self.element_is_displayed(x) ,labels))
                labels_list  = list(filter(lambda x: re.search(r"^{}([^a-zA-Z0-9]+)?$".format(re.escape(field)),x.text) ,labels_displayed))
                labels_list_filtered = list(filter(lambda x: 'th' not in self.element_name(x.parent.parent) , labels_list))
                if labels_list_filtered and len(labels_list_filtered) -1 >= position:
                    label = labels_list_filtered[position]

            if not label:
                self.log_error("Label wasn't found.")

            self.wait_until_to( expected_condition = "element_to_be_clickable", element = label, locator = By.XPATH )
            
            container_size = self.get_element_size(container['id'])
            # The safe values add to postion of element
            width_safe  = (container_size['width']  * 0.015)
            height_safe = (container_size['height'] * 0.01)

            label_s  = lambda:self.soup_to_selenium(label)
            xy_label =  self.driver.execute_script('return arguments[0].getPosition()', label_s())
            list_in_range = self.web_scrap(term=".tget, .tcombobox, .tmultiget", scrap_type=enum.ScrapType.CSS_SELECTOR) 
            list_in_range = list(filter(lambda x: self.element_is_displayed(x) and 'readonly' not in self.soup_to_selenium(x).get_attribute("class") or 'readonly focus' in self.soup_to_selenium(x).get_attribute("class"), list_in_range))
            position_list = list(map(lambda x:(x[0], self.get_position_from_bs_element(x[1])), enumerate(list_in_range)))
            position_list = list(filter(lambda xy_elem: (xy_elem[1]['y']+width_safe >= xy_label['y'] and xy_elem[1]['x']+height_safe >= xy_label['x']),position_list ))
            distance      = list(map(lambda x:(x[0], self.get_distance(xy_label,x[1])), position_list))
            elem          = min(distance, key = lambda x: x[1])
            elem          = list_in_range[elem[0]]
            if not elem:
                self.log_error("Element wasn't found.")

            return elem
            
        except AssertionError as error:
            raise error
        except Exception as error:
            print(error)
            self.log_error(str(error))


    def get_position_from_bs_element(self,element):
        """
        [Internal]

        """
        selenium_element = self.soup_to_selenium(element)
        position = self.driver.execute_script('return arguments[0].getPosition()', selenium_element)
        return position

    def get_distance(self,label_pos,element_pos):
        """
        [internal]

        """
        return sqrt((pow(element_pos['x'] - label_pos['x'], 2)) + pow(element_pos['y'] - label_pos['y'],2))

    def get_element_size(self, id):
        """
        Internal
        Return Height/Width

        """
        script = f'return document.getElementById("{id}").offsetHeight;'
        height = self.driver.execute_script(script)
        script = f'return document.getElementById("{id}").offsetWidth;'
        width  = self.driver.execute_script(script)
        return {'height': height, 'width':width}


    def SetValue(self, field, value, grid=False, grid_number=1, ignore_case=True, row=None, name_attr=False, position = 1, check_value=True):
        """
        Sets value of an input element.
        
        .. note::
            Attention on the grid use the field mask.
         
        :param field: The field name or label to receive the value
        :type field: str
        :param value: The value to be inputted on the element.
        :type value: str or bool
        :param grid: Boolean if this is a grid field or not. - **Default:** False
        :type grid: bool
        :param grid_number: Grid number of which grid should be inputted when there are multiple grids on the same screen. - **Default:** 1
        :type grid_number: int
        :param ignore_case: Boolean if case should be ignored or not. - **Default:** True
        :type ignore_case: bool
        :param check_value: Boolean ignore input check - **Default:** True
        :type name_attr: bool
        :param row: Row number that will be filled
        :type row: int
        :param name_attr: Boolean if search by Name attribute must be forced. - **Default:** False
        :type name_attr: bool

        Usage:

        >>> # Calling method to input value on a field:
        >>> oHelper.SetValue("A1_COD", "000001")
        >>> #-----------------------------------------
        >>> # Calling method to input value on a field that is a grid:
        >>> oHelper.SetValue("Client", "000001", grid=True)
        >>> oHelper.LoadGrid()
        >>> #-----------------------------------------
        >>> # Calling method to checkbox value on a field that is a grid:
        >>> oHelper.SetValue('Confirmado?', True, grid=True)
        >>> oHelper.LoadGrid()
        >>> #-----------------------------------------
        >>> # Calling method to input value on a field that is on the second grid of the screen:
        >>> oHelper.SetValue("Order", "000001", grid=True, grid_number=2)
        >>> oHelper.LoadGrid()
        >>> #-----------------------------------------
        >>> # Calling method to input value on a field that is a grid *Will not attempt to verify the entered value. Run only once.* :
        >>> oHelper.SetValue("Order", "000001", grid=True, grid_number=2, check_value = False)
        >>> oHelper.LoadGrid()
        """
        if grid:
            self.input_grid_appender(field, value, grid_number - 1, row = row, check_value = check_value)
        elif isinstance(value, bool):
            self.click_check_radio_button(field, value, name_attr, position)
        else:
            self.input_value(field, value, ignore_case, name_attr, position, check_value)

    def input_value(self, field, value, ignore_case=True, name_attr=False, position=1, check_value=True):
        """
        [Internal]

        Sets value of an input element.
        Returns True if succeeded, False if it failed.

        :param field: The field name or label to receive the value
        :type field: str
        :param value: The value to be set on the field
        :type value: str
        :param ignore_case: Boolean if case should be ignored or not. - **Default:** True
        :type ignore_case: bool
        :param name_attr: Boolean if search by Name attribute must be forced. - **Default:** False
        :type name_attr: bool
        :param check_value: Boolean ignore input check - **Default:** True
        :type name_attr: bool
        :returns: True if succeeded, False if it failed.
        :rtype: bool

        Usage:

        >>> # Calling the method
        >>> self.input_value("A1_COD", "000001")
        """

        field = re.sub(r"([\s\?:\*\.]+)?$", "", field).strip()

        main_element = None

        if name_attr:
            self.wait_element(term=f"[name$='{field}']", scrap_type=enum.ScrapType.CSS_SELECTOR)
        else:
            self.wait_element(field)

        success = False
        endtime = time.time() + self.config.time_out

        while(time.time() < endtime and not success):
            unmasked_value = self.remove_mask(value)

            print(f"Looking for element: {field}")

            if field.lower() == self.language.From.lower():
                element = self.get_field("cDeCond", name_attr=True)
            elif field.lower() == self.language.To.lower():
                element = self.get_field("cAteCond", name_attr=True)
            else:
                element = self.get_field(field, name_attr, position)

            if not element:
                continue

            main_element = element

            if "tmultiget" in element.attrs['class'] if self.element_name(element) == 'div' else None:
                textarea = element.select("textarea")
                if not textarea:
                    input_field = lambda : self.soup_to_selenium(element)
                else:
                    input_field = lambda : self.soup_to_selenium(next(iter(textarea), None))
            else:
                input_field = lambda : self.soup_to_selenium(element)
            
            if input_field:
                valtype = "C"
                main_value = unmasked_value if value != unmasked_value and self.check_mask(input_field()) else value

                interface_value = self.get_web_value(input_field())
                current_value = interface_value.strip()
                interface_value_size = len(interface_value)
                user_value_size = len(value)

                if self.element_name(element) == "input":
                    valtype = element.attrs["valuetype"]

                self.scroll_to_element(input_field())

                try:
                    #Action for Combobox elements
                    if ((hasattr(element, "attrs") and "class" in element.attrs and "tcombobox" in element.attrs["class"]) or
                    (hasattr(element.find_parent(), "attrs") and "class" in element.find_parent().attrs and "tcombobox" in element.find_parent().attrs["class"])):
                        self.set_element_focus(input_field())
                        main_element = element.parent
                        self.try_element_to_be_clickable(main_element)
                        self.select_combo(element, main_value)
                        current_value = self.get_web_value(input_field()).strip()
                    #Action for Input elements
                    else:
                        self.wait_until_to( expected_condition = "visibility_of", element = input_field )
                        self.wait_until_to( expected_condition = "element_to_be_clickable", element = element, locator = By.XPATH )
                        self.double_click(input_field())

                        #if Character input
                        if valtype != 'N':
                            self.set_element_focus(input_field())
                            self.wait_until_to( expected_condition = "element_to_be_clickable", element = element, locator = By.XPATH )
                            self.send_keys(input_field(), Keys.HOME)
                            ActionChains(self.driver).key_down(Keys.SHIFT).send_keys(Keys.END).key_up(Keys.SHIFT).perform()
                            time.sleep(0.1)
                            if main_value == '':
                                ActionChains(self.driver).move_to_element(input_field()).send_keys_to_element(input_field(), " ").perform()
                            else:
                                self.wait_blocker()
                                self.wait_until_to( expected_condition = "element_to_be_clickable", element = element, locator = By.XPATH )
                                ActionChains(self.driver).move_to_element(input_field()).send_keys_to_element(input_field(), main_value).perform()
                        #if Number input
                        else:
                            tries = 0
                            try_counter = 1
                            while(tries < 3):
                                self.set_element_focus(input_field())
                                self.wait_until_to( expected_condition = "element_to_be_clickable", element = element, locator = By.XPATH )
                                self.try_send_keys(input_field, main_value, try_counter)
                                current_number_value = self.get_web_value(input_field())
                                if self.remove_mask(current_number_value).strip() == main_value:
                                    break
                                tries+=1
                                try_counter+=1

                        if user_value_size < interface_value_size:
                            self.send_keys(input_field(), Keys.ENTER)
                            if not check_value:
                                return

                        if self.check_mask(input_field()):
                            current_value = self.remove_mask(self.get_web_value(input_field()).strip())
                            if re.findall(r"\s", current_value):
                                current_value = re.sub(r"\s", "", current_value)
                        else:
                            current_value = self.get_web_value(input_field()).strip()

                        if current_value != "" and current_value.encode('latin-1', 'ignore'):
                            print(f"Current field value: {current_value}")

                    if ((hasattr(element, "attrs") and "class" in element.attrs and "tcombobox" in element.attrs["class"]) or
                    (hasattr(element.find_parent(), "attrs") and "class" in element.find_parent().attrs and "tcombobox" in element.find_parent().attrs["class"])):
                        current_value = current_value[0:len(str(value))]

                    if re.match(r"^●+$", current_value):
                        success = len(current_value) == len(str(value).strip())
                    elif ignore_case:
                        success = current_value.lower().strip() == main_value.lower().strip()
                    else:
                        success = current_value == main_value
                except:
                    continue

        if "disabled" in element.attrs:
            self.log_error(self.create_message(['', field],enum.MessageType.DISABLED))

        if not success:
            self.log_error(f"Could not input value {value} in field {field}")
        else:
            self.wait_until_to( expected_condition = "element_to_be_clickable", element = main_element, locator = By.XPATH )

    def get_field(self, field, name_attr=False, position=1):
        """
        [Internal]

        This method decides if field would be found by either it's name or by it's label.
        Internal method of input_value and CheckResult.

        :param field: Field name or field label to be searched
        :type field: str
        :param name_attr: Boolean if search by Name attribute must be forced. - **Default:** False
        :type name_attr: bool

        :return: Field element
        :rtype: Beautiful Soup object

        Usage:

        >>> # Calling the method:
        >>> element1 = self.get_field("A1_COD")
        >>> element2 = self.get_field("Product")
        """
        endtime = time.time() + self.config.time_out
        element =  None
        position -= 1
        while(time.time() < endtime and element is None):
            if re.match(r"\w+(_)", field) or name_attr:
                element_list = self.web_scrap(f"[name$='{field}']", scrap_type=enum.ScrapType.CSS_SELECTOR)
                if element_list and len(element_list) -1 >= position:
                    element = element_list[position]
                
            elif position == 0:
                element = next(iter(self.web_scrap(field, scrap_type=enum.ScrapType.TEXT, label=True)), None)
            else:
                element = self.find_label_element(label_text = field, position = position)

        if element:
            element_children = next((x for x in element.contents if self.element_name(x) in ["input", "select"]), None)
            return element_children if element_children is not None else element
        else:
            self.log_error("Element wasn't found.")

    def get_web_value(self, element):
        """
        [Internal]

        Gets the current value or text of element.

        :param element: The element to get value or text from
        :type element: Selenium object

        :return: The value or text of passed element
        :rtype: str

        Usage:

        >>> # Calling the method:
        >>> current_value = self.get_web_value(selenium_field_element)
        """
        if element.tag_name == "div":
            element_children = element.find_element(By.CSS_SELECTOR, "div > * ")
            if element_children is not None:
                element = element_children

        if element.tag_name == "label":
            web_value = element.get_attribute("text")
        elif element.tag_name == "select":
            current_select = 0 if element.get_attribute('value') == '' else int(element.get_attribute('value')) 
            selected_element = element.find_elements(By.CSS_SELECTOR, "option")[current_select]
            web_value = selected_element.text
        else:
            web_value = element.get_attribute("value")

        return web_value

    def CheckResult(self, field, user_value, grid=False, line=1, grid_number=1, name_attr=False):
        """
        Checks if a field has the value the user expects.

        :param field: The field or label of a field that must be checked.
        :type field: str
        :param user_value: The value that the field is expected to contain.
        :type user_value: str
        :param grid: Boolean if this is a grid field or not. - **Default:** False
        :type grid: bool
        :param line: Grid line that contains the column field to be checked.- **Default:** 1
        :type line: int
        :param grid_number: Grid number of which grid should be checked when there are multiple grids on the same screen. - **Default:** 1
        :type grid_number: int
        :param name_attr: Boolean if search by Name attribute must be forced. - **Default:** False
        :type name_attr: bool

        Usage:

        >>> # Calling method to check a value of a field:
        >>> oHelper.CheckResult("A1_COD", "000001")
        >>> #-----------------------------------------
        >>> # Calling method to check a field that is on the second line of a grid:
        >>> oHelper.CheckResult("Client", "000001", grid=True, line=2)
        >>> oHelper.LoadGrid()
        >>> #-----------------------------------------
        >>> # Calling method to check a field that is on the second grid of the screen:
        >>> oHelper.CheckResult("Order", "000001", grid=True, line=1, grid_number=2)
        >>> oHelper.LoadGrid()
        """
        self.wait_blocker()
        if grid:
            self.check_grid_appender(line - 1, field, user_value, grid_number - 1)
        elif isinstance(user_value, bool):
            current_value = self.result_checkbox(field, user_value)
            self.log_result(field, user_value, current_value)
        else:
            field = re.sub(r"(\:*)(\?*)", "", field).strip()
            if name_attr:
                self.wait_element(term=f"[name$='{field}']", scrap_type=enum.ScrapType.CSS_SELECTOR)
            else:
                self.wait_element(field)
                
            element = self.get_field(field, name_attr=name_attr)
            if not element:
                self.log_error(f"Couldn't find element: {field}")

            field_element = lambda: self.driver.find_element_by_xpath(xpath_soup(element))
            self.set_element_focus(field_element())
            self.scroll_to_element(field_element())
            endtime = time.time() + self.config.time_out
            current_value =  ''
            while(time.time() < endtime and not current_value):
                current_value = self.get_web_value(field_element()).strip()

            print(f"Value for Field {field} is: {current_value}")

            #Remove mask if present.
            if self.check_mask(field_element()):
                current_value = self.remove_mask(current_value)
                user_value = self.remove_mask(user_value)
            #If user value is string, Slice string to match user_value's length
            if type(current_value) is str:
                current_value = current_value[0:len(str(user_value))]

            self.log_result(field, user_value, current_value)

    def log_result(self, field, user_value, captured_value):
        """
        [Internal]

        Logs the result of comparison between user value and captured value.

        :param field: The field whose values would be compared
        :type field: str
        :param user_value: The value the user expects
        :type user_value: str
        :param captured_value: The value that was captured on the screen
        :type captured_value: str

        Usage:

        >>> # Calling the method:
        >>> self.log_result("A1_COD", "000001", "000001")
        """
        txtaux = ""
        message = ""

        if user_value != captured_value:
            message = self.create_message([txtaux, field, user_value, captured_value], enum.MessageType.INCORRECT)

        self.compare_field_values(field, user_value, captured_value, message)

    def GetValue(self, field, grid=False, line=1, grid_number=1):
        """
        Gets the current value or text of element.

        :param field: The field or label of a field that must be checked.
        :type field: str
        :param grid: Boolean if this is a grid field or not. - **Default:** False
        :type grid: bool
        :param line: Grid line that contains the column field to be checked.- **Default:** 1
        :type line: int
        :param grid_number: Grid number of which grid should be checked when there are multiple grids on the same screen. - **Default:** 1
        :type grid_number: int

        Usage:

        >>> # Calling the method:
        >>> current_value = oHelper.GetValue("A1_COD")
        """
        endtime = time.time() + self.config.time_out
        element = None

        if not grid:
            while ( (time.time() < endtime) and (not element) and (not hasattr(element, "name")) and (not hasattr(element, "parent"))):           
                element = self.get_field(field)
                if ( hasattr(element, "name") and hasattr(element, "parent") ):
                    selenium_element = lambda: self.driver.find_element_by_xpath(xpath_soup(element))
                    value = self.get_web_value(selenium_element())
        else:
            field_array = [line-1, field, "", grid_number-1]
            x3_dictionaries = self.create_x3_tuple()
            value = self.check_grid(field_array, x3_dictionaries, get_value=True)

        if ( not value ):
            self.log_error("GetValue element is none")
       
        return value


    def restart(self):
        """
        [Internal]

        Restarts the Protheus Webapp and fills the initial screens.

        Usage:

        >>> # Calling the method:
        >>> self.restart()
        """
        webdriver_exception = None

        try:
            self.driver_refresh()
        except WebDriverException as e:
            webdriver_exception = e

        if webdriver_exception:
            message = f"Wasn't possible execute Start() method: {next(iter(webdriver_exception.msg.split(':')), None)}"
            self.assertTrue(False, message)
        
        if self.config.coverage and self.config.initial_program != ''  and self.restart_counter < 3:
            self.open_url_coverage(url=self.config.url, initial_program=self.config.initial_program, environment=self.config.environment)

        try:
            self.driver.switch_to_alert().accept()
        except:
            pass

        if self.config.initial_program != ''  and self.restart_counter < 3:

            if not self.config.skip_environment and not self.config.coverage:
                self.program_screen(self.config.initial_program)
            self.user_screen()
            self.environment_screen()

            endtime = time.time() + self.config.time_out
            while(time.time() < endtime and not self.element_exists(term=".tmenu", scrap_type=enum.ScrapType.CSS_SELECTOR, main_container="body")):
                self.close_modal()

            
            if self.config.routine:
                if ">" in self.config.routine:
                    self.SetLateralMenu(self.config.routine, save_input=False)
                else:
                    self.set_program(self.config.routine)

    def driver_refresh(self):
        """
        [Internal]

        Refresh the driver.

        Usage:

        >>> # Calling the method:
        >>> self.driver_refresh()
        """
        if self.config.smart_test or self.config.debug_log:
            print("Driver Refresh")

        self.driver.refresh()
        self.wait_blocker()
        ActionChains(self.driver).key_down(Keys.CONTROL).send_keys(Keys.F5).key_up(Keys.CONTROL).perform()

    def Finish(self):
        """
        Exit the protheus Webapp.

        Usage:

        >>> # Calling the method.
        >>> oHelper.Finish()
        """
        element = None
        text_cover = None
        string = "Aguarde... Coletando informacoes de cobertura de codigo."
        timeout = 900
        click_counter = 1
        
        if self.config.coverage:
            endtime = time.time() + timeout

            while((time.time() < endtime) and (not element or not text_cover)):

                ActionChains(self.driver).key_down(Keys.CONTROL).perform()
                ActionChains(self.driver).key_down('q').perform()
                ActionChains(self.driver).key_up(Keys.CONTROL).perform()

                element = self.wait_element_timeout(term=self.language.finish, scrap_type=enum.ScrapType.MIXED,
                 optional_term=".tsay", timeout=5, step=1, main_container="body", check_error = False)

                if element:
                    if self.click_button_finish(click_counter):                        
                        text_cover = self.search_text(selector=".tsay", text=string)
                        if text_cover:
                            print(string)
                            timeout = endtime - time.time()
                            if timeout > 0:
                                self.wait_element_timeout(term=string, scrap_type=enum.ScrapType.MIXED,
                                optional_term=".tsay", timeout=timeout, step=0.1, main_container="body", check_error = False)
                    click_counter += 1
                    if click_counter > 3:
                        click_counter = 1
        else:
            endtime = time.time() + self.config.time_out
            while( time.time() < endtime and not element ):

                ActionChains(self.driver).key_down(Keys.CONTROL).send_keys('q').key_up(Keys.CONTROL).perform()
                soup = self.get_current_DOM()
                element = soup.find_all(text=self.language.finish)

                self.wait_element_timeout(term=self.language.finish, scrap_type=enum.ScrapType.MIXED, optional_term=".tsay", timeout=5, step=0.5, main_container="body")

            if not element:
                print("Warning method finish use driver.refresh. element not found")

            self.driver_refresh() if not element else self.SetButton(self.language.finish)

    def click_button_finish(self, click_counter=None):
        """
        [internal]

        This method is reponsible to click on button finish

        """
        button = None
        listButtons = []
        try:
            soup = self.get_current_DOM()
            listButtons = soup.select('button')
            button = next(iter(list(filter(lambda x: x.text == self.language.finish ,listButtons ))), None)
            if button:
                button_element = lambda : self.soup_to_selenium(button)            
                self.scroll_to_element(button_element())
                self.set_element_focus(button_element())
                if self.click(button_element(), click_type=enum.ClickType(click_counter)):
                    return True
                else:
                    return False
        except Exception as e:
            print(f"Warning Finish method exception - {str(e)}")
            return False

    def LogOff(self):
        """
        Logs out of the Protheus Webapp.

        Usage:

        >>> # Calling the method.
        >>> oHelper.LogOff()
        """
        element = ""
        string = "Aguarde... Coletando informacoes de cobertura de codigo."
        timeout = 900

        if self.config.coverage:
            endtime = time.time() + timeout
            while(time.time() < endtime and not element):
                ActionChains(self.driver).key_down(Keys.ESCAPE).perform()
                ActionChains(self.driver).key_down(Keys.CONTROL).send_keys('q').key_up(Keys.CONTROL).perform()
                self.SetButton(self.language.logOff)

                self.wait_element_timeout(term=string, scrap_type=enum.ScrapType.MIXED, optional_term=".tsay", timeout=10, step=0.1)

                element = self.search_text(selector=".tsay", text=string)
                if element:
                    print(string)

        else:
            ActionChains(self.driver).key_down(Keys.CONTROL).send_keys('q').key_up(Keys.CONTROL).perform()
            self.SetButton(self.language.logOff)


    def web_scrap(self, term, scrap_type=enum.ScrapType.TEXT, optional_term=None, label=False, main_container=None, check_error=True, check_help=True):
        """
        [Internal]

        Returns a BeautifulSoup object list based on the search parameters.

        Does not support ScrapType.XPATH as scrap_type parameter value.

        :param term: The first search term. A text or a selector
        :type term: str
        :param scrap_type: The type of webscraping. - **Default:** enum.ScrapType.TEXT
        :type scrap_type: enum.ScrapType.
        :param optional_term: The second search term. A selector used in MIXED webscraping. - **Default:** None
        :type optional_term: str
        :param label: If the search is based on a label near the element. - **Default:** False
        :type label: bool
        :param main_container: The selector of a container element that has all other elements. - **Default:** None
        :type main_container: str

        :return: List of BeautifulSoup4 elements based on search parameters.
        :rtype: List of BeautifulSoup4 objects

        Usage:

        >>> #All buttons
        >>> buttons = self.web_scrap(term="button", scrap_type=enum.ScrapType.CSS_SELECTOR)
        >>> #----------------#
        >>> #Elements that contain the text "Example"
        >>> example_elements = self.web_scrap(term="Example")
        >>> #----------------#
        >>> #Elements with class "my_class" and text "my_text"
        >>> elements = self.web_scrap(term="my_text", scrap_type=ScrapType.MIXED, optional_term=".my_class")
        """

        try:
            endtime = time.time() + self.config.time_out
            container =  None
            while(time.time() < endtime and container is None):
                soup = self.get_current_DOM()

                if check_error:
                    self.search_for_errors(check_help)

                if self.config.log_file:
                    with open(f"{term + str(scrap_type) + str(optional_term) + str(label) + str(main_container) + str(random.randint(1, 101)) }.txt", "w") as text_file:
                        text_file.write(f" HTML CONTENT: {str(soup)}")

                container_selector = self.base_container
                if (main_container is not None):
                    container_selector = main_container

                containers = self.zindex_sort(soup.select(container_selector), reverse=True) 

                if self.base_container in container_selector:
                    container = self.containers_filter(containers)

                container = next(iter(containers), None) if isinstance(containers, list) else container

            if container is None:
                raise Exception(f"Web Scrap couldn't find container - term: {term}")

            if (scrap_type == enum.ScrapType.TEXT):
                if label:
                    return self.find_label_element(term, container) if self.find_label_element(term, container) else []
                elif not re.match(r"\w+(_)", term):
                    return self.filter_label_element(term, container) if self.filter_label_element(term, container) else []
                else:
                    return list(filter(lambda x: term.lower() in x.text.lower(), container.select("div > *")))
            elif (scrap_type == enum.ScrapType.CSS_SELECTOR):
                return container.select(term)
            elif (scrap_type == enum.ScrapType.MIXED and optional_term is not None):
                return list(filter(lambda x: term.lower() in x.text.lower(), container.select(optional_term)))
            elif (scrap_type == enum.ScrapType.SCRIPT):
                script_result = self.driver.execute_script(term)
                return script_result if isinstance(script_result, list) else []
            else:
                return []
        except AssertionError:
            raise
        except Exception as e:
            self.log_error(str(e))

    def search_for_errors(self, check_help=True):
        """
        [Internal]
        Searches for errors and alerts in the screen.
        Usage:
        >>> # Calling the method:
        >>> self.search_for_errors()
        """
        endtime = time.time() + self.config.time_out
        soup = None
        top_layer = None

        while(time.time() < endtime and not soup):
            soup = self.get_current_DOM()

        try:   
            if not soup:
                self.log_error("Search for erros couldn't find DOM")
            message = ""
            top_layer = next(iter(self.zindex_sort(soup.select(".tmodaldialog, .ui-dialog"), True)), None)

        except AttributeError as e:
            self.log_error(f"Search for erros couldn't find DOM\n Exception: {str(e)}")

        if not top_layer:
            return None

        icon_alert = next(iter(top_layer.select("img[src*='fwskin_info_ico.png']")), None)
        icon_error_log = next(iter(top_layer.select("img[src*='openclosing.png']")), None)
        if (not icon_alert or not check_help) and not icon_error_log:
            return None

        if icon_alert:
            label = reduce(lambda x,y: f"{x} {y}", map(lambda x: x.text.strip(), top_layer.select(".tsay label")))
            if self.language.messages.error_msg_required in label:
                message = self.language.messages.error_msg_required
            elif "help:" in label.lower() and self.language.problem in label:
                message = label
            else:
                return None

        elif icon_error_log:
            label = reduce(lambda x,y: f"{x} {y}", map(lambda x: x.text.strip(), top_layer.select(".tsay label")))
            textarea = next(iter(top_layer.select("textarea")), None)
            textarea_value = self.driver.execute_script(f"return arguments[0].value", self.driver.find_element_by_xpath(xpath_soup(textarea)))

            error_paragraphs = textarea_value.split("\n\n")
            error_message = f"Error Log: {error_paragraphs[0]} - {error_paragraphs[1]}" if len(error_paragraphs) > 2 else label
            message = error_message.replace("\n", " ")

            button = next(iter(filter(lambda x: self.language.details.lower() in x.text.lower(),top_layer.select("button"))), None)
            self.click(self.driver.find_element_by_xpath(xpath_soup(button)))
            time.sleep(1)
        self.restart_counter += 1
        self.log_error(message)

    def get_function_from_stack(self):
        """
        [Internal]

        Gets the function name that called the Webapp class from the call stack.

        Usage:

        >>> # Calling the method:
        >>> self.get_function_from_stack()
        """
        stack_item = next(iter(filter(lambda x: x.filename == self.config.routine, inspect.stack())), None)
        return stack_item.function if stack_item and stack_item.function else "function_name"

    def create_message(self, args, message_type=enum.MessageType.CORRECT):
        """
        [Internal]

        Returns default messages used all throughout the class based on input parameters.

        Each message type has a different number of placeholders to be passed as a list through args parameter:

        Correct Message = *"{} Value of field {} is correct!"* - **2 placeholders**

        Incorrect Message = *"{} Value expected for field \"{}\" ({}) is not equal to what was found ({})."* - **3 placeholders**

        Disabled Message = *"{} Field \"{}\" is disabled."* - **2 placeholders**

        AssertError Message = *"Failed: Value expected for field {}: \"{}\" is different from what was found \"{}\"."* - **2 placeholders**

        :param args: A list of strings to be replaced in each message.
        :type args: List of str
        :param message_type: Enum of which message type should be created. - **Default:** enum.MessageType.Correct
        :type message_type: enum.MessageType

        Usage:

        >>> # Calling the method:
        >>> message = self.create_message([txtaux, field, user_value, captured_value], enum.MessageType.INCORRECT)
        """
        correctMessage = "{} Value of field {} is correct!"
        incorrectMessage = "{} Value expected for field \"{}\" ({}) is not equal to what was found ({})."
        disabledMessage = "{} Field \"{}\" is disabled."
        assertErrorMessage = "Failed: Value expected for field {}: \"{}\" is different from what was found \"{}\"."

        if message_type == enum.MessageType.INCORRECT:
            return incorrectMessage.format(args[0], args[1], args[2], args[3])
        elif message_type == enum.MessageType.DISABLED:
            return disabledMessage.format(args[0], args[1])
        elif message_type == enum.MessageType.ASSERTERROR:
            return assertErrorMessage.format(args[0], args[1], args[2])
        else:
            return correctMessage.format(args[0], args[1])

    def element_exists(self, term, scrap_type=enum.ScrapType.TEXT, position=0, optional_term="", main_container=".tmodaldialog,.ui-dialog", check_error=True):
        """
        [Internal]

        Returns a boolean if element exists on the screen.

        :param term: The first term to use on a search of element
        :type term: str
        :param scrap_type: Type of element search. - **Default:** enum.ScrapType.TEXT
        :type scrap_type: enum.ScrapType
        :param position: Position which element is located. - **Default:** 0
        :type position: int
        :param optional_term: Second term to use on a search of element. Used in MIXED search. - **Default:** "" (empty string)
        :type optional_term: str

        :return: True if element is present. False if element is not present.
        :rtype: bool

        Usage:

        >>> element_is_present = element_exists(term=".ui-dialog", scrap_type=enum.ScrapType.CSS_SELECTOR)
        >>> element_is_present = element_exists(term=".tmodaldialog.twidget", scrap_type=enum.ScrapType.CSS_SELECTOR, position=initial_layer+1)
        >>> element_is_present = element_exists(term=text, scrap_type=enum.ScrapType.MIXED, optional_term=".tsay")
        """

        element_list = []
        containers = None

        if self.config.debug_log:
            with open("debug_log.txt", "a", ) as debug_log:
                debug_log.write(f"term={term}, scrap_type={scrap_type}, position={position}, optional_term={optional_term}\n")
                print(f"term={term}, scrap_type={scrap_type}, position={position}, optional_term={optional_term}")

        if scrap_type == enum.ScrapType.SCRIPT:
            return bool(self.driver.execute_script(term))
        elif (scrap_type != enum.ScrapType.MIXED and not (scrap_type == enum.ScrapType.TEXT and not re.match(r"\w+(_)", term))):
            selector = term
            if scrap_type == enum.ScrapType.CSS_SELECTOR:
                by = By.CSS_SELECTOR
            elif scrap_type == enum.ScrapType.XPATH:
                by = By.XPATH
            elif scrap_type == enum.ScrapType.TEXT:
                by = By.CSS_SELECTOR
                selector = f"[name*='{term}']"

            if scrap_type != enum.ScrapType.XPATH:
                soup = self.get_current_DOM()

                if not soup:
                    return False

                if check_error:
                    self.search_for_errors()

                container_selector = self.base_container
                if (main_container is not None):
                    container_selector = main_container

                try:
                    containers_soup = soup.select(container_selector)

                    if not containers_soup:
                        return False

                    containers = self.zindex_sort(containers_soup, reverse=True)

                except Exception as e:
                    print(f"Warning element_exists containers exception:\n {str(e)}")
                    pass

                if self.base_container in container_selector:
                    container = self.containers_filter(containers)

                container = next(iter(containers), None) if isinstance(containers, list) else containers

                if not container:
                    return False

                try:
                    container_element = self.driver.find_element_by_xpath(xpath_soup(container))
                except:
                    return False
            else:
                container_element = self.driver
            try:
                element_list = container_element.find_elements(by, selector)
            except StaleElementReferenceException:
                pass
        else:
            if scrap_type == enum.ScrapType.MIXED:
                selector = optional_term
            else:
                selector = "div"

            element_list = self.web_scrap(term=term, scrap_type=scrap_type, optional_term=optional_term, main_container=main_container, check_error=check_error)
            if not element_list:
                return None
        if position == 0:
            return len(element_list) > 0
        else:
            return len(element_list) >= position

    def SetLateralMenu(self, menu_itens, save_input=True):
        """
        Navigates through the lateral menu using provided menu path.
        e.g. "MenuItem1 > MenuItem2 > MenuItem3"

        :param menu_itens: String with the path to the menu.
        :type menu_itens: str
        :param save_input: Boolean if all input info should be saved for later usage. Leave this flag 'True' if you are not sure. **Default:** True
        :type save_input: bool

        Usage:

        >>> # Calling the method:
        >>> oHelper.SetLateralMenu("Updates > Registers > Products > Groups")
        """
        submenu = ""
        endtime = time.time() + self.config.time_out
        wait_coin_screen = True if menu_itens != self.language.menu_about else False
        if save_input:
            self.config.routine = menu_itens

        print(f"Navigating lateral menu: {menu_itens}")
        self.wait_element(term=".tmenu", scrap_type=enum.ScrapType.CSS_SELECTOR, main_container="body")
        menu_itens = list(map(str.strip, menu_itens.split(">")))

        soup = self.get_current_DOM()

        menu_xpath = soup.select(".tmenu")

        menu = menu_xpath[0]
        child = menu
        count = 0
        try:
            for menuitem in menu_itens:
                self.wait_until_to(expected_condition="element_to_be_clickable", element = ".tmenu", locator=By.CSS_SELECTOR )
                self.wait_until_to(expected_condition="presence_of_all_elements_located", element = ".tmenu .tmenuitem", locator = By.CSS_SELECTOR )
                menuitem_presence = self.wait_element_timeout(term=menuitem, scrap_type=enum.ScrapType.MIXED, timeout = self.config.time_out, optional_term=".tmenuitem", main_container="body")
                if not menuitem_presence and submenu:
                    submenu().click()
                subMenuElements = menu.select(".tmenuitem")
                subMenuElements = list(filter(lambda x: self.element_is_displayed(x), subMenuElements))
                while not subMenuElements or len(subMenuElements) < self.children_element_count(f"#{child.attrs['id']}", ".tmenuitem"):
                    menu = self.get_current_DOM().select(f"#{child.attrs['id']}")[0]
                    subMenuElements = menu.select(".tmenuitem")
                    if time.time() > endtime and (not subMenuElements or len(subMenuElements) < self.children_element_count(".tmenu", ".tmenuitem")):
                        self.restart_counter += 1
                        self.log_error(f"Couldn't find menu item: {menuitem}")
                child = list(filter(lambda x: x.text.startswith(menuitem) and EC.element_to_be_clickable((By.XPATH, xpath_soup(x))), subMenuElements))[0]
                submenu = lambda: self.driver.find_element_by_xpath(xpath_soup(child))
                if subMenuElements and submenu():
                    self.scroll_to_element(submenu())
                    self.wait_until_to( expected_condition = "element_to_be_clickable", element = child, locator = By.XPATH )
                    ActionChains(self.driver).move_to_element(submenu()).click().perform()
                    if count < len(menu_itens) - 1:
                        self.wait_element(term=menu_itens[count], scrap_type=enum.ScrapType.MIXED, optional_term=".tmenuitem", main_container="body")
                        menu = self.get_current_DOM().select(f"#{child.attrs['id']}")[0]
                else:
                    self.restart_counter += 1
                    self.log_error(f"Error - Menu Item does not exist: {menuitem}")
                count+=1

            self.slm_click_last_item(f"#{child.attrs['id']} > label")

            if wait_coin_screen and self.config.initial_program.lower() == 'sigaadv':
                self.close_coin_screen_after_routine()

        except AssertionError as error:
            raise error
        except Exception as error:
            print(error)
            self.restart_counter += 1
            self.log_error(str(error))
    
    def tmenuitem_element(self, menu):
        subMenuElements = menu.select(".tmenuitem")
        subMenuElements = list(filter(lambda x: self.element_is_displayed(x), subMenuElements))


    def children_element_count(self, element_selector, children_selector):
        """
        [Internal]

        Returns the count of elements of a certain CSS Selector that exists within a certain element located also via CSS Selector.

        :param element_selector: The selector to find the first element.
        :type element_selector: str
        :param children_selector: The selector to find the children elements inside of the first element.
        :type children_selector: str

        :return: The count of elements matching the children_selector inside of element_selector.
        :rtype: int

        Usage:

        >>> # Calling the method:
        >>> self.children_element_count(".tmenu", ".tmenuitem")
        """
        script = f"return document.querySelector('{element_selector}').querySelectorAll('{children_selector}').length;"
        return int(self.driver.execute_script(script))

    def slm_click_last_item(self, sub_menu_child_label):
        """
        [Internal]

        SetLateralMenu, this method retry click in the last sub item
        """
        try:
            child_label = next(iter(self.web_scrap(term=sub_menu_child_label,
                scrap_type=enum.ScrapType.CSS_SELECTOR, main_container="body")), None)
            child_label_s = self.soup_to_selenium(child_label)
            child_label_s.click()
        except Exception as e:
            print(f"Warning SetLateralMenu click last item method exception: {str(e)} ")

        


    def SetButton(self, button, sub_item="", position=1, check_error=True):
        """
        Method that clicks on a button on the screen.

        :param button: Button to be clicked.
        :type button: str
        :param sub_item: Sub item to be clicked inside the first button. - **Default:** "" (empty string)
        :type sub_item: str
        :param position: Position which element is located. - **Default:** 1
        :type position: int

        Usage:

        >>> # Calling the method to click on a regular button:
        >>> oHelper.SetButton("Add")
        >>> #-------------------------------------------------
        >>> # Calling the method to click on a sub item inside a button.
        >>> oHelper.SetButton("Other Actions", "Process")
        >>> #-------------------------------------------------
        >>> # Calling the method to click on a sub item inside a button, this form is an alternative.
        >>> oHelper.SetButton("Other Actions", "Process, Process_02, Process_03") 
        """
        self.wait_blocker()
        container = self.get_current_container()

        if container  and 'id' in container.attrs:
            id_container = container.attrs['id']

        print(f"Clicking on {button}")

        try:
            soup_element  = ""
            if (button.lower() == "x"):
                self.set_button_x(position, check_error)
                return
            else:
                self.wait_element_timeout(term=button, scrap_type=enum.ScrapType.MIXED, optional_term="button, .thbutton", timeout=10, step=0.1, check_error=check_error)
                position -= 1

            layers = 0
            if button in [self.language.confirm, self.language.save]:
                layers = len(self.driver.find_elements(By.CSS_SELECTOR, ".tmodaldialog"))

            success = False
            endtime = time.time() + self.config.time_out
            starttime = time.time()

            if self.config.smart_test:
                print(f"***System Info*** Before Clicking on button:")
                system_info()

            while(time.time() < endtime and not soup_element):
                soup_objects = self.web_scrap(term=button, scrap_type=enum.ScrapType.MIXED, optional_term="button, .thbutton", main_container = self.containers_selectors["SetButton"], check_error=check_error)
                soup_objects = list(filter(lambda x: self.element_is_displayed(x), soup_objects ))


                if soup_objects and len(soup_objects) - 1 >= position:
                    self.wait_until_to( expected_condition = "element_to_be_clickable", element = soup_objects[position], locator = By.XPATH )
                    soup_element = lambda : self.soup_to_selenium(soup_objects[position])
                    parent_element = self.soup_to_selenium(soup_objects[0].parent)
                    id_parent_element = parent_element.get_attribute('id')

            if self.config.smart_test:
                print(f"Clicking on Button {button} Time Spent: {time.time() - starttime} seconds")
                
            if not soup_element:
                other_action = next(iter(self.web_scrap(term=self.language.other_actions, scrap_type=enum.ScrapType.MIXED, optional_term="button", check_error=check_error)), None)
                if (other_action is None or not hasattr(other_action, "name") and not hasattr(other_action, "parent")):
                    self.log_error(f"Couldn't find element: {button}")

                other_action_element = lambda : self.soup_to_selenium(other_action)

                self.scroll_to_element(other_action_element())
                self.click(other_action_element())

                success = self.click_sub_menu(button if button.lower() != self.language.other_actions.lower() else sub_item)
                if success:
                    return
                else:
                    self.log_error(f"Element {button} not found!")

            if soup_element:
                self.scroll_to_element(soup_element())
                self.set_element_focus(soup_element())
                self.wait_until_to( expected_condition = "element_to_be_clickable", element = soup_objects[position], locator = By.XPATH )
                self.send_action(self.click, soup_element)
                self.wait_element_is_not_focused(soup_element)

            if sub_item and ',' not in sub_item:
                if self.driver.execute_script("return app.VERSION").split('-')[0] >= "4.6.4":
                    self.tmenu_out_iframe = True

                soup_objects_filtered = None
                while(time.time() < endtime and not soup_objects_filtered):
                    soup_objects = self.web_scrap(term=sub_item, scrap_type=enum.ScrapType.MIXED, optional_term=".tmenupopupitem", main_container="body", check_error=check_error)
                    soup_objects_filtered = self.filter_is_displayed(soup_objects)
                
                if soup_objects_filtered:
                    soup_element = lambda : self.soup_to_selenium(soup_objects_filtered[0])
                    self.wait_until_to( expected_condition = "element_to_be_clickable", element = soup_objects_filtered[0], locator = By.XPATH )
                    self.click(soup_element())
                    self.tmenu_out_iframe = False
                else:

                    result = False

                    soup_objects = self.web_scrap(term=button, scrap_type=enum.ScrapType.MIXED, optional_term="button, .thbutton", main_container = self.containers_selectors["SetButton"], check_error=check_error)
                    soup_objects = list(filter(lambda x: self.element_is_displayed(x), soup_objects ))
                    if soup_objects and len(soup_objects) - 1 >= position:
                        soup_element = lambda : self.soup_to_selenium(soup_objects[position])
                    else:
                        self.log_error(f"Couldn't find element {button}")
                    
                    self.scroll_to_element(soup_element())#posiciona o scroll baseado na height do elemento a ser clicado.
                    self.set_element_focus(soup_element())
                    self.wait_until_to( expected_condition = "element_to_be_clickable", element = soup_objects[position], locator = By.XPATH )
                    self.send_action(self.click, soup_element)

                    result  = self.click_sub_menu(sub_item)
 
                    if not result:
                        self.log_error(f"Couldn't find element {sub_item}")
                    else:
                        return

            elif ',' in sub_item:
                list_sub_itens = sub_item.split(',')
                filtered_sub_itens = list(map(lambda x: x.strip(), list_sub_itens))
                self.click_sub_menu(filtered_sub_itens[len(filtered_sub_itens)-1])

            buttons = [self.language.Ok, self.language.confirm, self.language.finish,self.language.save, self.language.exit, self.language.next, "x"]

            buttons_filtered = list(map(lambda x: x.lower(), buttons)) 

            if button.lower() in buttons_filtered:

                if self.used_ids:
                    self.used_ids = self.pop_dict_itens(self.used_ids, id_container)
                    
                elif self.grid_counters:
                    self.grid_counters = {}

            if button == self.language.save and id_parent_element in self.get_enchoice_button_ids(layers):
                self.wait_element_timeout(term="", scrap_type=enum.ScrapType.MIXED, optional_term="[style*='fwskin_seekbar_ico']", timeout=10, step=0.1, check_error=False, main_container="body")
                self.wait_element_timeout(term="", scrap_type=enum.ScrapType.MIXED, presence=False, optional_term="[style*='fwskin_seekbar_ico']", timeout=10, step=0.1, check_error=False, main_container="body")
            elif button == self.language.confirm and id_parent_element in self.get_enchoice_button_ids(layers):
                self.wait_element_timeout(term=".tmodaldialog", scrap_type=enum.ScrapType.CSS_SELECTOR, position=layers + 1, main_container="body", timeout=10, step=0.1, check_error=False)

        except ValueError as error:
            print(str(error))
            self.log_error(f"Button {button} could not be located.")
        except AssertionError:
            raise
        except Exception as error:
            print(str(error))
            self.log_error(str(error))
        
        if self.config.smart_test:
            print(f"***System Info*** After Clicking on button:")
            system_info()

    def set_button_x(self, position=1, check_error=True):
        position -= 1
        term_button = ".ui-button.ui-dialog-titlebar-close[title='Close'], img[src*='fwskin_delete_ico.png'], img[src*='fwskin_modal_close.png']"
        wait_button = self.wait_element(term=term_button, scrap_type=enum.ScrapType.CSS_SELECTOR, position=position, check_error=check_error)
        soup = self.get_current_DOM() if not wait_button else self.get_current_container()

        close_list = soup.select(term_button)
        if not close_list:
            self.log_error(f"Element not found")
        if len(close_list) < position+1:
            self.log_error(f"Element x position: {position} not found")
        if position == 0:
            element_soup = close_list.pop()
        else:
            element_soup = close_list.pop(position)
        element_selenium = self.soup_to_selenium(element_soup)
        self.scroll_to_element(element_selenium)
        self.wait_until_to( expected_condition = "element_to_be_clickable", element = element_soup, locator = By.XPATH )
        
        self.click(element_selenium)
        
    def click_sub_menu(self, sub_item):
        """
        [Internal]

        Clicks on the sub menu of buttons. Returns True if succeeded.
        Internal method of SetButton.

        :param sub_item: The menu item that should be clicked.
        :type sub_item: str

        :return: Boolean if click was successful.
        :rtype: bool

        Usage:

        >>> # Calling the method:
        >>> self.click_sub_menu("Process")
        """
        if self.driver.execute_script("return app.VERSION").split('-')[0] >= "4.6.4":
            self.driver.switch_to.default_content()
            
        content = self.driver.page_source
        soup = BeautifulSoup(content,"html.parser")

        menu_id = self.zindex_sort(soup.select(".tmenupopup.active"), True)[0].attrs["id"]
        menu = self.driver.find_element_by_id(menu_id)

        menu_itens = menu.find_elements(By.CSS_SELECTOR, ".tmenupopupitem")

        result = self.find_sub_menu_text(sub_item, menu_itens)

        item = ""
        if result[0]:
            item = result[0]
        elif result[1]:
            item = self.find_sub_menu_child(sub_item, result[1])
        else:
            return False

        if item:
            self.scroll_to_element(item)
            time.sleep(0.5)
            self.click(item)
            return True
        else:
            return False

    def find_sub_menu_child(self, sub_item, containers):
        """
        [Internal]

        Finds the menu item inside child menu layers.

        :param sub_item: The menu item that should be clicked.
        :type sub_item: str
        :param containers: The menu itens of the current layer that have children.
        :type containers: List of Beautiful Soup objects

        :return: The item that was found. If None was found, it returns an empty string.
        :rtype: Selenium object

        Usage:

        >>> # Calling the method:
        >>> item = self.find_sub_menu_child("Process", container_list)
        """
        item = ""
        for child in containers:

            child_id = child.get_attribute("id")
            old_class = self.driver.execute_script("return document.querySelector('#{}').className".format(child_id))
            new_class = old_class + " highlighted expanded"
            self.driver.execute_script("document.querySelector('#{}').className = '{}'".format(child_id, new_class))

            child_itens = child.find_elements(By.CSS_SELECTOR, ".tmenupopupitem")
            result = self.find_sub_menu_text(sub_item, child_itens)

            if not result[0] and result[1]:
                item = self.find_sub_menu_child(sub_item, result[1])
            else:
                item = result[0]
                if item:
                    break
                self.driver.execute_script("document.querySelector('#{}').className = '{}'".format(child_id, old_class))

        return item

    def find_sub_menu_text(self, menu_item, current_itens):
        """
        [Internal]

        Returns a tuple containing a possible match of a menu item among the current itens.
        If none was found it will be an empty string.

        The second position will contain the itens that have children itens.
        If none has children itens, it will be an empty list.

        :param menu_item: The menu item that should be clicked.
        :type menu_item: str
        :param current_item: The menu itens in the current layer.
        :type current_item: List of Selenium objects.

        :return: Tuple containing a possible match of a menu item and the itens that have children itens.
        :rtype: Tuple (selenium object, list of selenium objects)

        Usage:

        >>> # Calling the method:
        >>> result = self.find_sub_menu_text(item, child_itens)
        """
        submenu = ""
        containers = []
        for child in current_itens:
            if "container" in child.get_attribute("class"):
                containers.append(child)
            elif child.text.startswith(menu_item):
                submenu = child
                break

        return (submenu, containers)

    def SetBranch(self, branch):
        """
        Chooses the branch on the branch selection screen.

        :param branch: The branch that would be chosen.
        :type branch: str

        Usage:

        >>> # Calling the method:
        >>> oHelper.SetBranch("D MG 01 ")
        """
        print(f"Setting branch: {branch}.")
        self.wait_element(term="[style*='fwskin_seekbar_ico']", scrap_type=enum.ScrapType.CSS_SELECTOR, position=2, main_container="body")
        Ret = self.fill_search_browse(branch, self.get_search_browse_elements())
        if Ret:
            self.SetButton('OK')

    def WaitHide(self, string, timeout=None):
        """
        Search string that was sent and wait hide the element.

        :param string: String that will hold the wait.
        :type string: str

        Usage:

        >>> # Calling the method:
        >>> oHelper.WaitHide("Processing")
        """
        print("Waiting processing...")

        if not timeout:
            timeout = 1200
        
        endtime = time.time() + timeout
        while(time.time() < endtime):

            element = None
            
            element = self.web_scrap(term=string, scrap_type=enum.ScrapType.MIXED, optional_term=".tsay, .tgroupbox", main_container = self.containers_selectors["AllContainers"], check_help=False)

            if not element:
                return
            if endtime - time.time() < 1180:
                time.sleep(0.5)

        self.log_error(f"Element {string} not found")

    def WaitShow(self, string, timeout=None, throw_error = True):
        """
        Search string that was sent and wait show the elements.

        :param string: String that will hold the wait.
        :type string: str

        Usage:

        >>> # Calling the method:
        >>> oHelper.WaitShow("Processing")
        """
        print(f"Waiting show text '{string}'...")

        if not timeout:
            timeout = 1200

        endtime = time.time() + timeout
        while(time.time() < endtime):

            element = None

            element = self.web_scrap(term=string, scrap_type=enum.ScrapType.MIXED, optional_term=".tsay, .tgroupbox", main_container = self.containers_selectors["AllContainers"], check_help=False)

            if element:
                return element

            if endtime - time.time() < 1180:
                time.sleep(0.5)

        if not throw_error:
            return False
        else:
            self.log_error(f"Element {string} not found")

    def WaitProcessing(self, itens, timeout=None):
        """
        Uses WaitShow and WaitHide to Wait a Processing screen

        :param itens: List of itens that will hold the wait.
        :type itens: str

        Usage:

        >>> # Calling the method:
        >>> oHelper.WaitProcessing("Processing")
        """
        if not timeout:
            timeout = 1200

        self.WaitShow(itens, timeout)

        self.WaitHide(itens, timeout)


    def SetTabEDAPP(self, table):
        """
        Chooses the table on the generic query (EDAPP).

        :param table: The table that would be chosen.
        :type table: str

        Usage:

        >>> # Calling the method:
        >>> oHelper.SetTabEDAPP("AAB")
        """
        try:
            field = self.get_field("cPesq", name_attr=True)
            element = lambda: self.driver.find_element_by_xpath(xpath_soup(field))
            self.click(element())
            self.send_keys(element(), table)
            time.sleep(0.5)
            self.send_keys(element(), Keys.ENTER)
            self.send_keys(element(), Keys.ENTER)
            self.SetButton("Ok")
        except:
            print("Search field could not be located.")

    def ClickFolder(self, folder_name, position):
        """
        Clicks on folder elements on the screen.

        :param folder_name: Which folder item should be clicked.
        :type folder_name: str
        :param position: In case of two or more folders with the same name in the screen, you could choose by position in order
        :type position: int

        Usage:

        >>> # Calling the method:
        >>> oHelper.ClickFolder("Folder1")
        >>> # Second folder named as Folder1 in the same screen
        >>> oHelper.ClickFolder("Folder1", position=2)
        """
        self.wait_blocker()

        element = ""
        position -= 1

        self.wait_element(term=folder_name, scrap_type=enum.ScrapType.MIXED, optional_term=".tfolder.twidget, .button-bar a")

        endtime  = time.time() + self.config.time_out

        while(time.time() < endtime and not element):
            panels = self.web_scrap(term=".button-bar a", scrap_type=enum.ScrapType.CSS_SELECTOR,main_container = self.containers_selectors["GetCurrentContainer"])
            panels_filtered = self.filter_is_displayed(list(filter(lambda x: x.text == folder_name, panels)))
            if panels_filtered:
                if position > 0:
                    panel = panels_filtered[position] if position < len(panels_filtered) else None
                else:
                    panel = next(iter(panels_filtered), None)

                element = self.soup_to_selenium(panel) if panel else None

                if element:
                    self.scroll_to_element(element)#posiciona o scroll baseado na height do elemento a ser clicado.
                    self.set_element_focus(element)
                    time.sleep(1)
                    self.driver.execute_script("arguments[0].click()", element)

        if not element:
            self.log_error("Couldn't find panel item.")

    def ClickBox(self, field, content_list="", select_all=False, grid_number=1):
        """
        Clicks on Checkbox elements of a grid.

        :param field: The column to identify grid rows.
        :type field: str
        :param content_list: Comma divided string with values that must be checked. - **Default:** "" (empty string)
        :type content_list: str
        :param select_all: Boolean if all options should be selected. - **Default:** False
        :type select_all: bool
        :param grid_number: Which grid should be used when there are multiple grids on the same screen. - **Default:** 1
        :type grid_number: int

        Usage:

        >>> # Calling the method to select a specific checkbox:
        >>> oHelper.ClickBox("Branch", "D MG 01 ")
        >>> #--------------------------------------------------
        >>> # Calling the method to select multiple checkboxes:
        >>> oHelper.ClickBox("Branch", "D MG 01 , D RJ 02")
        >>> #--------------------------------------------------
        >>> # Calling the method to select all checkboxes:
        >>> oHelper.ClickBox("Branch", select_all=True)
        """
        self.wait_blocker()
        print(f"ClickBox - Clicking on {content_list}")
        endtime = time.time() + self.config.time_out
        grid_number -= 1
        if content_list:
            self.wait_element_timeout(field)
        elif select_all:
            self.wait_element_timeout(term=self.language.invert_selection, scrap_type=enum.ScrapType.MIXED, optional_term="label span")

        grid = self.get_grid(grid_number)
        column_enumeration = list(enumerate(grid.select("thead label")))
        chosen_column = next(iter(list(filter(lambda x: field in x[1].text, column_enumeration))), None)
        if chosen_column:
            column_index = chosen_column[0]
        else:
            self.log_error("Couldn't find chosen column.")

        content_list = content_list.split(",")

        is_select_all_button = self.element_exists(term=self.language.invert_selection, scrap_type=enum.ScrapType.MIXED, optional_term="label span")

        if select_all and is_select_all_button:
            self.wait_element(term=self.language.invert_selection, scrap_type=enum.ScrapType.MIXED, optional_term="label span")
            element = next(iter(self.web_scrap(term="label.tcheckbox input", scrap_type=enum.ScrapType.CSS_SELECTOR)), None)
            if element:
                box = lambda: self.driver.find_element_by_xpath(xpath_soup(element))
                self.click(box())

        elif select_all and not is_select_all_button:
            th = next(iter(grid.select('th')))
            th_element = self.soup_to_selenium(th)
            th_element.click()

        elif content_list or (select_all and not is_select_all_button):
            class_grid = grid.attrs['class'][0]
            initial_containers = self.get_all_containers()

            for item in content_list:
                grid = self.get_grid(grid_number)
                self.ScrollGrid(column=field, match_value=item, grid_number=grid_number+1)
                get_current = lambda: self.selected_row(grid_number)
                column_enumeration = list(enumerate(grid.select("thead label")))
                chosen_column = next(iter(list(filter(lambda x: field in x[1].text, column_enumeration))), None)
                column_index = chosen_column[0] if chosen_column else self.log_error("Couldn't find chosen column.")
                self.wait_selected_row( grid_number, column_index, field)
                current = get_current()

                success = False
                while( time.time() < endtime and not success):
                    td = next(iter(current.select(f"td[id='{column_index}']")), None)
                    click_box_item = td.parent.select_one("td")
                    click_box_item_s = self.soup_to_selenium(click_box_item)
                    self.scroll_to_element(click_box_item_s)

                    if class_grid == 'tmsselbr':
                        ActionChains(self.driver).move_to_element(click_box_item_s).click(click_box_item_s).perform()
                        ActionChains(self.driver).move_to_element(click_box_item_s).send_keys_to_element(click_box_item_s, Keys.ENTER).perform()
                    elif class_grid != "tgrid":
                        ActionChains(self.driver).move_to_element(click_box_item_s).send_keys_to_element(click_box_item_s, Keys.ENTER).perform()
                    else:
                        self.double_click(click_box_item_s, click_type = enum.ClickType.ACTIONCHAINS)
                    self.wait_element_is_not_displayed(click_box_item)

                    end_containers = self.get_all_containers()
                    if end_containers and len(end_containers) > len(initial_containers):
                        print("ClickBox: New container found stopping attempts to click on the checkbox")
                        break

                    new_td = next(iter(get_current().select(f"td[id='{column_index}']")), None)
                    new_click_box_item = new_td.parent.select_one("td")
                    if new_click_box_item != click_box_item:
                        success = True

    def ScrollGrid(self, column, match_value, grid_number=1):
        """
        Scrolls Grid until a matching column is found.

        :param field: The column to be matched.
        :type field: str
        :param match_value: The value to be matched in defined column.
        :type match_value: str
        :param grid_number: Which grid should be used when there are multiple grids on the same screen. - **Default:** 1
        :type grid_number: int

        Usage:

        >>> # Calling the method to scroll to a column match:
        >>> oHelper.ScrollGrid(column="Branch",match_value="D MG 01 ")
        >>> #--------------------------------------------------
        >>> # Calling the method to scroll to a column match of the second grid:
        >>> oHelper.ScrollGrid(column="Branch", match_value="D MG 01 ", grid_number=2)
        """
        grid_number -= 1
        td_element = None
        actions = ActionChains(self.driver)
        
        self.wait_element_timeout(term = column, scrap_type = enum.ScrapType.TEXT, timeout = self.config.time_out , optional_term = 'label')
        endtime = time.time() + self.config.time_out
        
        grid = self.get_grid(grid_number)
        get_current = lambda: self.selected_row(grid_number)

        column_enumeration = list(enumerate(grid.select("thead label")))
        chosen_column = next(iter(list(filter(lambda x: column in x[1].text, column_enumeration))), None)
        column_index = chosen_column[0] if chosen_column else self.log_error("Couldn't find chosen column.")
            
        current = get_current()
        td = lambda: next(iter(current.select(f"td[id='{column_index}']")), None)

        frozen_table = next(iter(grid.select('table.frozen-table')),None)
        if (not self.click_grid_td(td()) and not frozen_table):
            self.log_error(" Couldn't click on column, td class or tr is noit selected ")

        while( time.time() < endtime and  not td_element ):
            
            grid = self.get_grid(grid_number)
            current = get_current()

            td_list = grid.select(f"td[id='{column_index}']")
            td_element_not_filtered = next(iter(td_list), None)
            td_list_filtered  = list(filter(lambda x: x.text.strip() == match_value and self.element_is_displayed(x) ,td_list))
            td_element = next(iter(td_list_filtered), None)

            if not td_element and next(self.scroll_grid_check_elements_change(xpath_soup(td_element_not_filtered))):
                actions.key_down(Keys.PAGE_DOWN).perform()
                self.wait_element_is_not_displayed(td().parent)

        if not td_element:
            self.log_error("Scroll Grid couldn't find the element")

        if frozen_table:
            self.soup_to_selenium(td_element.next_sibling).click()
            
        self.click(self.soup_to_selenium(td_element))

    def click_grid_td(self, td_soup):
        """
         Click on a td element and checks if is selected

        :param td: The column to be matched.
        :type td: bs4 element
        
        >>> # Calling the method to click on td and check if is selected:
        >>> oHelper.click_grid_td(td)
        """
        success = None
        endtime = time.time() + 10

        while ( not success and time.time() < endtime ):
            try:
                td_selenium = lambda: self.soup_to_selenium(td_soup)
                tr_selenium_class = lambda: self.soup_to_selenium(td_soup.parent).get_attribute('class')
                td_is_selected = lambda: True if 'selected' in td_selenium().get_attribute('class') or 'selected' in tr_selenium_class() else False
                self.set_element_focus(td_selenium())
                td_selenium().click()
                if not td_is_selected():
                    self.wait_until_to( expected_condition = "visibility_of", element = td_selenium )
                    self.wait_until_to(expected_condition="element_to_be_clickable", element = td, locator = By.XPATH )
                    
                    success = td_is_selected()
                else:
                    success = td_is_selected()
            except:
                pass
        return success

    def scroll_grid_check_elements_change(self, xpath):
        """
        [Internal]
        Used to check PG_DOWN correct execute. 

        """
        elements_set = set()
        elements_set.add(xpath)
        yield True if xpath else False
        while(True):
            old_lenght = len(elements_set)
            elements_set.add(xpath)
            yield True if len(elements_set) > old_lenght and xpath  else False


    def selected_row(self, grid_number = 0):
        """
        [Internal]

        Returns the selected row in the grid.

        :param grid_number: Which grid should be used when there are multiple grids on the same screen. - **Default:** 1
        :type grid_number: int

        Usage:

        >>> # Calling the method to return the selected row:
        >>> oHelper.selected_row(grid_number = 0)

        """
        row_selected = None
        grid = self.get_grid(grid_number)
        if grid:
            row = next(iter(grid.select('tbody tr.selected-row')), None)
            column = next(iter(grid.select('td.selected-cell')), None)
            row_selected = column.parent  if column else row

        return row_selected

    def wait_selected_row(self, grid_number = 0, column_index = 0, text = "default-text", time_out = 5):
        """
        [Internal]

        This method expects the selected line to be the line with the text value entered.
        
        :param grid_number: Which grid should be used when there are multiple grids on the same screen. - **Default:** 0
        :type grid_number: int
        :param column_index: The column index
        :type column_index: int
        :param text: The value of column to be matched
        :type text: string

        Usage:

        >>> # Calling the method to wait the selected row:
        >>> oHelper.wait_selected_row(grid_number = 0, column_index = 0, text= "value" )
        """
        success = False
        endtime = time.time() + time_out
        while( time.time() < endtime and not success):
            current = self.selected_row(grid_number)
            td = next(iter(current.select(f"td[id='{column_index}']")), None)
            success = td.text in text

    def get_grid(self, grid_number=0, grid_element = None):
        """
        [Internal]
        Gets a grid BeautifulSoup object from the screen.

        :param grid_number: The number of the grid on the screen.
        :type: int
        :return: Grid BeautifulSoup object
        :rtype: BeautifulSoup object

        Usage:

        >>> # Calling the method:
        >>> my_grid = self.get_grid()
        """
        endtime = time.time() + 60
        grids = None
        while(time.time() < endtime and not grids):
            if not grid_element:
                grids = self.web_scrap(term=".tgetdados,.tgrid,.tcbrowse,.tmsselbr", scrap_type=enum.ScrapType.CSS_SELECTOR)
            else:
                grids = self.web_scrap(term= grid_element, scrap_type=enum.ScrapType.CSS_SELECTOR)

        if grids:
            grids = list(filter(lambda x: self.element_is_displayed(x), grids))
        else:
            self.log_error("Couldn't find grid.")

        if len(grids) - 1  >= grid_number:
            return grids[grid_number]
        else:
            self.log_error("Grid number out of bounds.")

    def check_mask(self, element):
        """
        [Internal]

        Checks whether the element has a mask or not.

        :param element: The element that must be checked.
        :type element: Selenium object

        :return: Boolean if element has a mask or not.
        :rtype: bool

        Usage:

        >>> # Calling the method:
        >>> self.check_mask(my_element)
        """
        reg = (r"^[1-9.\/-:\+]+|(@. )[1-9.\/-:\+]+")
        mask = element.get_attribute("picture")
        if mask is None:
            child = element.find_elements(By.CSS_SELECTOR, "input")
            if child:
                mask = child[0].get_attribute("picture")

        return (mask != "" and mask is not None and (re.findall(reg, mask)))

    def remove_mask(self, string):
        """
        [Internal]

        Removes special characters from received string.

        :param string: The string that would have its characters removed.
        :type string: str

        :return: The string with its special characters removed.
        :rtype: str

        Usage:

        >>> # Calling the method:
        >>> value_without_mask = self.remove_mask("111-111.111")
        >>> # value_without_mask == "111111111"
        """
        if type(string) is str:
            caracter = (r'[.\/+-]')
            if string[0:4] != 'http':
                match = re.findall(caracter, string)
                if match:
                    string = re.sub(caracter, '', string)

            return string

    def SetKey(self, key, grid=False, grid_number=1, additional_key="", wait_show = "", step = 3 ):
        """
        Press the desired key on the keyboard on the focused element.

        .. warning::
            If this methods is the first to be called, we strongly recommend using some wait methods like WaitShow().

        .. warning::           
            Before using this method, set focus on any element.

        Supported keys: F1 to F12, CTRL+Key, ALT+Key, Up, Down, Left, Right, ESC, Enter and Delete ...

        :param key: Key that would be pressed
        :type key: str
        :param grid: Boolean if action must be applied on a grid. (Usually with DOWN key)
        :type grid: bool
        :param grid_number: Grid number of which grid should be used when there are multiple grids on the same screen. - **Default:** 1
        :type grid_number: int
		:param additional_key: Key additional that would be pressed.
        :type additional_key: str
        :param wait_show: String that will hold the wait after press a key.
        :type wait_show: str
        :param step: The amount of time each step should wait. - **Default:** 3
        :type step: float

        Usage:

        >>> # Calling the method:
        >>> oHelper.SetKey("ENTER")
        >>> #--------------------------------------
        >>> # Calling the method on a grid:
        >>> oHelper.SetKey("DOWN", grid=True)
        >>> #--------------------------------------
        >>> # Calling the method on the second grid on the screen:
        >>> oHelper.SetKey("DOWN", grid=True, grid_number=2)
        >>> #--------------------------------------
        >>> # Call the method with WaitShow when you expect a new window or text to appear on the screen:
        >>> oHelper.SetKey( key = "F12", wait_show="Parametros", step = 3 )
        >>> #--------------------------------------
        >>> # Calling the method with special keys (using parameter additional_key):
        >>> oHelper.SetKey(key="CTRL", additional_key="A")
        """
        self.wait_blocker()
        print(f"Key pressed: {key + '+' + additional_key if additional_key != '' else key }") 

        #JavaScript function to return focused element if DIV/Input OR empty if other element is focused

        script = """
        var getActiveElement = () => {
	        if(document.activeElement.tagName.toLowerCase() == "input" || document.activeElement.tagName.toLowerCase() == "div"){
		        if(document.activeElement.attributes["id"]){
			        return document.activeElement.attributes["id"].value
		        }else if(document.activeElement.parentElement.attributes["id"]){
			        return document.activeElement.parentElement.attributes["id"].value
		        }
            }
	        return ""
        }

        return getActiveElement()
        """
        key = key.upper()
        endtime = time.time() + self.config.time_out
        hotkey = ["CTRL","ALT"]
        grid_number-=1
        tries = 0
        success = False
        
        try:
            if key in hotkey and not additional_key:
                self.log_error("Additional key is empty")

            if key == "DOWN" and grid:
                grid_number = 0 if grid_number is None else grid_number
                self.grid_input.append(["", "", grid_number, True])

            while(time.time() < endtime and not success):
                if key not in hotkey and self.supported_keys(key):
                    if grid:
                        ActionChains(self.driver).key_down(self.supported_keys(key)).perform()
                    elif tries > 0:
                        ActionChains(self.driver).key_down(self.supported_keys(key)).perform()
                        tries = 0
                    else:
                        Id = self.driver.execute_script(script)
                        element = self.driver.find_element_by_id(Id) if Id else self.driver.find_element(By.TAG_NAME, "html")
                        self.set_element_focus(element)
                        self.send_keys(element, self.supported_keys(key))
                        tries +=1

<<<<<<< HEAD
                elif additional_key:
                    ActionChains(self.driver).key_down(self.supported_keys(key)).send_keys(additional_key.lower()).key_up(self.supported_keys(key)).perform()

                if wait_show:
                    success = self.WaitShow(wait_show, timeout=step, throw_error = True)
                else:
                    success = True
=======
                Id = self.driver.execute_script(script)
                element = lambda: self.driver.find_element_by_id(Id) if Id else self.driver.find_element(By.TAG_NAME, "html")
                self.set_element_focus(element())

                if key == "DOWN" and grid:
                    grid_number = 0 if grid_number is None else grid_number
                    self.grid_input.append(["", "", grid_number, True])
                elif grid:
                    self.send_action(action=ActionChains(self.driver).key_down(self.supported_keys(key)).perform)
                else:
                    self.send_action(action=self.send_keys, element=element, value=self.supported_keys(key))

            elif additional_key:
                self.send_action(action=ActionChains(self.driver).key_down(self.supported_keys(key)).send_keys(additional_key.lower()).key_up(self.supported_keys(key)).perform)
            else:
                self.log_error("Additional key is empty")  
>>>>>>> 9c100612

 
        except WebDriverException as e:
            self.log_error(f"SetKey - Screen is not load: {e}")
        except Exception as error:
            self.log_error(str(error))

    def supported_keys(self, key = ""):
        """
        [Internal]
        """
        try:
            supported_keys = {
                "F1" : Keys.F1,
                "F2" : Keys.F2,
                "F3" : Keys.F3,
                "F4" : Keys.F4,
                "F5" : Keys.F5,
                "F6" : Keys.F6,
                "F7" : Keys.F7,
                "F8" : Keys.F8,
                "F9" : Keys.F9,
                "F10" : Keys.F10,
                "F11" : Keys.F11,
                "F12" : Keys.F12,
                "UP" : Keys.UP,
                "DOWN" : Keys.DOWN,
                "LEFT" : Keys.LEFT,
                "RIGHT" : Keys.RIGHT,
                "DELETE" : Keys.DELETE,
                "ENTER" : Keys.ENTER,
                "ESC" : Keys.ESCAPE,
                "CTRL" : Keys.CONTROL,
                "ALT" : Keys.ALT,
                "NUMPAD0" : Keys.NUMPAD0,
                "NUMPAD1" : Keys.NUMPAD1,
                "NUMPAD2" : Keys.NUMPAD2,
                "NUMPAD3" : Keys.NUMPAD3,
                "NUMPAD4" : Keys.NUMPAD4,
                "NUMPAD5" : Keys.NUMPAD5,
                "NUMPAD6" : Keys.NUMPAD6,
                "NUMPAD7" : Keys.NUMPAD7,
                "NUMPAD8" : Keys.NUMPAD8,
                "NUMPAD9" : Keys.NUMPAD9,
                "MULTIPLY" : Keys.MULTIPLY,
                "ADD" : Keys.ADD,
                "SEPARATOR" : Keys.SEPARATOR,
                "SUBTRACT" : Keys.SUBTRACT,
                "DECIMAL" : Keys.DECIMAL,
                "DIVIDE" : Keys.DIVIDE,  
                "META" : Keys.META,
                "COMMAND" : Keys.COMMAND,
                "NULL" : Keys.NULL, 
                "CANCEL" : Keys.CANCEL, 
                "HELP" : Keys.HELP,
                "BACKSPACE" : Keys.BACKSPACE, 
                "TAB" : Keys.TAB, 
                "CLEAR" : Keys.CLEAR, 
                "RETURN" : Keys.RETURN, 
                "SHIFT" : Keys.SHIFT, 
                "PAUSE" : Keys.PAUSE, 
                "ESCAPE" : Keys.ESCAPE, 
                "SPACE" : Keys.SPACE,
                "END" : Keys.END,
                "HOME" : Keys.HOME,
                "INSERT" : Keys.INSERT,
                "SEMICOLON" : Keys.SEMICOLON,
                "EQUALS" : Keys.EQUALS,
                "ARROW_LEFT" : Keys.ARROW_LEFT,
                "ARROW_UP" : Keys.ARROW_UP,
                "ARROW_RIGHT" : Keys.ARROW_RIGHT, 
                "ARROW_DOWN" : Keys.ARROW_DOWN,
                "BACK_SPACE" : Keys.BACK_SPACE,
                "LEFT_SHIFT" : Keys.LEFT_SHIFT,
                "LEFT_CONTROL" : Keys.LEFT_CONTROL,
                "LEFT_ALT" : Keys.LEFT_ALT, 
                "PAGE_UP" : Keys.PAGE_UP ,
                "PAGE_DOWN" : Keys.PAGE_DOWN 

            }

            return supported_keys[key.upper()]

        except KeyError:
            self.log_error("Key is not supported")

    def SetFocus(self, field, grid_cell, row_number):
        """
        Sets the current focus on the desired field.

        :param field: The field that must receive the focus.
        :type field: str
        :type grid_cell: bool

        Usage:

        >>> # Calling the method:
        >>> oHelper.SetFocus("A1_COD")
        >>> oHelper.SetFocus("A1_COD", grid_cell = True)
        """
        if grid_cell:
            self.wait_element(field)
            
            self.ClickGridCell(field, row_number)
            time.sleep(1)
            ActionChains(self.driver).key_down(Keys.ENTER).perform()
            time.sleep(1)
        else:
            print(f"Setting focus on element {field}.")

            element = next(iter(self.web_scrap(field, scrap_type=enum.ScrapType.TEXT, optional_term="label", main_container = self.containers_selectors["Containers"])), None)
            if not element:
                element = next(iter(self.web_scrap(f"[name$='{field}']", scrap_type=enum.ScrapType.CSS_SELECTOR, main_container = self.containers_selectors["Containers"])), None)
            if element and not self.element_is_displayed(element):
                self.scroll_to_element( self.soup_to_selenium(element) )

            try:
                element = next(iter(self.web_scrap(field, scrap_type=enum.ScrapType.TEXT, optional_term="label", main_container = self.containers_selectors["Containers"])), None)
                if not element:
                    element = next(iter(self.web_scrap(f"[name$='{field}']", scrap_type=enum.ScrapType.CSS_SELECTOR, main_container = self.containers_selectors["Containers"])), None)
                    
                element = self.soup_to_selenium(element)
                self.set_element_focus(element)
            except Exception as e:
                print(f"Warning: SetFocus: '{field}' - Exception {str(e)}")

    def click_check_radio_button(self, field, value, name_attr = False, position = 1):
        """
        [Internal]
        Identify and click on check or radio button.

        :param field: The field that would receive the input.
        :type field: str
        :param value: The value that must be on the checkbox or grid.
        :type value: bool

        :return: The element that changed value.
        :rtype: Selenium object

        Usage:

        >>> # Calling the method:
        >>> element = self.check_checkbox("CheckBox1", True)
        """
        print(f'Clicking in "{self.returns_printable_string(field)}"')
        
        element_list = []

        endtime = time.time() + self.config.time_out
        while(time.time() < endtime and not element_list):
            if re.match(r"\w+(_)", field):
                self.wait_element(term=f"[name$='{field}']", scrap_type=enum.ScrapType.CSS_SELECTOR)
                element_list = self.web_scrap(term=f"[name$='{field}']", scrap_type=enum.ScrapType.CSS_SELECTOR)
            else:
                self.wait_element(field, scrap_type=enum.ScrapType.MIXED, optional_term="label")
                #element = next(iter(self.web_scrap(term=field, scrap_type=enum.ScrapType.MIXED, optional_term=".tradiobutton .tradiobuttonitem label, .tcheckbox span")), None)
                element_list = self.web_scrap(term=field, scrap_type=enum.ScrapType.MIXED, optional_term=".tradiobutton .tradiobuttonitem label, .tcheckbox span")

        if not element_list:
            self.log_error("Couldn't find span element")

        position -= 1

        if not element_list:
            self.log_error("Couldn't find span element")

        #if soup_objects and len(soup_objects) - 1 >= position:
        if element_list and len(element_list) -1 >= position:
            element = element_list[position]

        if 'input' not in element and element:
            input_element = next(iter(element.find_parent().select("input")), None)

        if not input_element:
            self.log_error("Couldn't find input element")

        xpath_input = lambda: self.driver.find_element_by_xpath(xpath_soup(input_element))

        if input_element.attrs['type'] == "checkbox" and "checked" in input_element.parent.attrs['class']:
            return None

        self.scroll_to_element(xpath_input())

        self.click(xpath_input())

    def result_checkbox(self, field, value):
        """
        [Internal]

        Checks expected value of a Checkbox element.

        :param field: The field whose value would be checked.
        :type field: str
        :param value: The expected value of the radio button.
        :type value: bool

        :return: Boolean if expected value was found on the element or not.
        :rtype: bool

        Usage:

        >>> # Calling the method:
        >>> assertion_value = self.result_checkbox("CheckBox1", True)
        """
        result = False
        time.sleep(1)
        lista = self.driver.find_elements(By.CSS_SELECTOR, ".tcheckbox.twidget")
        for line in lista:
            if line.is_displayed() and line.get_attribute('name').split('->')[1] == field:
                if "CHECKED" in line.get_attribute('class').upper():
                    result = True
        return result

    def clear_grid(self):
        """
        [Internal]

        Empties the global grid list variables.

        Usage:

        >>> # Calling the method:
        >>> self.clear_grid()
        """
        self.grid_input = []
        self.grid_check = []

    def input_grid_appender(self, column, value, grid_number=0, new=False, row=None, check_value = True):
        """
        [Internal]

        Adds a value to the input queue of a grid.

        :param column: The column of the grid that would receive the input.
        :type column: str
        :param value: The value that would be inputted.
        :type value: str
        :param grid_number: Which grid should be used when there are multiple grids on the same screen. - **Default:** 0
        :type grid_number: int
        :param new: Boolean value if this is a new line that should be added. - **Default:** 1
        :type new: bool
        :param row: Row number that will be filled
        :type row: int

        Usage:

        >>> # Calling the method:
        >>> self.input_grid_appender("A1_COD", "000001", 0)
        >>> # ---------------------------------------------
        >>> # Calling the method for a new line:
        >>> self.input_grid_appender("", "", 0, True)
        """
        if row is not None:
            row -= 1

        self.grid_input.append([column, value, grid_number, new, row, check_value])

    def check_grid_appender(self, line, column, value, grid_number=0):
        """
        [Internal]

        Adds a value to the check queue of a grid.

        :param line: The line of the grid that would be checked.
        :type line: int
        :param column: The column of the grid that would be checked.
        :type column: str
        :param value: The value that is expected.
        :type value: str
        :param grid_number: Which grid should be used when there are multiple grids on the same screen. - **Default:** 0
        :type grid_number: int

        Usage:

        >>> # Calling the method:
        >>> self.check_grid_appender(0,"A1_COD", "000001", 0)
        """
        self.grid_check.append([line, column, value, grid_number])

    def LoadGrid(self):
        """
        This method is responsible for running all actions of the input and check queues
        of a grid. After running, the queues would be empty.

        Must be called after SetValue and CheckResult calls that has the grid parameter set to True.

        Usage:

        >>> # After SetValue:
        >>> oHelper.SetValue("A1_COD", "000001", grid=True)
        >>> oHelper.LoadGrid()
        >>> #--------------------------------------
        >>> # After CheckResult:
        >>> oHelper.CheckResult("A1_COD", "000001", grid=True, line=1)
        >>> oHelper.LoadGrid()
        """

        self.wait_element(term=".tgetdados, .tgrid, .tcbrowse", scrap_type=enum.ScrapType.CSS_SELECTOR)

        x3_dictionaries = self.create_x3_tuple()

        initial_layer = 0
        if self.grid_input:
            if "tget" in self.get_current_container().next.attrs['class']:
                self.wait_element(self.grid_input[0][0])
            soup = self.get_current_DOM()
            initial_layer = len(soup.select(".tmodaldialog"))

        for field in self.grid_input:
            if field[3] and field[0] == "":
                self.new_grid_line(field)
            else:
                self.wait_blocker()
                print(f"Filling grid field: {field[0]}")
                self.fill_grid(field, x3_dictionaries, initial_layer)

        for field in self.grid_check:
            print(f"Checking grid field value: {field[1]}")
            self.check_grid(field, x3_dictionaries)

        self.clear_grid()

    def create_x3_tuple(self):
        """
        [Internal]

        Returns a tuple of dictionaries of field information based on all fields in the grid queues.

        :return: A tuple containing the needed x3 information.
        :rtype: Tuple of Dictionaries

        Usage:

        >>> # Calling the method:
        >>> x3_dictionaries = self.create_x3_tuple()
        """
        x3_dictionaries = ()
        inputs = list(map(lambda x: x[0], self.grid_input))
        checks = list(map(lambda x: x[1], self.grid_check))
        fields = list(filter(lambda x: "_" in x, inputs + checks))
        if fields:
            x3_dictionaries = self.get_x3_dictionaries(fields)
        return x3_dictionaries

    def fill_grid(self, field, x3_dictionaries, initial_layer):
        """
        [Internal]

        Fills the grid cell with the passed parameters.

        :param field: An item from the grid's input queue
        :type field: List of values
        :param x3_dictionaries: Tuple of dictionaries containing information extracted from x3.
        :type x3_dictionaries: Tuple of dictionaries
        :param initial_layer: The initial layer of elements of Protheus Webapp
        :type initial_layer: int

        Usage:

        >>> # Calling the method:
        >>> self.fill_grid(["A1_COD", "000001", 0, False], x3_dictionaries, 0)
        """

        field_to_label = {}
        field_to_valtype = {}
        field_to_len = {}

        current_value = ""
        column_name = ""
        rows = ""
        headers = ""
        columns = ""

        grids = None
        try_counter = 1
        grid_reload = True
        check_value = field[5]

        if(field[1] == True):
            field_one = 'is a boolean value'
        elif(field[1] == False):
            field_one = ''
        elif(isinstance(field[1],str)):
            field_one = self.remove_mask(field[1]).strip()

        if x3_dictionaries:
            field_to_label = x3_dictionaries[2]
            field_to_valtype = x3_dictionaries[0]
            field_to_len = x3_dictionaries[1]
            
        if "_" in field[0]:
            try:
                column_name = field_to_label[field[0]].lower().strip()
            except:
                self.log_error("Couldn't find column '" + field[0] + "' in sx3 file. Try with the field label.")
        else:
            column_name = field[0].lower().strip()

        self.wait_element_timeout(term = column_name,
            scrap_type = enum.ScrapType.MIXED, timeout = self.config.time_out, optional_term = 'th label', main_container = 'body')

        endtime = time.time() + self.config.time_out
        while(self.element_exists(term=".tmodaldialog", scrap_type=enum.ScrapType.CSS_SELECTOR, position=initial_layer+1, main_container="body") and time.time() < endtime):
            print("Waiting for container to be active")
            time.sleep(1)
            
        if "tget" in self.get_current_container().next.attrs['class']:
            self.wait_element(field[0])

        endtime = time.time() + self.config.time_out
        while(self.remove_mask(current_value).strip().replace(',','') != field_one.replace(',','') and time.time() < endtime):
            
            endtime_row = time.time() + self.config.time_out
            while(time.time() < endtime_row and grid_reload):
                
                if not field[4]:
                    grid_reload = False

                container = self.get_current_container()

                if container:
                    try:
                        container_id = self.soup_to_selenium(container).get_attribute("id") if self.soup_to_selenium(container) else None
                    except Exception as err:
                        container_id = None
                        print(err)
                        pass
                    grids = container.select(".tgetdados, .tgrid, .tcbrowse")
                    grids = self.filter_displayed_elements(grids)

                if grids:
                    headers = self.get_headers_from_grids(grids)
                    if field[2] + 1 > len(grids):
                        grid_reload = True
                    else:
                        grid_id = grids[field[2]].attrs["id"]
                        if grid_id not in self.grid_counters:
                            self.grid_counters[grid_id] = 0

                        down_loop = 0
                        rows = grids[field[2]].select("tbody tr")
                else:
                    grid_reload = True
                
                if (field[4] is not None) and not (field[4] > len(rows) - 1 or field[4] < 0):
                    grid_reload = False

            if (field[4] is not None) and (field[4] > len(rows) - 1 or field[4] < 0):
                self.log_error(f"Couldn't select the specified row: {field[4] + 1}")

            if grids:
                if field[2] + 1 > len(grids):
                    self.log_error(f'{self.language.messages.grid_number_error} Grid number: {field[2] + 1} Grids in the screen: {len(grids)}')
            else:
                self.log_error("Grid element doesn't appear in DOM")

            row = rows[field[4]] if field[4] else self.get_selected_row(rows) if self.get_selected_row(rows) else(next(iter(rows), None))

            if row:
                while (int(row.attrs["id"]) < self.grid_counters[grid_id]) and (down_loop < 2) and self.down_loop_grid and field[4] is None and time.time() < endtime:
                    self.new_grid_line(field, False)
                    row = self.get_selected_row(self.get_current_DOM().select(f"#{grid_id} tbody tr"))
                    down_loop+=1
                self.down_loop_grid = False
                columns = row.select("td")
                if columns:
                    if column_name in headers[field[2]]:
                        column_number = headers[field[2]][column_name]

                        current_value = columns[column_number].text.strip()
                        xpath = xpath_soup(columns[column_number])
                        current_value = self.remove_mask(current_value).strip()

                        selenium_column = lambda: self.get_selenium_column_element(xpath) if self.get_selenium_column_element(xpath) else self.try_recover_lost_line(field, grid_id, row, headers, field_to_label)
                        self.scroll_to_element(selenium_column())
                        self.click(selenium_column())
                        self.set_element_focus(selenium_column())

                        soup = self.get_current_DOM()
                        tmodal_list = soup.select('.tmodaldialog.twidget.borderless')
                        tmodal_layer = len(tmodal_list) if tmodal_list else 0
                        while(time.time() < endtime and not self.element_exists(term=".tmodaldialog.twidget.borderless", scrap_type=enum.ScrapType.CSS_SELECTOR, position=tmodal_layer+1, main_container="body")):
                            time.sleep(1)
                            self.scroll_to_element(selenium_column())
                            self.set_element_focus(selenium_column())
                            self.click(selenium_column())
                            try:
                                ActionChains(self.driver).move_to_element(selenium_column()).send_keys_to_element(selenium_column(), Keys.ENTER).perform()
                            except WebDriverException:
                                try:
                                    self.send_keys(selenium_column(), Keys.ENTER)
                                except WebDriverException:
                                    pass
                            except:
                                pass

                            time.sleep(1)
                            if(field[1] == True):
                                field_one = ''
                                break

                        if(field[1] == True): break # if boolean field finish here.
                        self.wait_element(term=".tmodaldialog", scrap_type=enum.ScrapType.CSS_SELECTOR, position=initial_layer+1, main_container="body")
                        soup = self.get_current_DOM()
                        new_container = self.zindex_sort(soup.select(".tmodaldialog.twidget"), True)[0]
                        child = new_container.select("input")
                        child_type = "input"
                        option_text = ""
                        if not child:
                            child = new_container.select("select")
                            child_type = "select"

                        if child_type == "input":

                            time.sleep(2)
                            selenium_input = lambda: self.driver.find_element_by_xpath(xpath_soup(child[0]))
                            self.wait_element(term=xpath_soup(child[0]), scrap_type=enum.ScrapType.XPATH)
                            valtype = selenium_input().get_attribute("valuetype")
                            lenfield = len(self.get_element_value(selenium_input()))
                            user_value = field[1]
                            check_mask = self.check_mask(selenium_input())
                            if check_mask:
                                if (check_mask[0].startswith('@D') and user_value == ''):
                                    user_value = '00000000'
                                user_value = self.remove_mask(user_value)

                            self.wait_until_to( expected_condition = "visibility_of", element = selenium_input )
                            self.set_element_focus(selenium_input())
                            self.click(selenium_input())
                            if "tget" in self.get_current_container().next.attrs['class']:
                                bsoup_element = self.get_current_container().next
                                self.wait_until_to(expected_condition="element_to_be_clickable", element = bsoup_element, locator = By.XPATH )
                                self.try_send_keys(selenium_input, user_value, try_counter)

                                if try_counter < 2:
                                    try_counter += 1
                                else:
                                    try_counter = 0

                                if (("_" in field[0] and field_to_len != {} and int(field_to_len[field[0]]) > len(field[1])) or lenfield > len(field[1])):
                                    if (("_" in field[0] and field_to_valtype != {} and field_to_valtype[field[0]] != "N") or valtype != "N"):
                                        self.send_keys(selenium_input(), Keys.ENTER)
                                    else:
                                        if not (re.match(r"[0-9]+,[0-9]+", user_value)):
                                            self.send_keys(selenium_input(), Keys.ENTER)
                                        else:
                                            self.wait_element_timeout(term= ".tmodaldialog.twidget", scrap_type= enum.ScrapType.CSS_SELECTOR, position=initial_layer+1, presence=False, main_container="body")
                                            if self.element_exists(term=".tmodaldialog.twidget", scrap_type=enum.ScrapType.CSS_SELECTOR, position=initial_layer+1, main_container="body"):
                                                self.wait_until_to(expected_condition="element_to_be_clickable", element = bsoup_element, locator = By.XPATH )
                                                self.send_keys(selenium_input(), Keys.ENTER)
                                
                                elif lenfield == len(field[1]) and self.get_current_container().attrs['id'] != container_id:
                                    try:
                                        self.send_keys(selenium_input(), Keys.ENTER)
                                    except:
                                        pass
                                    
                            try_endtime = self.config.time_out / 4
                            while try_endtime > 0:
                                element_exist = self.wait_element_timeout(term=xpath_soup(child[0]), scrap_type=enum.ScrapType.XPATH, timeout = 10, presence=False)
                                time.sleep(1)
                                if element_exist:
                                    current_value = self.get_element_text(selenium_column())
                                    if current_value == None:
                                        current_value = ''
                                    break
                                else:
                                    try_endtime = try_endtime - 10
                                    containers = self.get_current_DOM().select(self.containers_selectors["GetCurrentContainer"])
                                    if child[0].parent.parent in containers:
                                        containers.remove(child[0].parent.parent)
                                    container_current = next(iter(self.zindex_sort(containers, True)))
                                    if container_current.attrs['id'] != container_id:
                                        print("Consider using the waithide and setkey('ESC') method because the input can remain selected.")
                                        return
                        else:
                            option_text_list = list(filter(lambda x: field[1] == x[0:len(field[1])], map(lambda x: x.text ,child[0].select('option'))))
                            option_value_dict = dict(map(lambda x: (x.attrs["value"], x.text), child[0].select('option')))
                            option_value = self.get_element_value(self.driver.find_element_by_xpath(xpath_soup(child[0])))
                            option_text = next(iter(option_text_list), None)
                            if not option_text:
                                self.log_error("Couldn't find option")
                            if (option_text != option_value_dict[option_value]):
                                self.select_combo(child[0], field[1])
                                if field[1] in option_text[0:len(field[1])]:
                                    current_value = field[1]
                            else:
                                self.send_keys(self.driver.find_element_by_xpath(xpath_soup(child[0])), Keys.ENTER)
                                current_value = field[1]
            
            if not check_value:
                break

        if ( check_value and self.remove_mask(current_value).strip().replace(',','') != field_one.replace(',','')):
            self.search_for_errors()
            self.check_grid_error(grids, headers, column_name, rows, columns, field)
            self.log_error(f"Current value: {current_value} | Couldn't fill input: {field_one} value in Column: '{column_name}' of Grid: '{headers[field[2]].keys()}'.")

    def get_selenium_column_element(self, xpath):
        """
        [Internal]

        Tries to get the selenium element out of a grid column.
        Workaround method to be used instead of a lambda function on fill_grid method.

        :param xpath: The xpath to the column.
        :type xpath: str

        Usage:

        >>> #  Calling the method:
        >>> self.get_selenium_column_element(xpath)
        """
        try:
            return self.driver.find_element_by_xpath(xpath)
        except:
            return False

    def try_recover_lost_line(self, field, grid_id, row, headers, field_to_label):
        """
        [Internal]

        Tries to recover the position if a new line is lost.

        Workaround method to keep trying to get the right row fill_grid method.

        :param field: An item from the grid's input queue
        :type field: List of values
        :param grid_id: The grid's ID
        :type grid_id: str
        :param row: The current row
        :type row: Beautiful Soup object
        :param headers: List of dictionaries with each grid's headers
        :type headers: List of Dictionaries
        :param field_to_label: Dictionary from the x3 containing the field to label relationship.
        :type field_to_label: Dict

        Usage:

        >>> # Calling the method:
        >>> self.try_recover_lost_line(field, grid_id, row, headers, field_to_label)
        """
        ret = None
        endtime = time.time() + self.config.time_out
        while(time.time() < endtime and not ret):
            if self.config.debug_log:
                print("Recovering lost line")
            while ( time.time() < endtime and int(row.attrs["id"]) < self.grid_counters[grid_id]):
                self.new_grid_line(field, False)
                row = self.get_selected_row(self.get_current_DOM().select(f"#{grid_id} tbody tr"))

            columns = row.select("td")
            if columns:
                if "_" in field[0]:
                    column_name = field_to_label[field[0]]
                else:
                    column_name = field[0]
                
                column_name = column_name.lower()

                if column_name not in headers[field[2]]:
                    self.log_error(f"{self.language.messages.grid_column_error} Coluna: '{column_name}' Grid: '{headers[field[2]].keys()}'")

                column_number = headers[field[2]][column_name]
                xpath = xpath_soup(columns[column_number])
                ret = self.get_selenium_column_element(xpath)

        return ret
 
    def check_grid(self, field, x3_dictionaries, get_value=False):
        """
        [Internal]

        Checks the grid cell with the passed parameters.

        :param field: An item from the grid's check queue
        :type field: List of values
        :param x3_dictionaries: Tuple of dictionaries containing information extracted from x3.
        :type x3_dictionaries: Tuple of dictionaries
        :param get_value: Boolean value if check_grid should return its value.
        :type get_value: bool

        :return: If get_value flag is True, it will return the captured value.
        :return type: str

        Usage:

        >>> # Calling the method:
        >>> self.check_grid([0, "A1_COD", "000001", 0], x3_dictionaries, False)
        """
        text = ""
        column_name = ""

        field_to_label = {}
        
        grids = None
        columns = None
        headers = None
        rows = None

        success  = False

        endtime = time.time() + self.config.time_out
        if x3_dictionaries:
            field_to_label = x3_dictionaries[2]

        while(self.element_exists(term=".tmodaldialog .ui-dialog", scrap_type=enum.ScrapType.CSS_SELECTOR, position=3, main_container="body") and time.time() < endtime):
            if self.config.debug_log:
                print("Waiting for container to be active")
            time.sleep(1)

        while(time.time() < endtime and not success):

            containers = self.web_scrap(term=".tmodaldialog", scrap_type=enum.ScrapType.CSS_SELECTOR, main_container="body")
            container = next(iter(self.zindex_sort(containers, True)), None)

            if container:
                grids = container.select(".tgetdados, .tgrid, .tcbrowse")
                grids = self.filter_displayed_elements(grids)

            if grids:
                headers = self.get_headers_from_grids(grids)
                column_name = ""

                if field[3] > len(grids):
                    self.log_error(self.language.messages.grid_number_error)

                rows = grids[field[3]].select("tbody tr")
                
                if rows:
                    if field[0] > len(rows):
                        self.log_error(self.language.messages.grid_line_error) 

                    field_element = next(iter(field), None)
                   
                    if field_element != None and len(rows) -1 >= field_element:
                        columns = rows[field_element].select("td")
                        
                if columns and rows:

                    if "_" in field[1]:
                        column_name = field_to_label[field[1]].lower()
                    else:
                        column_name = field[1].lower()

                    if column_name in headers[field[3]]:
                        column_number = headers[field[3]][column_name]
                        text = columns[column_number].text.strip()
                        success = True

                    if success and get_value and text:
                        return text

        field_name = f"({field[0]}, {column_name})"
        self.log_result(field_name, field[2], text)
        print(f"Collected value: {text}")
        if not success:
            self.check_grid_error( grids, headers, column_name, rows, columns, field )

    def check_grid_error(self, grid, headers, column_name, rows, columns, field):
        """
        [Internal]

        """
        error = False

        if not grid:
            self.log_error("Couldn't find grids.")
            error = True

        if not error and column_name not in headers[field[3]]:
            self.log_error(f"{self.language.messages.grid_column_error} Coluna: '{column_name}' Grid: '{headers[field[3]].keys()}'")
            error = True
        
        if not error and not columns:
            self.log_error("Couldn't find columns.")

        if not error and not rows:
            self.log_error("Couldn't find rows.")
            error = True

        return
        

    def new_grid_line(self, field, add_grid_line_counter=True):
        """
        [Internal]

        Creates a new line on the grid.

        :param field: An item from the grid's input queue
        :type field: List of values
        :param add_grid_line_counter: Boolean if counter should be incremented when method is called. - **Default:** True
        :type add_grid_line_counter: bool

        Usage:

        >>> # Calling the method:
        >>> self.new_grid_line(["", "", 0, True])
        """
        grids = ''
        endtime = time.time() + self.config.time_out
        self.down_loop_grid = True
        while(not grids and time.time() < endtime):
            soup = self.get_current_DOM()

            containers = soup.select(".tmodaldialog.twidget")
            if containers:
                containers = self.zindex_sort(containers, True)
                grids = self.filter_displayed_elements(containers[0].select(".tgetdados, .tgrid"))

            time.sleep(1)

        if grids:
            if field[2] > len(grids):
                self.log_error(self.language.messages.grid_number_error)
            rows = grids[field[2]].select("tbody tr")
            row = self.get_selected_row(rows)
            if row:
                columns = row.select("td")
                if columns:
                    second_column = lambda: self.driver.find_element_by_xpath(xpath_soup(columns[1]))
                    # self.scroll_to_element(second_column())
                    self.driver.execute_script("$('.horizontal-scroll').scrollLeft(-400000);")
                    self.set_element_focus(second_column())
                    self.wait_until_to(expected_condition="visibility_of_element_located", element = columns[0], locator=By.XPATH )
                    
                    ActionChains(self.driver).move_to_element(second_column()).send_keys_to_element(second_column(), Keys.DOWN).perform()

                    endtime = time.time() + self.config.time_out
                    while (time.time() < endtime and not(self.element_exists(term=".tgetdados tbody tr, .tgrid tbody tr", scrap_type=enum.ScrapType.CSS_SELECTOR, position=len(rows)+1))):
                        if self.config.debug_log:
                            print("Waiting for the new line to show")
                        time.sleep(1)

                    if (add_grid_line_counter):
                        self.add_grid_row_counter(grids[field[2]])
                else:
                    self.log_error("Couldn't find columns.")
            else:
                self.log_error("Couldn't find rows.")
        else:
            self.log_error("Couldn't find grids.")

    def ClickGridCell(self, column, row_number=1, grid_number=1):
        """
        Clicks on a Cell of a Grid.

        :param column: The column that should be clicked.
        :type column: str
        :param row_number: Grid line that contains the column field to be checked.- **Default:** 1
        :type row_number: int
        :param grid_number: Grid number of which grid should be checked when there are multiple grids on the same screen. - **Default:** 1
        :type grid_number: int

        Usage:

        >>> # Calling the method:
        >>> oHelper.ClickGridCell("Product", 1)
        """
        success = False
        grids = None
        row_number -= 1
        grid_number -= 1
        column_name = ""
        column = column.strip()
        column_element_old_class = None
        columns =  None
        rows = None
        
        self.wait_element(term=".tgetdados tbody tr, .tgrid tbody tr, .tcbrowse", scrap_type=enum.ScrapType.CSS_SELECTOR)
        self.wait_element_timeout(term = column, scrap_type = enum.ScrapType.TEXT, timeout = self.config.time_out , optional_term = 'label')
        
        endtime = time.time() + self.config.time_out

        if re.match(r"\w+(_)", column):
            column_name = self.get_x3_dictionaries([column])[2][column].lower()
        else:
            column_name = column.lower()

        while(not success and time.time() < endtime):

            containers = self.web_scrap(term=".tmodaldialog,.ui-dialog", scrap_type=enum.ScrapType.CSS_SELECTOR, main_container="body")
            container = next(iter(self.zindex_sort(containers, True)), None)
            if container:
                grids = self.filter_displayed_elements(container.select(".tgetdados, .tgrid, .tcbrowse"))

                if grids:
                    grids = list(filter(lambda x:x.select("tbody tr"), grids))      
                    headers = self.get_headers_from_grids(grids)
                    if grid_number < len(grids):
                        rows = grids[grid_number].select("tbody tr")
                    if rows:
                        if row_number < len(rows):
                            columns = rows[row_number].select("td")
                    if columns:
                        if column_name in headers[grid_number]:
                            column_number = headers[grid_number][column_name]
                            column_element = lambda : self.driver.find_element_by_xpath(xpath_soup(columns[column_number]))
                            if column_element_old_class == None:
                                column_element_old_class = column_element().get_attribute("class")

                            self.wait_until_to(expected_condition="element_to_be_clickable", element = columns[column_number], locator = By.XPATH )
                            self.click(column_element())
                            self.wait_element_is_focused(element_selenium = column_element, time_out = 2)

                            if column_element_old_class != column_element().get_attribute("class") or 'selected' in column_element().get_attribute("class") :
                                success = True
                            elif grids[grid_number] and "tcbrowse" in grids[grid_number].attrs['class']:
                                time.sleep(0.5)
                                success = True

        if not success:
            self.log_error(f"Couldn't Click on grid cell \ngrids:{grids}\nrows: {rows} ")


    def ClickGridHeader( self, column = 1, column_name = '', grid_number = 1):
        """
        Clicks on a Cell of a Grid Header.

        :param column: The column index that should be clicked.
        :type column: int
        :param column_name: The column index that should be clicked.
        :type row_number: str
        :param grid_number: Grid number of which grid should be checked when there are multiple grids on the same screen. - **Default:** 1
        :type grid_number: int

        Usage:

        >>> # Calling the method:
        >>> oHelper.ClickGridHeader(column = 1 , grid_number =  1)
        >>> oHelper.ClickGridHeader(column_name = 'Código' , grid_number =  1)
        >>> oHelper.ClickGridHeader(column = 1 , grid_number =  2)
        """
        grid_number -= 1
        column -=1 if column > 0 else 0

        self.wait_element(term=".tgetdados tbody tr, .tgrid tbody tr, .tcbrowse", scrap_type=enum.ScrapType.CSS_SELECTOR)
        grid  = self.get_grid(grid_number)
        header = self.get_headers_from_grids(grid)
        if not column_name:
            column_element = grid.select('thead label')[column].parent.parent
            column_element_selenium = self.soup_to_selenium(column_element)
            self.set_element_focus(column_element_selenium)
            self.wait_until_to(expected_condition="element_to_be_clickable", element = column_element, locator = By.XPATH )
            column_element_selenium.click()
        else:
            column_name =column_name.lower()
            header = self.get_headers_from_grids(grid)

            if column_name in header[grid_number]:
                column_number = header[grid_number][column_name]

            column_element = grid.select('thead label')[column_number].parent.parent
            column_element_selenium = self.soup_to_selenium(column_element)
            self.set_element_focus(column_element_selenium)
            self.wait_until_to(expected_condition="element_to_be_clickable", element = column_element, locator = By.XPATH )
            column_element_selenium.click()
            
                
        

    def search_column_index(self, grid, column):
        column_enumeration = list(enumerate(grid.select("thead label")))
        chosen_column = next(iter(list(filter(lambda x: column in x[1].text, column_enumeration))), None)
        if chosen_column:
            column_index = chosen_column[0]
        else: 
            self.log_error("Couldn't find chosen column.")

        return column_index

    def get_x3_dictionaries(self, fields): 
        """
        [Internal]

        Generates the dictionaries with field comparisons from the x3 file,

        Dictionaries:Field to Type, Field to Size, Field to Title.

        :param fields: List of fields that must be located in x3.
        :type fields: List of str

        :return: The three x3 dictionaries in a Tuple.
        :trype: Tuple of Dictionary

        Usage:

        >>> # Calling the method:
        >>> x3_dictionaries = self.get_x3_dictionaries(field_list)
        """
        prefixes = list(set(map(lambda x:x.split("_")[0] + "_" if "_" in x else "", fields)))
        regex = self.generate_regex_by_prefixes(prefixes)

        #caminho do arquivo csv(SX3)
        path = os.path.join(os.path.dirname(__file__), r'core\\data\\sx3.csv')

        #DataFrame para filtrar somente os dados da tabela informada pelo usuário oriundo do csv.
        data = pd.read_csv(path, sep=';', encoding='latin-1', header=None, error_bad_lines=False,
                        index_col='Campo', names=['Campo', 'Tipo', 'Tamanho', 'Titulo', 'Titulo_Spa', 'Titulo_Eng', None], low_memory=False)
        df = pd.DataFrame(data, columns=['Campo', 'Tipo', 'Tamanho', 'Titulo', 'Titulo_Spa', 'Titulo_Eng', None])
        if not regex:
            df_filtered = df.query("Tipo=='C' or Tipo=='N' or Tipo=='D' ")
        else:
            df_filtered = df.filter(regex=regex, axis=0)

        if self.config.language == "es-es":
            df_filtered.Titulo = df_filtered.loc[:,('Titulo_Spa')].str.strip()
        elif self.config.language == "en-us":
            df_filtered.Titulo = df_filtered.loc[:,('Titulo_Eng')].str.strip()
        else:
            df_filtered.Titulo = df_filtered.loc[:,('Titulo')].str.strip()

        df_filtered.index = df_filtered.index.map(lambda x: x.strip())

        dict_ = df_filtered.to_dict()

        return (dict_['Tipo'], dict_['Tamanho'], dict_['Titulo'])

    def generate_regex_by_prefixes(self, prefixes):
        """
        [Internal]

        Returns a regex string created by combining all field prefixes.

        :param prefixes: Prefixes of fields to be combined in a regex.
        :type prefixes: List of str

        Usage:

        >>> # Calling the method:
        >>> regex = self.generate_regex_by_prefixes(field_prefixes)
        """
        filtered_prefixes = list(filter(lambda x: x != "", prefixes))
        regex = ""
        for prefix in filtered_prefixes:
            regex += "^" + prefix + "|"

        return regex[:-1]

    def get_headers_from_grids(self, grids):
        """
        [Internal]

        Returns the headers of each grid in *grids* parameter.

        :param grids: The grids to extract the headers.
        :type grids: List of BeautifulSoup objects

        :return: List of Dictionaries with each header value and index.
        :rtype: List of Dict

        Usage:

        >>> # Calling the method:
        >>> headers = self.get_headers_from_grids(grids)
        """
        headers = []
        for item in grids:
            labels = item.select("thead tr label")
            if labels:
                keys = list(map(lambda x: x.text.strip().lower(), labels))
                values = list(map(lambda x: x[0], enumerate(labels)))
                headers.append(dict(zip(keys, values)))
        return headers

    def add_grid_row_counter(self, grid):
        """
        [Internal]

        Adds the counter of rows to the global dictionary.

        :param grid: The grid whose rows are being controlled.
        :type grid: BeautifulSoup object.

        Usage:

        >>> # Calling the method:
        >>> self.add_grid_row_counter(grid)
        """
        grid_id = grid.attrs["id"]

        if grid_id not in self.grid_counters:
            self.grid_counters[grid_id] = 0
        else:
            self.grid_counters[grid_id]+=1
    
    def wait_element_is_not_displayed(self, element_soup, timeout = 5 , step=0.3):
        """
        [Internal]

        Wait element.is_displayed() return false
        :param element_soup: The element soup.
        :type element_soup: BeautifulSoup object.
        :param timeout: The maximum amount of time of wait. - **Default:** 5.0
        :type timeout: float
        :param step: The amount of time each step should wait. - **Default:** 0.1
        :type step: float

        Usage:

        >>> # Calling the method:
        >>> self.wait_element_is_not_displayed(soup_element, 10, 0.5)
        """
        endtime = time.time() + timeout
        try:
            print('Waiting for element to disappear')
            while(self.element_is_displayed(element_soup) and time.time() <= endtime):
                time.sleep(step)
        except Exception:
            return

    def wait_element_is_focused(self, element_selenium = None, time_out = 5, step = 0.1):
        """
        [ Internal ]
        Wait element Lose focus
        """
        endtime = time.time() + time_out
        while( element_selenium and time.time() < endtime and self.switch_to_active_element() != element_selenium() ):
            time.sleep(step)

    def wait_element_is_not_focused(self, element_selenium = None, time_out = 5, step = 0.1):
        """
        [ Internal ]
        Wait element Lose focus
        """
        endtime = time.time() + time_out
        while( element_selenium and time.time() < endtime and self.switch_to_active_element() == element_selenium() ):
            time.sleep(step)

    def switch_to_active_element(self):
        """
        [Internal]
        Call switch_to_active_element method
        """
        try:
            self.driver.switch_to_active_element()
        except NoSuchElementException:
            return None
        except Exception as e:
            print(f"Warning switch_to_active_element() exception : {str(e)}")
            return None

    def wait_element(self, term, scrap_type=enum.ScrapType.TEXT, presence=True, position=0, optional_term=None, main_container=".tmodaldialog,.ui-dialog", check_error=True):
        """
        [Internal]

        Waits until the desired element is located on the screen.

        :param term: The first search term. A text or a selector.
        :type term: str
        :param scrap_type: The type of webscraping. - **Default:** enum.ScrapType.TEXT
        :type scrap_type: enum.ScrapType.
        :param presence: If the element should exist or not in the screen. - **Default:** False
        :type presence: bool
        :param position: If the element should exist at a specific position. e.g. The fourth button. - **Default:** 0
        :type position: int
        :param optional_term: The second search term. A selector used in MIXED webscraping. - **Default:** None
        :type optional_term: str
        :param main_container: The selector of a container element that has all other elements. - **Default:** None
        :type main_container: str

        Usage:

        >>> # Calling the method:
        >>> self.wait_element(term=".ui-button.ui-dialog-titlebar-close[title='Close']", scrap_type=enum.ScrapType.CSS_SELECTOR)
        """
        endtime = time.time() + self.config.time_out
        if self.config.debug_log:
            print("Waiting for element")

        if presence:
            while (not self.element_exists(term, scrap_type, position, optional_term, main_container, check_error) and time.time() < endtime):
                time.sleep(0.1)
        else:
            while (self.element_exists(term, scrap_type, position, optional_term, main_container, check_error) and time.time() < endtime):
                time.sleep(0.1)

        if time.time() > endtime:
            if term == "[name='cGetUser']":
                self.close_resolution_screen()
            else:
                if ".ui-button.ui-dialog-titlebar-close[title='Close']" in term:
                    return False
                self.restart_counter += 1
                self.log_error(f"Element {term} not found!")

        presence_endtime = time.time() + 10
        if presence:

            if self.config.debug_log:
                print("Element found! Waiting for element to be displayed.")

            element = next(iter(self.web_scrap(term=term, scrap_type=scrap_type, optional_term=optional_term, main_container=main_container, check_error=check_error)), None)
            
            if element is not None:

                sel_element = lambda:self.soup_to_selenium(element)
                sel_element_isdisplayed = False

                while(not sel_element_isdisplayed and time.time() < presence_endtime):
                    try:
                        if sel_element != None:
                            sel_element_isdisplayed = sel_element().is_displayed()
                        else:
                            sel_element = lambda:self.soup_to_selenium(element)
                        time.sleep(0.1)
                    except AttributeError:
                        pass
                    except StaleElementReferenceException:
                        pass


    def wait_element_timeout(self, term, scrap_type=enum.ScrapType.TEXT, timeout=5.0, step=0.1, presence=True, position=0, optional_term=None, main_container=".tmodaldialog,.ui-dialog, body", check_error=True):
        """
        [Internal]

        Waits until the desired element is located on the screen or until the timeout is met.

        :param term: The first search term. A text or a selector.
        :type term: str
        :param scrap_type: The type of webscraping. - **Default:** enum.ScrapType.TEXT
        :type scrap_type: enum.ScrapType.
        :param timeout: The maximum amount of time of wait. - **Default:** 5.0
        :type timeout: float
        :param timeout: The amount of time each step should wait. - **Default:** 0.1
        :type timeout: float
        :param presence: If the element should exist or not in the screen. - **Default:** False
        :type presence: bool
        :param position: If the element should exist at a specific position. e.g. The fourth button. - **Default:** 0
        :type position: int
        :param optional_term: The second search term. A selector used in MIXED webscraping. - **Default:** None
        :type optional_term: str
        :param main_container: The selector of a container element that has all other elements. - **Default:** None
        :type main_container: str

        Usage:

        >>> # Calling the method:
        >>> self.wait_element_timeout(term=button, scrap_type=enum.ScrapType.MIXED, optional_term="button", timeout=10, step=0.1)
        """
        success = False
        if presence:
            endtime = time.time() + timeout
            while time.time() < endtime:
                time.sleep(step)
                if self.element_exists(term, scrap_type, position, optional_term, main_container, check_error):
                    success = True
                    break
        else:
            endtime = time.time() + timeout
            while time.time() < endtime:
                time.sleep(step)
                if not self.element_exists(term, scrap_type, position, optional_term, main_container, check_error):
                    success = True
                    break

        if presence and success:
            if self.config.debug_log:
                print("Element found! Waiting for element to be displayed.")
            element = next(iter(self.web_scrap(term=term, scrap_type=scrap_type, optional_term=optional_term, main_container=main_container, check_error=check_error)), None)
            if element is not None:
                sel_element = lambda: self.driver.find_element_by_xpath(xpath_soup(element))
                endtime = time.time() + timeout
                while(time.time() < endtime and not self.element_is_displayed(element)):
                    try:
                        time.sleep(0.1)
                        self.scroll_to_element(sel_element())
                        if(sel_element().is_displayed()):
                            break
                    except:
                        continue
        return success

    def get_selected_row(self, rows):
        """
        [Internal]

        From a list of rows, filter the selected one.

        :param rows: List of rows.
        :type rows: List of Beautiful Soup objects

        :return: The selected row.
        :rtype: Beautiful Soup object.

        Usage:

        >>> # Calling the method:
        >>> selected_row = self.get_selected_row(rows)
        """
        filtered_rows = list(filter(lambda x: len(x.select("td.selected-cell")), rows))
        if filtered_rows:
            return next(iter(filtered_rows))
        else:
            filtered_rows = list(filter(lambda x: "selected-row" == self.soup_to_selenium(x).get_attribute('class'), rows))
            if filtered_rows:
                return next(iter(list(filter(lambda x: "selected-row" == self.soup_to_selenium(x).get_attribute('class'), rows))), None)

    def SetFilePath(self, value, button = ""):
        """
        Fills the path screen with the desired path 
        
        .. warning::
        Necessary informed the button name or the program will select the current button name.

        :param value: Path to be inputted.
        :type value: str
        :param button: Name button from path screen.
        :type button: str

        Usage:

        >>> # Calling the method:
        >>> oHelper.SetFilePath(r"C:\\folder")
        >>> oHelper.SetFilePath(r"C:\\folder","save")
        """
        self.wait_element(self.language.file_name)
        element = self.driver.find_element(By.CSS_SELECTOR, ".filepath input")
        if element:
            self.driver.execute_script("document.querySelector('#{}').value='';".format(element.get_attribute("id")))
            self.send_keys(element, value)
        elements = self.driver.find_elements(By.CSS_SELECTOR, ".tremoteopensave button")
        if elements:
            for line in elements:
                if button != "":
                    if line.text.strip().upper() == button.upper():
                        self.click(line)
                        break
                elif line.text.strip().upper() == self.language.open.upper():
                     self.click(line)
                     break
                elif line.text.strip().upper() == self.language.save.upper():
                     self.click(line)
                     break
                else:
                    self.log_error(f"Button: {button} not found")

    def MessageBoxClick(self, button_text):
        """
        Clicks on desired button inside a Messagebox element.

        :param button_text: Desired button to click.
        :type button_text: str

        Usage:

        >>> # Calling the method:
        >>> oHelper.MessageBoxClick("Ok")
        """
        self.wait_element(".messagebox-container", enum.ScrapType.CSS_SELECTOR)

        content = self.driver.page_source
        soup = BeautifulSoup(content,"html.parser")
        container = soup.select(".messagebox-container")
        if container:
            buttons = container[0].select(".ui-button")
            button = list(filter(lambda x: x.text.lower() == button_text.lower(), buttons))
            if button:
                selenium_button = self.driver.find_element_by_xpath(xpath_soup(button[0]))
                self.click(selenium_button)

    def get_enchoice_button_ids(self, layer):
        """
        [Internal]

        If current layer level has an enchoice, returns all buttons' ids.

        :param layer: Current layer level that the application is.
        :type layer: int

        :return: List with enchoice's buttons' ids.
        :rtype: List of str

        Usage:

        >>> # Calling the method:
        >>> self.get_enchoice_button_ids(current_layer)
        """
        try:
            soup = self.get_current_DOM()
            current_layer = self.zindex_sort(soup.select(".tmodaldialog"), False)[layer - 1]
            buttons = list(filter(lambda x: x.text.strip() != "", current_layer.select(".tpanel button")))
            return list(map(lambda x: x.parent.attrs["id"], buttons))
        except Exception as error:
            print(error)
            return []

    def CheckView(self, text, element_type="help"):
        """
        Checks if a certain text is present in the screen at the time and takes an action.

        "help" - alerts with messages of errors.

        :param text: Text to be checked.
        :type text: str
        :param element_type: Type of element. - **Default:** "help"
        :type element_type: str

        Usage:

        >>> # Calling the method.
        >>> oHelper.CheckView("Processing")
        """
        if element_type == "help":
            print(f"Checking text on screen: {text}")
            self.wait_element_timeout(term=text, scrap_type=enum.ScrapType.MIXED, timeout=2.5, step=0.5, optional_term=".tsay", check_error=False)
            if not self.element_exists(term=text, scrap_type=enum.ScrapType.MIXED, optional_term=".tsay", check_error=False):
                self.errors.append(f"{self.language.messages.text_not_found}({text})")

    def try_send_keys(self, element_function, key, try_counter=0):
        """
        [Internal]

        Tries to send value to element using different techniques.
        Meant to be used inside of a loop.

        :param element_function: The function that returns the element that would receive the value.
        :type element_function: function object
        :param key: The value that would be sent to the element.
        :type key: str or selenium.webdriver.common.keys
        :param try_counter: This counter will decide which technique should be used. - **Default:** 0
        :type try_counter: int

        Usage:

        >>> # Calling the method:
        >>> self.try_send_keys(selenium_input, user_value, try_counter)
        """
        self.wait_until_to( expected_condition = "visibility_of", element = element_function )
        
        if try_counter == 0:
            element_function().send_keys(Keys.HOME)
            ActionChains(self.driver).key_down(Keys.SHIFT).send_keys(Keys.END).key_up(Keys.SHIFT).perform()
            element_function().send_keys(key)
        elif try_counter == 1:
            element_function().send_keys(Keys.HOME)
            ActionChains(self.driver).key_down(Keys.SHIFT).send_keys(Keys.END).key_up(Keys.SHIFT).perform()
            ActionChains(self.driver).move_to_element(element_function()).send_keys_to_element(element_function(), key).perform()
        else:
            element_function().send_keys(Keys.HOME)
            ActionChains(self.driver).key_down(Keys.SHIFT).send_keys(Keys.END).key_up(Keys.SHIFT).perform()
            ActionChains(self.driver).move_to_element(element_function()).send_keys(key).perform()

    def find_label_element(self, label_text, container= None, position = 1):
        """
        [Internal]

        Find input element next to label containing the label_text parameter.

        :param label_text: The label text to be searched
        :type label_text: str
        :param container: The main container object to be used
        :type container: BeautifulSoup object

        :return: A list containing a BeautifulSoup object next to the label
        :rtype: List of BeautifulSoup objects

        Usage:

        >>> self.find_label_element("User:", container_object)
        """
        try:
            if container:
                elements = self.filter_label_element(label_text, container)
            if elements:
                for element in elements:
                    elem = self.search_element_position(label_text, position)
                    if elem:
                        return elem

                    #Checking previous and next element:
                    next_sibling = element.find_next_sibling("div")
                    second_next_sibling = next_sibling.find_next_sibling("div")

                    previous_sibling = element.find_next_sibling("div")
                    second_previous_sibling = previous_sibling.find_next_sibling("div")

                    #If current element is tsay and next or second next element is tget or tcombobox => return tget or tcombobox
                    if (hasattr(element, "attrs") and "class" in element.attrs
                        and "tsay" in element.attrs["class"]
                        and (hasattr(next_sibling, "attrs") and "class" in next_sibling.attrs and "id" in next_sibling.attrs
                        and ("tget" in next_sibling.attrs["class"] or "tcombobox" in next_sibling.attrs["class"])
                        and next_sibling.attrs["id"] not in self.used_ids)
                        or (hasattr(second_next_sibling, "attrs") and "class" in second_next_sibling.attrs and "id" in second_next_sibling.attrs
                        and ("tget" in second_next_sibling.attrs["class"] or "tcombobox" in second_next_sibling.attrs["class"])
                        and second_next_sibling.attrs["id"] not in self.used_ids)):

                        if (("tget" in next_sibling.attrs["class"]
                                or "tcombobox" in next_sibling.attrs["class"])
                                and next_sibling.attrs["id"] not in self.used_ids):
                            self.used_ids[next_sibling.attrs["id"]] = container.attrs["id"]
                            return [next_sibling]
                        elif (("tget" in second_next_sibling.attrs["class"]
                                or "tcombobox" in second_next_sibling.attrs["class"])
                                and second_next_sibling.attrs["id"] not in self.used_ids):
                            self.used_ids[second_next_sibling.attrs["id"]] = container.attrs["id"]
                            return [second_next_sibling]
                        else:
                            return[]

                    #If current element is tsay and previous or second previous element is tget or tcombobox => return tget or tcombobox
                    elif (hasattr(element, "attrs") and "class" in element.attrs
                        and "tsay" in element.attrs["class"]
                        and (hasattr(previous_sibling, "attrs") and "class" in previous_sibling.attrs and "id" in previous_sibling.attrs
                        and ("tget" in previous_sibling.attrs["class"] or "tcombobox" in previous_sibling.attrs["class"])
                        and previous_sibling.attrs["id"] not in self.used_ids)
                        or (hasattr(second_previous_sibling, "attrs") and "class" in second_previous_sibling.attrs and "id" in second_previous_sibling.attrs
                        and ("tget" in second_previous_sibling.attrs["class"] or "tcombobox" in second_previous_sibling.attrs["class"])
                        and second_previous_sibling.attrs["id"] not in self.used_ids)):

                        if (("tget" in previous_sibling.attrs["class"]
                                or "tcombobox" in previous_sibling.attrs["class"])
                                and previous_sibling.attrs["id"] not in self.used_ids):
                            self.used_ids[previous_sibling.attrs["id"]] = container.attrs["id"]
                            return [previous_sibling]
                        elif (("tget" in second_previous_sibling.attrs["class"]
                                or "tcombobox" in second_previous_sibling.attrs["class"])
                                and second_previous_sibling.attrs["id"] not in self.used_ids):
                            self.used_ids[second_previous_sibling.attrs["id"]] = container.attrs["id"]
                            return [second_previous_sibling]
                        else:
                            return []

                    #If element is not tsay => return it
                    elif (hasattr(element, "attrs") and "class" in element.attrs
                        and "tsay" not in element.attrs["class"]):
                        return self.search_element_position(label_text)
                        
                #If label exists but there is no element associated with it => return empty list
                if not element:
                    return []
                else:
                    return self.search_element_position(label_text)
            else:
                return []
        except AttributeError:
            return self.search_element_position(label_text)
            
    def log_error(self, message, new_log_line=True, skip_restart=False):
        """
        [Internal]

        Finishes execution of test case with an error and creates the log information for that test.

        :param message: Message to be logged
        :type message: str
        :param new_log_line: Boolean value if Message should be logged as new line or not. - **Default:** True
        :type new_log_line: bool

        Usage:

        >>> #Calling the method:
        >>> self.log_error("Element was not found")
        """
        self.clear_grid()
        print(f"Warning log_error {message}")

        if self.config.smart_test:
            print(f"***System Info*** in log_error():")
            system_info()

        routine_name = self.config.routine if ">" not in self.config.routine else self.config.routine.split(">")[-1].strip()
        routine_name = routine_name if routine_name else "error"

        stack_item = self.log.get_testcase_stack()
        test_number = f"{stack_item.split('_')[-1]} -" if stack_item else ""
        log_message = f"{test_number} {message}"
        self.message = log_message
        self.expected = False
        self.log.seconds = self.log.set_seconds(self.log.initial_time)
        self.log.testcase_seconds = self.log.set_seconds(self.log.testcase_initial_time)
        self.log.ct_method, self.log.ct_number = self.log.ident_test()

        if self.config.new_log:
            self.execution_flow()

        if self.config.screenshot:
            self.log.take_screenshot_log(self.driver, stack_item, test_number)

        if new_log_line:
            self.log.new_line(False, log_message)
        if ((stack_item != "setUpClass") or (stack_item == "setUpClass" and self.restart_counter == 3)):
            self.log.save_file()
        if not self.config.skip_restart and len(self.log.list_of_testcases()) > 1 and self.config.initial_program != '':
            self.restart()
        elif self.config.coverage and self.config.initial_program != '':
            self.restart()
        else:            
            try:
                self.driver.close()
            except Exception as e:
                print(f"Warning Log Error Close {str(e)}")

        if self.restart_counter > 2:

            if self.config.num_exec and stack_item == "setUpClass" and self.log.checks_empty_line():
                if not self.num_exec.post_exec(self.config.url_set_end_exec):
                    self.restart_counter = 3
                    self.log_error(f"WARNING: Couldn't possible send num_exec to server please check log.")
                
            if (stack_item == "setUpClass") :
                try:
                    self.driver.close()
                except Exception as e:
                    print(f"Warning Log Error Close {str(e)}")

        if ((stack_item != "setUpClass") or (stack_item == "setUpClass" and self.restart_counter == 3)):
            self.assertTrue(False, log_message)
        
    def ClickIcon(self, icon_text):
        """
        Clicks on an Icon button based on its tooltip text or Alt attribute title.

        :param icon_text: The tooltip/title text.
        :type icon_text: str

        Usage:

        >>> # Call the method:
        >>> oHelper.ClickIcon("Add")
        >>> oHelper.ClickIcon("Edit")
        """
        icon = ""
        success = False
        filtered_buttons = None
        
        endtime = time.time() + self.config.time_out
        while(time.time() < endtime and not icon and not success):
            self.wait_element(term=".ttoolbar, .tbtnbmp", scrap_type=enum.ScrapType.CSS_SELECTOR)
            soup = self.get_current_DOM()
            container = next(iter(self.zindex_sort(soup.select(".tmodaldialog"))), None)
            container = container if container else soup
            tbtnbmp_img = self.on_screen_enabled(container.select(".tbtnbmp > img"))
            tbtnbmp_img_str = " ".join(str(x) for x in tbtnbmp_img) if tbtnbmp_img else ''

            if icon_text not in tbtnbmp_img_str:
                container = self.get_current_container()
                tbtnbmp_img = self.on_screen_enabled(container.select(".tbtnbmp > img"))
            
            if tbtnbmp_img:
                icon = next(iter(list(filter(lambda x: icon_text == self.soup_to_selenium(x).get_attribute("alt"), tbtnbmp_img))), None)

            else:
                buttons = self.on_screen_enabled(container.select("button[style]"))
                print("Searching for Icon")
                if buttons:
                    filtered_buttons = self.filter_by_tooltip_value(buttons, icon_text)
                    if filtered_buttons:
                        icon = next(iter(filtered_buttons), None)

            if icon:
                element = lambda: self.soup_to_selenium(icon)
                self.set_element_focus(element())
                success = self.click(element())

        if not icon:
            self.log_error(f"Couldn't find Icon: {icon_text}.")
        if not success:
            self.log_error(f"Couldn't click Icon: {icon_text}.")

    def AddParameter(self, parameter, branch, portuguese_value, english_value="", spanish_value=""):
        """
        Adds a parameter to the queue of parameters to be set by SetParameters method.

        :param parameter: The parameter name.
        :type parameter: str
        :param branch: The branch to be filled in parameter edit screen.
        :type branch: str
        :param portuguese_value: The value for a portuguese repository.
        :type portuguese_value: str
        :param english_value: The value for an english repository.
        :type english_value: str
        :param spanish_value: The value for a spanish repository.
        :type spanish_value: str

        Usage:

        >>> # Calling the method:
        >>> oHelper.AddParameter("MV_MVCSA1", "", ".F.", ".F.", ".F.")
        """
        self.parameters.append([parameter.strip(), branch, portuguese_value, english_value, spanish_value])

    def SetParameters(self):
        """
        Sets the parameters in CFG screen. The parameters must be passed with calls for **AddParameter** method.

        Usage:

        >>> # Adding Parameter:
        >>> oHelper.AddParameter("MV_MVCSA1", "", ".F.", ".F.", ".F.")
        >>> # Calling the method:
        >>> oHelper.SetParameters()
        """
        self.parameter_screen(restore_backup=False)

    def RestoreParameters(self):
        """
        Restores parameters to previous value in CFG screen. Should be used after a **SetParameters** call.

        Usage:

        >>> # Adding Parameter:
        >>> oHelper.AddParameter("MV_MVCSA1", "", ".F.", ".F.", ".F.")
        >>> # Calling the method:
        >>> oHelper.SetParameters()
        """
        self.parameter_screen(restore_backup=True)

    def parameter_screen(self, restore_backup):
        """
        [Internal]

        Internal method of SetParameters and RestoreParameters.

        :param restore_backup: Boolean if method should restore the parameters.
        :type restore_backup: bool

        Usage:

        >>> # Calling the method:
        >>> self.parameter_screen(restore_backup=False)
        """
        label_param = None
        exception = None
        stack = None

        try:
            self.driver_refresh()
        except Exception as error:
            exception = error

        if not exception:
            if self.config.browser.lower() == "chrome":
                try:
                    self.wait_until_to( expected_condition = "alert_is_present" )
                    self.driver.switch_to_alert().accept()
                except:
                    pass

            self.Setup("SIGACFG", self.config.date, self.config.group, self.config.branch, save_input=False)
            self.SetLateralMenu(self.config.parameter_menu if self.config.parameter_menu else self.language.parameter_menu, save_input=False)

            self.wait_element(term=".ttoolbar", scrap_type=enum.ScrapType.CSS_SELECTOR)
            self.wait_element_timeout(term="img[src*=bmpserv1]", scrap_type=enum.ScrapType.CSS_SELECTOR, timeout=5.0, step=0.5)

            if self.element_exists(term="img[src*=bmpserv1]", scrap_type=enum.ScrapType.CSS_SELECTOR):
                
                endtime = time.time() + self.config.time_out

                while(time.time() < endtime and not label_param):

                    container = self.get_current_container()
                    img_serv1 = next(iter(container.select("img[src*='bmpserv1']")), None )
                    label_serv1 = next(iter(img_serv1.parent.select('label')), None)
                    
                    if label_serv1:
                        self.ClickTree(label_serv1.text.strip())
                        self.wait_element_timeout(term="img[src*=bmpparam]", scrap_type=enum.ScrapType.CSS_SELECTOR, timeout=5.0, step=0.5)
                        container = self.get_current_container()
                        img_param = next(iter(container.select("img[src*='bmpparam']")), None )
                        if img_param and img_param.parent.__bool__():
                            label_param = next(iter(img_param.parent.select('label')), None)

                            self.ClickTree(label_param.text.strip())

                if not label_param:
                    self.log_error(f"Couldn't find Icon")

            self.ClickIcon(self.language.search)

            self.fill_parameters(restore_backup=restore_backup)
            self.parameters = []
            self.ClickIcon(self.language.exit)
            time.sleep(1)

            if self.config.coverage:
                self.driver_refresh()
            else:
                self.Finish()

            self.Setup(self.config.initial_program, self.config.date, self.config.group, self.config.branch, save_input=not self.config.autostart)

            if ">" in self.config.routine:
                self.SetLateralMenu(self.config.routine, save_input=False)
            else:
                self.Program(self.config.routine)
        else:
            stack = next(iter(list(map(lambda x: x.function, filter(lambda x: re.search('tearDownClass', x.function), inspect.stack())))), None)
            if(stack and not stack.lower()  == "teardownclass"):
                self.restart_counter += 1
                self.log_error(f"Wasn't possible execute parameter_screen() method Exception: {exception}")


    def fill_parameters(self, restore_backup):
        """
        [Internal]

        Internal method of fill_parameters.
        Searches and edits all parameters in the queue.

        :param restore_backup: Boolean if method should restore the parameters.
        :type restore_backup: bool

        Usage:

        >>> # Calling the method:
        >>> self.fill_parameters(restore_backup=False)
        """
        parameter_list = self.backup_parameters if restore_backup else self.parameters
        for parameter in parameter_list:
            self.SetValue(self.language.search_by, parameter[0])
            self.used_ids = []
            self.SetButton(self.language.search2)
            self.ClickIcon(self.language.edit)

            if not restore_backup:
                current_branch = self.GetValue("X6_FIL")
                current_pt_value = self.GetValue("X6_CONTEUD")
                current_en_value = self.GetValue("X6_CONTENG")
                current_spa_value = self.GetValue("X6_CONTSPA")

                self.backup_parameters.append([parameter[0], current_branch.strip(), current_pt_value.strip(), current_en_value.strip(), current_spa_value.strip()])

            self.SetValue("X6_FIL", parameter[1]) if parameter[1] else None
            self.SetValue("X6_CONTEUD", parameter[2]) if parameter[2] else None
            self.SetValue("X6_CONTENG", parameter[3]) if parameter[3] else None
            self.SetValue("X6_CONTSPA", parameter[4]) if parameter[4] else None

            self.SetButton(self.language.save)

    def filter_by_tooltip_value(self, element_list, expected_text):
        """
        [Internal]

        Filters elements by finding the tooltip value that is shown when mouseover event
        is triggered.

        :param element_list: The list to be filtered
        :type element_list: Beautiful Soup object list
        :param expected_text: The expected tooltip text.
        :type expected_text: str

        :return: The filtered list of elements.
        :rtype: Beautiful Soup object list

        Usage:

        >>> # Calling the method:
        >>> filtered_elements = self.filter_by_tooltip_value(my_element_list, "Edit")
        """
        return list(filter(lambda x: self.check_element_tooltip(x, expected_text), element_list))

    def check_element_tooltip(self, element, expected_text, contains=False):
        """
        [Internal]

        Internal method of ClickIcon.

        Fires the MouseOver event of an element, checks tooltip text, fires the MouseOut event and
        returns a boolean whether the tooltip has the expected text value or not.

        :param element: The target element object.
        :type element: BeautifulSoup object
        :param expected_text: The text that is expected to exist in button's tooltip.
        :type expected_text: str

        :return: Boolean value whether element has tooltip text or not.
        :rtype: bool

        Usage:

        >>> # Call the method:
        >>> has_add_text = self.check_element_tooltip(button_object, "Add")
        """
        has_text = False

        element_function = lambda: self.driver.find_element_by_xpath(xpath_soup(element))
        self.driver.execute_script(f"$(arguments[0]).mouseover()", element_function())
        time.sleep(1)
        tooltips = self.driver.find_elements(By.CSS_SELECTOR, ".ttooltip")
        if tooltips:
            has_text = (len(list(filter(lambda x: expected_text.lower() in x.text.lower(), tooltips))) > 0 if contains else (tooltips[0].text.lower() == expected_text.lower()))
        self.driver.execute_script(f"$(arguments[0]).mouseout()", element_function())
        return has_text

    def WaitFieldValue(self, field, expected_value):
        """
        Wait until field has expected value.
        Recommended for Trigger fields.

        :param field: The desired field.
        :type field: str
        :param expected_value: The expected value.
        :type expected_value: str

        Usage:

        >>> # Calling method:
        >>> self.WaitFieldValue("CN0_DESCRI", "MY DESCRIPTION")
        """
        print(f"Waiting for field {field} value to be: {expected_value}")
        field = re.sub(r"(\:*)(\?*)", "", field).strip()
        self.wait_element(field)

        field_soup = self.get_field(field)

        if not field_soup:
            self.log_error(f"Couldn't find field {field}")

        field_element = lambda: self.driver.find_element_by_xpath(xpath_soup(field_soup))

        success = False
        endtime = time.time() + 60

        while(time.time() < endtime and not success):
            if ((field_element().text.strip() == expected_value) or
                (field_element().get_attribute("value").strip() == expected_value)):
                success = True
            time.sleep(0.5)

    def assert_result(self, expected=True):
        """
        [Internal]

        Asserts the result based on the expected value.

        :param expected: Expected value
        :type expected: bool

        Usage :

        >>> #Calling the method:
        >>> self.assert_result(True)
        """
        self.expected = expected
        log_message = f"{self.log.ident_test()[1]} - "
        self.log.seconds = self.log.set_seconds(self.log.initial_time)

        if self.grid_input or self.grid_check:
            self.log_error("Grid fields were queued for input/check but weren't added/checked. Verify the necessity of a LoadGrid() call.")

        if self.errors:
            
            if self.expected:
                for field_msg in self.errors:
                    log_message += (" " + field_msg)
            else:
                log_message = ""
            
            self.expected = not self.expected

        if self.expected:
            self.message = "" if not self.errors else log_message
            self.log.new_line(True, self.message)
        else:
            self.message = self.language.assert_false_message if not self.errors else log_message
            self.log.new_line(False, self.message)

        self.log.save_file()

        self.errors = []

        print(self.message) if self.message else None
        
        if self.expected:
            self.assertTrue(True, "Passed")
        else:
            self.assertTrue(False, self.message)

        self.message = ""

        
    def ClickCheckBox(self, label_box_name, position=1):
        """
        Clicks on a Label in box on the screen.

        :param label_box_name: The label box name
        :type label_box_name: str
        :param position: position label box on interface
        :type position: int

        Usage:

        >>> # Call the method:
        >>> oHelper.ClickCheckBox("Search",1)
        """
        if position > 0:

            self.wait_element(label_box_name)

            container = self.get_current_container()
            if not container:
                self.log_error("Couldn't locate container.")

            labels_boxs = container.select("span")
            filtered_labels_boxs = list(filter(lambda x: label_box_name.lower() in x.text.lower(), labels_boxs))                
        
            if position <= len(filtered_labels_boxs):
                position -= 1
                label_box = filtered_labels_boxs[position].parent
                if 'tcheckbox' in label_box.get_attribute_list('class'):
                    label_box_element = lambda: self.soup_to_selenium(label_box)                
                    self.click(label_box_element())
                else:
                    self.log_error("Index the Ckeckbox invalid.")                
            else:
                self.log_error("Index the Ckeckbox invalid.")
        else:
            self.log_error("Index the Ckeckbox invalid.")


    def ClickLabel(self, label_name):
        """
        Clicks on a Label on the screen.

        :param label_name: The label name
        :type label_name: str

        Usage:

        >>> # Call the method:
        >>> oHelper.ClickLabel("Search")
        """
        label = ''
        self.wait_element(label_name)
        endtime = time.time() + self.config.time_out
        while(not label and time.time() < endtime):
            container = self.get_current_container()
            if not container:
                self.log_error("Couldn't locate container.")
                
            labels = container.select("label")
            filtered_labels = list(filter(lambda x: label_name.lower() in x.text.lower(), labels))
            filtered_labels = list(filter(lambda x: EC.element_to_be_clickable((By.XPATH, xpath_soup(x))), filtered_labels))
            label = next(iter(filtered_labels), None)
            
        if not label:
            self.log_error("Couldn't find any labels.")

        label_element = lambda: self.soup_to_selenium(label)
        
        self.scroll_to_element(label_element())
        self.wait_until_to(expected_condition="element_to_be_clickable", element = label, locator = By.XPATH )
        self.set_element_focus(label_element())
        self.wait_until_to(expected_condition="element_to_be_clickable", element = label, locator = By.XPATH )
        self.click(label_element())

    def get_current_container(self):
        """
        [Internal]

        An internal method designed to get the current container.
        Returns the BeautifulSoup object that represents this container or NONE if nothing is found.

        :return: The container object
        :rtype: BeautifulSoup object

        Usage:

        >>> # Calling the method:
        >>> container = self.get_current_container()
        """
        soup = self.get_current_DOM()
        containers = self.zindex_sort(soup.select(self.containers_selectors["GetCurrentContainer"]), True)
        return next(iter(containers), None)

    def get_all_containers(self):
        """
        [Internal]

        An internal method designed to get all containers.
        Returns the List of BeautifulSoup object that represents this containers or NONE if nothing is found.

        :return: List containers object
        :rtype: List BeautifulSoup object

        Usage:

        >>> # Calling the method:
        >>> container = self.get_all_containers()
        """
        soup = self.get_current_DOM()
        containers = soup.select(self.containers_selectors["AllContainers"])
        return containers

    def ClickTree(self, treepath, right_click=False, position=1):
        """
        Clicks on TreeView component.

        :param treepath: String that contains the access path for the item separate by ">" .
        :type string: str
        :param right_click: Clicks with the right button of the mouse in the last element of the tree.
        :type string: bool

        Usage:

        >>> # Calling the method:
        >>> oHelper.ClickTree("element 1 > element 2 > element 3")
        >>> # Right Click example:
        >>> oHelper.ClickTree("element 1 > element 2 > element 3", right_click=True)
        """
        self.click_tree(treepath, right_click, position)
        
    def click_tree(self, treepath, right_click, position):
        """
        [Internal]
        Take treenode and label to filter and click in the toggler element to expand the TreeView.
        """

        print(f"Clicking on Tree: {treepath}")

        hierarchy=None

        position -= 1

        labels = list(map(str.strip, treepath.split(">")))

        for row, label in enumerate(labels):

            self.wait_blocker()

            last_item = True if row == len(labels)-1 else False

            success = False

            try_counter = 0

            label_filtered = label.lower().strip()

            try:
                if self.tree_base_element and label_filtered == self.tree_base_element[0]:
                    self.scroll_to_element(self.tree_base_element[1])
            except:
                pass

            endtime = time.time() + self.config.time_out

            while((time.time() < endtime) and (try_counter < 3 and not success)):

                tree_node = self.find_tree_bs(label_filtered)

                tree_node_filtered = list(filter(lambda x: "hidden" not in x.parent.parent.parent.parent.attrs['class'], tree_node))

                elements = list(filter(lambda x: label_filtered in x.text.lower().strip() and self.element_is_displayed(x), tree_node_filtered))

                if elements:

                    if position:
                        elements = elements[position] if len(elements) >= position + 1 else next(iter(elements))
                        if hierarchy:
                             elements = elements if elements.attrs['hierarchy'].startswith(hierarchy) and elements.attrs['hierarchy'] != hierarchy else None
                    else:
                        elements = list(filter(lambda x: self.element_is_displayed(x), elements))

                        if hierarchy:
                            elements = list(filter(lambda x: x.attrs['hierarchy'].startswith(hierarchy) and x.attrs['hierarchy'] != hierarchy, elements))

                    for element in elements:
                        if not success:
                            element_class = next(iter(element.select(".toggler, .lastchild, .data")), None)

                            if "data" in element_class.get_attribute_list("class"):
                                element_class =  element_class.select("img, span")

                            for element_class_item in element_class:
                                if not success:

                                    element_click = lambda: self.soup_to_selenium(element_class_item)
                                    try:
                                        if last_item:
                                            start_time = time.time()
                                            self.wait_blocker()
                                            self.scroll_to_element(element_click())
                                            element_click().click()
                                            if self.check_toggler(label_filtered):
                                                success = self.check_hierarchy(label_filtered)
                                                if success and right_click:
                                                    self.send_action(self.click, element_click, right_click)
                                            else:
                                                if right_click:
                                                    self.send_action(self.click, element_click, right_click)
                                                success = self.clicktree_status_selected(label_filtered)
                                        else:
                                            self.tree_base_element = label_filtered, self.soup_to_selenium(element_class_item)
                                            self.scroll_to_element(element_click())
                                            element_click().click()
                                            success = self.check_hierarchy(label_filtered)

                                        try_counter += 1
                                    except:
                                        pass

                            if not success:
                                try:
                                    element_click = lambda: self.soup_to_selenium(element_class_item.parent)
                                    self.scroll_to_element(element_click())
                                    element_click().click()
                                    success = self.clicktree_status_selected(label_filtered) if last_item and not self.check_toggler(label_filtered) else self.check_hierarchy(label_filtered)
                                except:
                                    pass

            if not last_item:
                treenode_selected = self.treenode_selected(label_filtered)
                hierarchy = treenode_selected.attrs['hierarchy']
                            
        if not success:
            self.log_error(f"Couldn't click on tree element {label}.")

    def find_tree_bs(self, label):
        """
        [Internal]

        Search the label string in current container and return a treenode element.
        """

        tree_node = ""
        
        self.wait_element(term=label, scrap_type=enum.ScrapType.MIXED, optional_term=".ttreenode, .data")

        endtime = time.time() + self.config.time_out

        while (time.time() < endtime and not tree_node):

            container = self.get_current_container()

            tree_node = container.select(".ttreenode")

        if not tree_node:
            self.log_error("Couldn't find tree element.")

        return(tree_node)
    
    def clicktree_status_selected(self, label_filtered, check_expanded=False):
        """
        [Internal]
        """

        treenode_selected = None

        success = True

        container_function = lambda: self.get_current_container() if success else self.get_current_DOM()

        endtime = time.time() + self.config.time_out
        while ((time.time() < endtime) and not treenode_selected):

            container = container_function()

            tr = container.select("tr")

            tr_class = list(filter(lambda x: "class" in x.attrs, tr))

            ttreenode = list(filter(lambda x: "ttreenode" in x.attrs['class'], tr_class))

            treenode_selected = list(filter(lambda x: "selected" in x.attrs['class'], ttreenode))

            if not treenode_selected:
                success = not success

        if not check_expanded:
            if list(filter(lambda x: label_filtered == x.text.lower().strip(), treenode_selected)):
                return True
            else:
                return False
        else:
            tree_selected = next(iter(list(filter(lambda x: label_filtered == x.text.lower().strip(), treenode_selected))), None)
            if tree_selected.find_all_next("span"):
                if "toggler" in next(iter(tree_selected.find_all_next("span"))).attrs['class']:
                    return "expanded" in next(iter(tree_selected.find_all_next("span")), None).attrs['class']
            else:
                return False
    
    def check_toggler(self, label_filtered):
        """
        [Internal]
        """
        tree_selected = self.treenode_selected(label_filtered)

        if tree_selected:
            if tree_selected.find_all_next("span"):
                try:
                    return "toggler" in next(iter(tree_selected.find_all_next("span")), None).attrs['class']
                except:
                    return False
            else:
                return False
        else:
            return False

    def treenode_selected(self, label_filtered):
        """
        [Internal]
        Returns a tree node selected by label
        """

        ttreenode = self.treenode()

        treenode_selected = list(filter(lambda x: "selected" in x.attrs['class'], ttreenode)) 

        return next(iter(list(filter(lambda x: label_filtered == x.text.lower().strip(), treenode_selected))), None)

    def treenode(self):
        """

        :return: treenode bs4 object
        """

        container = self.get_current_container()

        tr = container.select("tr")

        tr_class = list(filter(lambda x: "class" in x.attrs, tr))

        return list(filter(lambda x: "ttreenode" in x.attrs['class'], tr_class))

    def check_hierarchy(self, label):
        """

        :param label:
        :return: True or False
        """

        counter = 1

        node_check = None

        while (counter <= 3 and not node_check):

            treenode_parent_id = self.treenode_selected(label).attrs['id']

            treenode = list(filter(lambda x: self.element_is_displayed(x), self.treenode()))

            node_check = next(iter(list(filter(lambda x: treenode_parent_id == x.attrs['parentid'], treenode))), None)

            counter += 1

        return True if node_check else self.clicktree_status_selected(label, check_expanded=True)

    def GridTree(self, column , tree_path, right_click = False):
        """
        Clicks on Grid TreeView component.

        :param treepath: String that contains the access path for the item separate by ">" .
        :type string: str
        :param right_click: Clicks with the right button of the mouse in the last element of the tree.
        :type string: bool

        Usage:

        >>> # Calling the method:
        >>> oHelper.GridTree("element 1 > element 2 > element 3")
        >>> # Right GridTree example:
        >>> oHelper.GridTree("element 1 > element 2 > element 3", right_click=True)
        
        """ 

        endtime = time.time() + self.config.time_out

        tree_list = list(map(str.strip, tree_path.split(">")))
        last_item = tree_list.pop()

        grid = self.get_grid(grid_element = '.tcbrowse')
        column_index = self.search_column_index(grid, column)

        while(time.time() < endtime and tree_list ):

            len_grid_lines = self.expand_treeGrid(column, tree_list[0])

            grid = self.get_grid(grid_element = '.tcbrowse')
            column_index = self.search_column_index(grid, column)

            if self.lenght_grid_lines(grid) > len_grid_lines:
                tree_list.remove(tree_list[0])
            else:
                len_grid_lines = self.expand_treeGrid(column, tree_list[0])
                tree_list.remove(tree_list[0])

        grid = self.get_grid(grid_element = '.tcbrowse')
        column_index = self.search_column_index(grid, column)
        
        div = self.search_grid_by_text(grid, last_item, column_index)
        self.wait_until_to(expected_condition="element_to_be_clickable", element = div, locator = By.XPATH )
        div_s = self.soup_to_selenium(div)
        self.click((div_s), enum.ClickType.SELENIUM , right_click)

    def expand_treeGrid(self, column, item):
        """
        [Internal]
          
        Search for a column and expand the tree
        Returns len of grid lines

        """
        grid = self.get_grid(grid_element = '.tcbrowse')
        column_index = self.search_column_index(grid, column)
        len_grid_lines = self.lenght_grid_lines(grid)
        div = self.search_grid_by_text(grid, item, column_index)
        line = div.parent.parent
        td = next(iter(line.select('td')), None)
        self.expand_tree_grid_line(td)
        self.wait_gridTree(len_grid_lines)
        return len_grid_lines

    def expand_tree_grid_line(self, element_soup):
        """
        [Internal]
        Click on a column and send the ENTER key
        
        """
        self.wait_until_to(expected_condition="element_to_be_clickable", element = element_soup, locator = By.XPATH )
        element_selenium = lambda: self.soup_to_selenium(element_soup)
        element_selenium().click()
        self.wait_blocker()
        self.wait_until_to(expected_condition="element_to_be_clickable", element = element_soup, locator = By.XPATH )
        self.send_keys(element_selenium(), Keys.ENTER)
        
    def wait_gridTree(self, n_lines):
        """
        [Internal]
        Wait until the GridTree line count increases or decreases.

        """
        endtime = time.time() + self.config.time_out
        grid = self.get_grid(grid_element = '.tcbrowse')
        
        while (time.time() < endtime and n_lines == self.lenght_grid_lines(grid) ):
            grid = self.get_grid(grid_element = '.tcbrowse')


    def search_grid_by_text(self, grid, text, column_index):
        """
        [Internal]
        Searches for text in grid columns
        Returns the div containing the text
        
        """
        columns_list = grid.select('td')
        columns_list_filtered = list(filter(lambda x: int(x.attrs['id']) == column_index  ,columns_list))
        div_list = list(map(lambda x: next(iter(x.select('div')), None)  ,columns_list_filtered))
        div = next(iter(list(filter(lambda x: (text.strip() == x.text.strip() and x.parent.parent.attrs['id'] != '0') ,div_list))), None)
        return div
    
    def lenght_grid_lines(self, grid):
        """
        [Internal]
        Returns the leght of grid.
        
        """
        grid_lines = grid.select("tbody tr")
        return len(grid_lines)
                
    def TearDown(self):
        """
        Closes the webdriver and ends the test case.

        Usage:

        >>> #Calling the method
        >>> self.TearDown()
        """

        if self.config.new_log:
            self.execution_flow()

        webdriver_exception = None
        timeout = 1500
        string = "Aguarde... Coletando informacoes de cobertura de codigo."

        if self.config.coverage:
            try:
                self.driver_refresh()
            except WebDriverException as e:
                webdriver_exception = e

            if webdriver_exception:
                message = f"Wasn't possible execute self.driver.refresh() Exception: {next(iter(webdriver_exception.msg.split(':')), None)}"
                print(message)

            if not webdriver_exception and not self.tss:
                self.wait_element(term="[name='cGetUser']", scrap_type=enum.ScrapType.CSS_SELECTOR, main_container='body')
                self.user_screen()
                self.environment_screen()
                self.Finish()
            elif not webdriver_exception:
                self.SetupTSS(self.config.initial_program, self.config.environment )
                self.SetButton(self.language.exit)
                self.SetButton(self.language.yes)

            if (self.search_text(selector=".tsay", text=string) and not webdriver_exception):
                self.WaitProcessing(string, timeout)

        if self.config.num_exec:
            if not self.num_exec.post_exec(self.config.url_set_end_exec):
                self.restart_counter = 3
                self.log_error(f"WARNING: Couldn't possible send num_exec to server please check log.")

        try:
            self.driver.close()
        except Exception as e:
            print(f"Warning tearDown Close {str(e)}")
            
    def containers_filter(self, containers):
        """
        [Internal]
        Filter and remove tsvg class an return a container_filtered
        
        Usage:

        >>> #Calling the method
        >>> containers = self.containers_filter(containers)
        """
        class_remove = "tsvg"
        container_filtered = []

        for container in containers:
            iscorrect = True
            container_class = list(filter(lambda x: "class" in x.attrs, container.select("div")))
            if list(filter(lambda x: class_remove in x.attrs['class'], container_class)):
                iscorrect = False
            if iscorrect:
                container_filtered.append(container)

        return container_filtered

    def filter_label_element(self, label_text, container):
        """
        [Internal]
        Filter and remove a specified character with regex, return only displayed elements if > 1.

        Usage:

        >>> #Calling the method
        >>> elements = self.filter_label_element(label_text, container)
        """
        
        elements = list(map(lambda x: self.find_first_div_parent(x), container.find_all(text=re.compile(f"^{re.escape(label_text)}" + r"([\s\?:\*\.]+)?"))))
        return list(filter(lambda x: self.element_is_displayed(x), elements)) if len(elements) > 1 else elements

    def filter_is_displayed(self, elements):
        """
        [Internal]
        Returns only displayed elements.

        Usage:

        >>> #Calling the method
        >>> elements = self.filter_is_displayed(elements)
        """
        return list(filter(lambda x: self.element_is_displayed(x), elements))

    def element_is_displayed(self, element):
        """
        [Internal]

        """
        element_selenium = self.soup_to_selenium(element)
        if element_selenium:
            return element_selenium.is_displayed()
        else:
            return False

    def search_text(self, selector, text):
        """
        [Internal]
        Return a element based on text and selector.

        Usage:

        >>> #Calling the method
        >>> element = self.search_text(selector, text)
        """
        container = self.get_current_container()

        if container:
            container_selector = container.select(selector)

            if container_selector:
                self.wait_element_timeout(term=text, scrap_type=enum.ScrapType.MIXED,
                 optional_term=".tsay", timeout=10, step=1, main_container="body", check_error = False)

            return next(iter(list(filter(lambda x: text in re.sub(r"\t|\n|\r", " ", x.text), container_selector))), None)

    def pop_dict_itens(self, dict_, element_id):
        """
        [Internal]
        """
        new_dictionary = {k: v  for k, v in dict_.items() if v == element_id}

        for key in list(new_dictionary.keys()):
            dict_.pop(key)

        return dict_

    def get_program_name(self):
        """
        [Internal]
        """
        stack_item_splited = next(iter(map(lambda x: x.filename.split("\\"), filter(lambda x: "TESTSUITE.PY" in x.filename.upper() or "TESTCASE.PY" in x.filename.upper(), inspect.stack()))), None)

        if stack_item_splited:
            get_file_name = next(iter(list(map(lambda x: "TESTSUITE.PY" if "TESTSUITE.PY" in x.upper() else "TESTCASE.PY", stack_item_splited))))

            program_name = next(iter(list(map(lambda x: re.findall(fr"(\w+)(?:{get_file_name})", x.upper()), filter(lambda x: ".PY" in x.upper(), stack_item_splited)))), None)

            if program_name:
                return next(iter(program_name))
            else:
                return None
        else:
            return None

    def GetText(self, string_left="", string_right=""):
        """
        This method returns a string from modal based on the string in the left or right position that you send on parameter.

        If the string_left was filled then the right side content is return.

        If the string_right was filled then the left side content is return.

        If no parameter was filled so the full content is return.

        :param string_left: String of the left side of content.
        :type string_left: str
        :param string_right: String of the right side of content.
        :type string_right: str

        Usage:

        >>> # Calling the method:
        >>> oHelper.GetText(string_left="Left Text", string_right="Right Text")
        >>> oHelper.GetText(string_left="Left Text")
        >>> oHelper.GetText()
        """

        return self.get_text(string_left, string_right)

    def get_text(self, string_left, string_right):
        """

        :param string:
        :return:
        """
        if string_left:
            string = string_left
        else:
            string = string_right

        if string:
            self.wait_element(string)

        container = self.get_current_container()

        labels = container.select('label')

        label = next(iter(list(filter(lambda x: string.lower() in x.text.lower(), labels))))

        return self.get_text_position(label.text, string_left, string_right)

    def get_text_position(self, text="", string_left="", string_right=""):
        """

        :param string_left:
        :param srting_right:
        :return:
        """
        if string_left and string_right:
            return text[len(string_left):text.index(string_right)].strip()
        elif string_left:
            return text[len(string_left):].strip()
        elif string_right:
            return text[:-len(string_right)].strip()
        else:
            return text.strip()

    def wait_smart_erp_environment(self):
        """
        [Internal]
        """
        content = False
        endtime = time.time() + self.config.time_out

        print("Waiting for SmartERP environment assembly")

        while not content and (time.time() < endtime):
            try:
                soup = self.get_current_DOM()

                content = True if next(iter(soup.select("img[src*='resources/images/parametersform.png']")), None) else False
            except AttributeError:
                pass

    def wait_until_to(self, expected_condition = "element_to_be_clickable", element = None, locator = None ):
        """
        [Internal]
        
        This method is responsible for encapsulating "wait.until".
        """

        expected_conditions_dictionary = {

            "element_to_be_clickable" : EC.element_to_be_clickable,
            "presence_of_all_elements_located" : EC.presence_of_all_elements_located,
            "visibility_of" : EC.visibility_of,
            "alert_is_present" : EC.alert_is_present,
            "visibility_of_element_located" : EC.visibility_of_element_located
        }

        if not element and expected_condition != "alert_is_present" : self.log_error("Error method wait_until_to() - element is None")

        element = xpath_soup(element) if locator == By.XPATH else element
        try:

            if locator:
                self.wait.until(expected_conditions_dictionary[expected_condition]((locator, element)))
            elif element:
                self.wait.until(expected_conditions_dictionary[expected_condition]( element() ))
            elif expected_condition == "alert_is_present":
                self.wait.until(expected_conditions_dictionary[expected_condition]())

        except TimeoutException as e:
            print(f"Warning waint_until_to TimeoutException - Expected Condition: {expected_condition}")
            pass


    def CheckHelp(self, text, button, text_help, text_problem, text_solution, verbosity):
        """
        Checks if some help screen is present in the screen at the time and takes an action.

        :param text: Text to be checked.
        :type text: str
        :param text_help: Only the help text will be checked.
        :type text_help: str
        :param text_problem: Only the problem text will be checked.
        :type text_problem: str
        :param text_solution: Only the solution text will be checked.
        :type text_solution: str
        :param button: Button to be clicked.
        :type button: str
        :param verbosity: Check the text with high accuracy.
        :type verbosity: bool

        Usage:
        
        >>> # Calling method to check all window text.
        >>> oHelper.CheckHelp("TK250CADRE Problema: Essa reclamação já foi informada anteriormente. Solução: Informe uma reclamação que ainda não tenha sido cadastrada nessa tabela.", "Fechar")
        >>> # Calling method to check help text only.
        >>> oHelper.CheckHelp(text_help="TK250CADRE", button="Fechar")
        >>> # Calling method to check problem text only.
        >>> oHelper.CheckHelp(text_problem="Problema: Essa reclamação já foi informada anteriormente.", button="Fechar")
        >>> # Calling method to check problem text only.
        >>> oHelper.CheckHelp(text_solution="Solução: Informe uma reclamação que ainda não tenha sido cadastrada nessa tabela.", button="Fechar")
        >>> # Calling the method to check only the problem text with high precision.
        >>> oHelper.CheckHelp(text_problem="Problema: Essa reclamação já foi informada anteriormente.", button="Fechar", verbosity=True)
        """

        text_help_extracted     = ""
        text_problem_extracted  = ""
        text_solution_extracted = ""
        text_extracted = ""

        if not button:
            button = self.get_single_button().text

        endtime = time.time() + self.config.time_out
        while(time.time() < endtime and not text_extracted):
            
            print(f"Checking Help on screen: {text}")
            # self.wait_element_timeout(term=text, scrap_type=enum.ScrapType.MIXED, timeout=2.5, step=0.5, optional_term=".tsay", check_error=False)
            self.wait_element_timeout(term=text_help, scrap_type=enum.ScrapType.MIXED, timeout=2.5, step=0.5,
                                      optional_term=".tsay", check_error=False)
            container = self.get_current_container()
            container_filtered = container.select(".tsay")
            container_text = ''
            for x in range(len(container_filtered)):
                container_text += container_filtered[x].text + ' '

            try:
                text_help_extracted     = container_text[container_text.index(self.language.checkhelp):container_text.index(self.language.checkproblem)]
                text_problem_extracted  = container_text[container_text.index(self.language.checkproblem):container_text.index(self.language.checksolution)]
                text_solution_extracted = container_text[container_text.index(self.language.checksolution):]
            except:
                pass

            if text_help:
                text = text_help
                text_extracted = text_help_extracted
            elif text_problem:
                text = text_problem
                text_extracted = text_problem_extracted
            elif text_solution:
                text = text_solution
                text_extracted = text_solution_extracted
            else:
                text_extracted = container_text

            if text_extracted:
                self.check_text_container(text, text_extracted, container_text, verbosity)
                self.SetButton(button, check_error=False)
                self.wait_element(term=text, scrap_type=enum.ScrapType.MIXED, optional_term=".tsay", check_error=False, presence=False)

        if not text_extracted:
            self.log_error(f"Couldn't find: '{text}', text on display window is: '{container_text}'")

    def check_text_container(self, text_user, text_extracted, container_text, verbosity):
        if verbosity == False:
            if text_user.replace(" ","") in text_extracted.replace(" ",""):
                print(f"Help on screen Checked: {text_user}")
                return
            else:
                print(f"Couldn't find: '{text_user}', text on display window is: '{container_text}'")
        else:
            if text_user in text_extracted:
                print(f"Help on screen Checked: {text_user}")
                return
            else:
                print(f"Couldn't find: '{text_user}', text on display window is: '{container_text}'")

    def get_single_button(self):
        """
        [Internal]
        """
        container = self.get_current_container()
        buttons = container.select("button")
        button_filtered = next(iter(filter(lambda x: x.text != "", buttons)))
        if not button_filtered:
            self.log_error(f"Couldn't find button")
        return button_filtered

    def ClickMenuPopUpItem(self, label, right_click, position = 1):
        """
        Clicks on MenuPopUp Item based in a text

        :param text: Text in MenuPopUp to be clicked.
        :type text: str
        :param right_click: Button to be clicked.
        :type button: bool
        :param position: index item text
        :type position: int
        
        Usage:

        >>> # Calling the method.
        >>> oHelper.ClickMenuPopUpItem("Label")
        >>> # Calling the method using position.
        >>> oHelper.ClickMenuPopUpItem("Label", position = 2)
        """
        position -= 1

        self.wait_element(term=label, scrap_type=enum.ScrapType.MIXED, main_container="body", optional_term=".tmenupopup")

        label = label.lower().strip()

        endtime = time.time() + self.config.time_out

        tmenupopupitem_filtered = ""

        while(time.time() < endtime and not tmenupopupitem_filtered):

            soup = self.get_current_DOM()

            body = next(iter(soup.select("body")))

            tmenupopupitem = body.select(".tmenupopupitem")

            tmenupopupitem_displayed = list(filter(lambda x: self.element_is_displayed(x), tmenupopupitem))

            tmenupopupitem_filtered = list(filter(lambda x: x.text.lower().strip() == label, tmenupopupitem_displayed))

            if tmenupopupitem_filtered and len(tmenupopupitem_filtered) -1 >= position:
                tmenupopupitem_filtered = tmenupopupitem_filtered[position]

        if not tmenupopupitem_filtered:
            self.log_error(f"Couldn't find tmenupopupitem: {label}")

        tmenupopupitem_element = lambda: self.soup_to_selenium(tmenupopupitem_filtered)

        if right_click:
            self.click(tmenupopupitem_element(), right_click=right_click)
        else:
            self.click(tmenupopupitem_element())
    
    def get_release(self):
        """
        Gets the current release of the Protheus.

        :return: The current release of the Protheus.
        :type: str
        
        Usage:

        >>> # Calling the method:
        >>> oHelper.get_release()
        >>> # Conditional with method:
        >>> # Situation: Have a input that only appears in release greater than or equal to 12.1.023
        >>> if self.oHelper.get_release() >= '12.1.023':
        >>>     self.oHelper.SetValue('AK1_CODIGO', 'codigoCT001)
        """

        return self.log.release

    def try_click(self, element):
        """
        [Internal]
        """
        try:
            self.soup_to_selenium(element).click()
        except:
            pass
        
    def on_screen_enabled(self, elements):
        """
        [Internal]

        Returns a list if selenium displayed and enabled methods is True.
        """
        if elements:
            is_displayed = list(filter(lambda x: self.element_is_displayed(x), elements))
            
            return list(filter(lambda x: self.soup_to_selenium(x).is_enabled(), is_displayed))

    def update_password(self):
        """
        [Internal]
        Update the password in the Protheus password change request screen
        """
        container = self.get_current_container()
        if container and self.element_exists(term=self.language.change_password, scrap_type=enum.ScrapType.MIXED, main_container=".tmodaldialog", optional_term=".tsay"):
            user_login = self.GetValue(self.language.user_login)
            if user_login == self.config.user or self.config.user.lower() == "admin":
                self.SetValue(self.language.current_password, self.config.password)
                self.SetValue(self.language.nem_password, self.config.password)
                self.SetValue(self.language.confirm_new_password, self.config.password)
                self.SetButton(self.language.finish)
                self.wait_element(self.language.database, main_container=".twindow")
    
    def ClickListBox(self, text):
        """
        Clicks on Item based in a text in a window tlistbox

        :param text: Text in windows to be clicked.
        :type text: str

        Usage:

        >>> # Calling the method.
        >>> oHelper.ClickListBox("text")
        """

        self.wait_element(term='.tlistbox', scrap_type=enum.ScrapType.CSS_SELECTOR, main_container=".tmodaldialog")
        container = self.get_current_container()
        tlist = container.select(".tlistbox")
        list_option = tlist[0].select("option")
        list_option_filtered = list(filter(lambda x: self.element_is_displayed(x), list_option))
        element = next(iter(filter(lambda x: x.text == text, list_option_filtered)), None)
        element_selenium = self.soup_to_selenium(element)
        self.wait_until_to(expected_condition="element_to_be_clickable", element = element, locator = By.XPATH )
        element_selenium.click()

    def ClickImage(self, img_name):
        """
        Clicks in an Image button. They must be used only in case that 'ClickIcon' doesn't  support. 
        :param img_name: Image to be clicked.
        :type img_name: src

        Usage:

        >>> # Call the method:  
        >>> oHelper.ClickImage("img_name")
        """
        self.wait_element(term="div.tbtnbmp > img, div.tbitmap > img", scrap_type=enum.ScrapType.CSS_SELECTOR, main_container =  self.containers_selectors["ClickImage"])

        success = None
        endtime = time.time() + self.config.time_out

        while(time.time() < endtime and not success):

            img_list = self.web_scrap(term="div.tbtnbmp > img, div.tbitmap > img", scrap_type=enum.ScrapType.CSS_SELECTOR , main_container = self.containers_selectors["ClickImage"])
            img_list_filtered = list(filter(lambda x: img_name == self.img_src_filtered(x),img_list))
            img_soup = next(iter(img_list_filtered), None)

            if img_soup:
                    element_selenium = lambda: self.soup_to_selenium(img_soup)
                    self.set_element_focus(element_selenium())
                    self.wait_until_to(expected_condition="element_to_be_clickable", element = img_soup, locator = By.XPATH )
                    success = self.click(element_selenium())

        return success

    def img_src_filtered(self, img_soup):
        
        """
        [Internal]
        Return an image source filtered.
        """

        img_src_string = self.soup_to_selenium(img_soup).get_attribute("src")
        return next(iter(re.findall('[\w\_\-]+\.', img_src_string)), None).replace('.','')

    def try_element_to_be_clickable(self, element):
        """
        Try excpected condition element_to_be_clickable by XPATH or ID 
        """
        try:
            self.wait_until_to(expected_condition="element_to_be_clickable", element = element, locator = By.XPATH)
        except:
            if 'id' in element.find_parent('div').attrs:
                self.wait_until_to(expected_condition="element_to_be_clickable", element = element.find_previous("div").attrs['id'], locator = By.ID )
            else:
                pass

    def open_csv(self, csv_file, delimiter, column, header, filter_column, filter_value):
        """
        Returns a dictionary when the file has a header in another way returns a list
        The folder must be entered in the CSVPath parameter in the config.json. Ex:

        >>> config.json
        >>> "CsvPath" : "C:\\temp"

        :param csv_file: .csv file name
        :type csv_file: str
        :param delimiter: Delimiter option such like ';' or ',' or '|'
        :type delimiter: str
        :param column: To files with Header is possible return only a column by header name or Int value for no header files 
        :type column: str
        :param header: Indicate with the file contains a Header or not default is Header None
        :type header: bool
        :param filter_column: Is possible to filter a specific value by column and value content, if value is int starts with number 1
        :type filter_column: str or int
        :param filter_value: Value used in pair with filter_column parameter
        :type filter_value: str

        >>> # Call the method:
        >>> file_csv = test_helper.OpenCSV(delimiter=";", csv_file="no_header.csv")

        >>> file_csv_no_header_column = self.oHelper.OpenCSV(column=0, delimiter=";", csv_file="no_header_column.csv")

        >>> file_csv_column = self.oHelper.OpenCSV(column='CAMPO', delimiter=";", csv_file="header_column.csv", header=True)

        >>> file_csv_pipe = self.oHelper.OpenCSV(delimiter="|", csv_file="pipe_no_header.csv")

        >>> file_csv_header = self.oHelper.OpenCSV(delimiter=";", csv_file="header.csv", header=True)

        >>> file_csv_header_column = self.oHelper.OpenCSV(delimiter=";", csv_file="header.csv", header=True)

        >>> file_csv_header_pipe = self.oHelper.OpenCSV(delimiter="|", csv_file="pipe_header.csv", header=True)

        >>> file_csv_header_filter = self.oHelper.OpenCSV(delimiter=";", csv_file="header.csv", header=True, filter_column='CAMPO', filter_value='A00_FILIAL')

        >>> file_csv _no_header_filter = self.oHelper.OpenCSV(delimiter=";", csv_file="no_header.csv", filter_column=0, filter_value='A00_FILIAL')
        """

        has_header = 'infer' if header else None
        
        if self.config.csv_path:
            data = pd.read_csv(f"{self.config.csv_path}\\{csv_file}", sep=delimiter, encoding='latin-1', error_bad_lines=False, header=has_header, index_col=False)
            df = pd.DataFrame(data)
            df = df.dropna(axis=1, how='all')

            filter_column_user = filter_column
            
            if filter_column and filter_value:
                if isinstance(filter_column, int):
                    filter_column_user = filter_column - 1
                df = self.filter_dataframe(df, filter_column_user, filter_value)
            elif (filter_column and not filter_value) or (filter_value and not filter_column):
                print('WARNING: filter_column and filter_value is necessary to filter rows by column content. Data wasn\'t filtered') 
                
            return self.return_data(df, has_header, column)
        else:
            self.log_error("CSV Path wasn't found, please check 'CSVPath' key in the config.json.")

    def filter_dataframe(self, df, column, value):
        """
        [Internal]
        """
        return df[df[column] == value]

    def return_data(self, df, has_header, column):
        """
        [Internal]
        """
        if has_header == 'infer':
            return df[column].to_dict() if column else df.to_dict()
        else:
            return df[column].values.tolist() if isinstance(column, int) else df.values.tolist()

    def open_url_coverage(self, url='', initial_program='', environment=''):
        """
        [Internal]
        Open a webapp url with line parameters
        :param url: server url.
        :type url: str
        :param initial_program: program name.
        :type initial_program: str
        :param environment: environment server.
        :type environment: str
        Usage:
        >>> # Call the method:  
        >>> self.open_url_coverage(url=self.config.url, initial_program=initial_program, environment=self.config.environment)
        """
        self.driver.get(f"{url}/?StartProg=CASIGAADV&A={initial_program}&Env={environment}") 
        
    def returns_printable_string(self, string):
        """
        Returns a string only is printable characters
        [Internal]
        :param string: string value
        :type string: str
        """
        return "".join(list(filter(lambda x: x.isprintable(), string)))

    def get_config_value(self, json_key):
        """

        :param json_key: Json Key in config.json
        :type json_key: str
        :return: Json Key item in config.json
        """
        json_key = json_key.lower()

        config_dict = dict((k.lower(), v) for k, v in self.config.json_data.items())

        if list(filter(lambda x: json_key in x, config_dict.keys())):
            return config_dict[json_key]
        else:
            self.log_error("Doesn't contain that key in json object")

    def send_action(self, action = None, element = None, value = None, right_click=False):
        """

        Sends an action to element and compare it object state change.
    
        :param action: selenium function as a reference like click, actionchains or send_keys.
        :param element: selenium element as a reference
        :param value: send keys value
        :param right_click: True if you want a right click
        :return: True if there was a change in the object
        """

        soup = lambda: self.get_current_DOM()

        soup_before_event = soup()
        soup_after_event = soup()

        endtime = time.time() + self.config.time_out
        try:
            while ((time.time() < endtime) and (soup_before_event == soup_after_event)):

                if right_click:
                    action(element(), right_click=right_click)
                elif value:
                    action(element(), value)
                elif element:
                    action(element())
                elif action:
                    action()

                soup_after_event = soup()

                time.sleep(1)
        except Exception as e:
            if self.config.smart_test or self.config.debug_log:
                print(f"Warning Exception send_action {str(e)}")
            return False

        if self.config.smart_test or self.config.debug_log:
            print(f"send_action method result = {soup_before_event != soup_after_event}")
        return soup_before_event != soup_after_event<|MERGE_RESOLUTION|>--- conflicted
+++ resolved
@@ -3326,7 +3326,7 @@
             while(time.time() < endtime and not success):
                 if key not in hotkey and self.supported_keys(key):
                     if grid:
-                        ActionChains(self.driver).key_down(self.supported_keys(key)).perform()
+                        self.send_action(action=ActionChains(self.driver).key_down(self.supported_keys(key)).perform)
                     elif tries > 0:
                         ActionChains(self.driver).key_down(self.supported_keys(key)).perform()
                         tries = 0
@@ -3334,35 +3334,16 @@
                         Id = self.driver.execute_script(script)
                         element = self.driver.find_element_by_id(Id) if Id else self.driver.find_element(By.TAG_NAME, "html")
                         self.set_element_focus(element)
-                        self.send_keys(element, self.supported_keys(key))
+                        self.send_action(action=self.send_keys, element=element, value=self.supported_keys(key))
                         tries +=1
 
-<<<<<<< HEAD
                 elif additional_key:
-                    ActionChains(self.driver).key_down(self.supported_keys(key)).send_keys(additional_key.lower()).key_up(self.supported_keys(key)).perform()
+                    self.send_action(action=ActionChains(self.driver).key_down(self.supported_keys(key)).send_keys(additional_key.lower()).key_up(self.supported_keys(key)).perform)
 
                 if wait_show:
                     success = self.WaitShow(wait_show, timeout=step, throw_error = True)
                 else:
                     success = True
-=======
-                Id = self.driver.execute_script(script)
-                element = lambda: self.driver.find_element_by_id(Id) if Id else self.driver.find_element(By.TAG_NAME, "html")
-                self.set_element_focus(element())
-
-                if key == "DOWN" and grid:
-                    grid_number = 0 if grid_number is None else grid_number
-                    self.grid_input.append(["", "", grid_number, True])
-                elif grid:
-                    self.send_action(action=ActionChains(self.driver).key_down(self.supported_keys(key)).perform)
-                else:
-                    self.send_action(action=self.send_keys, element=element, value=self.supported_keys(key))
-
-            elif additional_key:
-                self.send_action(action=ActionChains(self.driver).key_down(self.supported_keys(key)).send_keys(additional_key.lower()).key_up(self.supported_keys(key)).perform)
-            else:
-                self.log_error("Additional key is empty")  
->>>>>>> 9c100612
 
  
         except WebDriverException as e:
