--- conflicted
+++ resolved
@@ -1787,14 +1787,8 @@
                 element_list = self.web_scrap(f"[name$='{field}']", scrap_type=enum.ScrapType.CSS_SELECTOR)
                 if element_list and len(element_list) -1 >= position:
                     element = element_list[position]
-<<<<<<< HEAD
-=======
-                
-            elif position == 0:
-                element = next(iter(self.web_scrap(field, scrap_type=enum.ScrapType.TEXT, label=True, input_field=input_field, direction=direction)), None)
->>>>>>> 868133ad
             else:
-                element = next(iter(self.web_scrap(field, scrap_type=enum.ScrapType.TEXT, label=True, position=position)), None)
+                element = next(iter(self.web_scrap(field, scrap_type=enum.ScrapType.TEXT, label=True, input_field=input_field, direction=direction, position=position)), None)
 
         if element:
             element_children = next((x for x in element.contents if self.element_name(x) in ["input", "select"]), None)
@@ -2153,11 +2147,7 @@
             self.SetButton(self.language.logOff)
 
 
-<<<<<<< HEAD
-    def web_scrap(self, term, scrap_type=enum.ScrapType.TEXT, optional_term=None, label=False, main_container=None, check_error=True, check_help=True, position=1):
-=======
-    def web_scrap(self, term, scrap_type=enum.ScrapType.TEXT, optional_term=None, label=False, main_container=None, check_error=True, check_help=True, input_field=True, direction=None):
->>>>>>> 868133ad
+    def web_scrap(self, term, scrap_type=enum.ScrapType.TEXT, optional_term=None, label=False, main_container=None, check_error=True, check_help=True, input_field=True, direction=None, position=1):
         """
         [Internal]
 
@@ -2222,11 +2212,7 @@
 
             if (scrap_type == enum.ScrapType.TEXT):
                 if label:
-<<<<<<< HEAD
-                    return self.find_label_element(term, container, position)
-=======
-                    return self.find_label_element(term, container, input_field=input_field, direction=direction)
->>>>>>> 868133ad
+                    return self.find_label_element(term, container, input_field=input_field, direction=direction, position)
                 elif not re.match(r"\w+(_)", term):
                     return self.filter_label_element(term, container) if self.filter_label_element(term, container) else []
                 else:
