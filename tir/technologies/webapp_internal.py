--- conflicted
+++ resolved
@@ -782,14 +782,11 @@
                 self.set_element_focus(s_tget_img())
                 self.wait.until(EC.element_to_be_clickable((By.XPATH, xpath_soup(tget_img))))
                 self.click(s_tget_img())
-<<<<<<< HEAD
+                self.wait_element_is_not_displayed(tget_img)
 
             while(time.time() < endtime and (not self.element_exists(term=".tmenu", scrap_type=enum.ScrapType.CSS_SELECTOR, main_container="body"))):
                 self.close_coin_screen()
                 self.close_modal()
-=======
-                self.wait_element_is_not_displayed(tget_img)
->>>>>>> 51ab66d7
 
         except AssertionError as error:
             raise error
