import re
import time
import pandas as pd
import inspect
import os
import random
import uuid
from functools import reduce
from selenium.webdriver.common.keys import Keys
from bs4 import BeautifulSoup
from selenium.webdriver.support import expected_conditions as EC
from selenium.webdriver.common.by import By
from selenium.webdriver.common.action_chains import ActionChains
from selenium.webdriver.support.ui import Select
import tir.technologies.core.enumerations as enum
from tir.technologies.core.log import Log
from tir.technologies.core.config import ConfigLoader
from tir.technologies.core.language import LanguagePack
from tir.technologies.core.third_party.xpath_soup import xpath_soup
from tir.technologies.core.base import Base
from tir.technologies.core.numexec import NumExec
from math import sqrt, pow
from selenium.common.exceptions import *

class WebappInternal(Base):
    """
    Internal implementation of Protheus Webapp class.

    This class contains all the methods defined to run Selenium Interface Tests on Protheus Webapp.

    Internal methods should have the **[Internal]** tag and should not be accessible to the user.

    :param config_path: The path to the config file. - **Default:** "" (empty string)
    :type config_path: str
    :param autostart: Sets whether TIR should open browser and execute from the start. - **Default:** True
    :type: bool

    Usage:

    >>> # Inside __init__ method in Webapp class of main.py
    >>> def __init__(self, config_path="", autostart=True):
    >>>     self.__webapp = WebappInternal(config_path, autostart)
    """
    def __init__(self, config_path="", autostart=True):
        """
        Definition of each global variable:

        base_container: A variable to contain the layer element to be used on all methods.

        grid_check: List with fields from a grid that must be checked in the next LoadGrid call.

        grid_counters: A global counter of grids' last row to be filled.

        grid_input: List with fields from a grid that must be filled in the next LoadGrid call.

        used_ids: Dictionary of element ids and container already captured by a label search.
        """
        webdriver_exception = None

        try:
            super().__init__(config_path, autostart)
        except WebDriverException as e:
            webdriver_exception = e

        self.containers_selectors = {
            "SetButton" : ".tmodaldialog,.ui-dialog",
            "GetCurrentContainer": ".tmodaldialog"
        }
        self.base_container = ".tmodaldialog"

        self.grid_check = []
        self.grid_counters = {}
        self.grid_input = []
        self.down_loop_grid = False
        self.num_exec = NumExec()
        self.restart_counter = 0
        self.used_ids = {}
        self.tss = False

        self.parameters = []
        self.backup_parameters = []

        if webdriver_exception:
            message = f"Wasn't possible execute Start() method: {next(iter(webdriver_exception.msg.split(':')), None)}"
            self.restart_counter = 3
            self.log_error(message)
            self.assertTrue(False, message)

    def SetupTSS( self, initial_program = "", enviroment = ""):
        """
        Prepare the Protheus Webapp TSS for the test case, filling the needed information to access the environment.
        .. note::
            This method use the user and password from config.json.

        :param initial_program: The initial program to load.
        :type initial_program: str
        :param environment: The initial environment to load.
        :type environment: str

        Usage:

        >>> # Calling the method:
        >>> oHelper.SetupTSS("TSSMANAGER", "SPED")
        """
        try:

            print("Starting Setup TSS")
            self.tss = True
            self.service_process_bat_file()

            self.config.initial_program = initial_program
            enviroment = self.config.environment if self.config.environment else enviroment

            self.containers_selectors["SetButton"] = "body"
            self.containers_selectors["GetCurrentContainer"] = ".tmodaldialog, body"

            if not self.config.skip_environment and not self.config.coverage:
                self.program_screen(initial_program, enviroment)

            if not self.log.program:
                self.log.program = self.get_program_name()

            if self.config.coverage:
                self.driver.get(f"{self.config.url}/?StartProg=CASIGAADV&A={initial_program}&Env={self.config.environment}")

            self.user_screen_tss()
            self.set_log_info_tss()

            if self.config.num_exec:
                try:
                    self.num_exec.post_exec(self.config.url_set_start_exec)
                except Exception as error:
                    self.restart_counter = 3
                    self.log_error(f"WARNING: Couldn't possible send post to url:{self.config.url_set_start_exec}: Error: {error}")

        except ValueError as e:
            self.log_error(str(e))
        except Exception as e:
            self.log_error(str(e))

    def user_screen_tss(self):
        """
        [Internal]

        Fills the user login screen of Protheus with the user and password located on config.json.

        Usage:

        >>> # Calling the method
        >>> self.user_screen()
        """
        print("Fill user Screen")
        self.wait_element(term="[name='cUser']", scrap_type=enum.ScrapType.CSS_SELECTOR, main_container="body")

        self.SetValue('cUser', self.config.user, name_attr = True)
        self.SetValue('cPass', self.config.password, name_attr = True)
        self.SetButton("Entrar")
        

    def Setup(self, initial_program, date='', group='99', branch='01', module='', save_input=True):
        """
        Prepare the Protheus Webapp for the test case, filling the needed information to access the environment.

        :param initial_program: The initial program to load.
        :type initial_program: str
        :param date: The date to fill on the environment screen. - **Default:** "" (empty string)
        :type date: str
        :param group: The group to fill on the environment screen. - **Default:** "99"
        :type group: str
        :param branch: The branch to fill on the environment screen. - **Default:** "01"
        :type branch: str
        :param module: The module to fill on the environment screen. - **Default:** "" (empty string)
        :type module: str
        :param save_input: Boolean if all input info should be saved for later usage. Leave this flag 'True' if you are not sure. **Default:** True
        :type save_input: bool

        Usage:

        >>> # Calling the method:
        >>> oHelper.Setup("SIGAFAT", "18/08/2018", "T1", "D MG 01 ")
        """
        try:
            self.service_process_bat_file()
            
            if not initial_program:
                self.log_error("Couldn't find The initial program")

            if self.config.smart_erp:
                self.wait_smart_erp_environment()

            if not self.log.program:
                self.log.program = self.get_program_name()

            if save_input:
                self.config.initial_program = initial_program
                self.config.date = date
                self.config.group = group
                self.config.branch = branch
                self.config.module = module

            if self.config.coverage:
                self.driver.get(f"{self.config.url}/?StartProg=CASIGAADV&A={initial_program}&Env={self.config.environment}")

            if not self.config.valid_language:
                self.config.language = self.get_language()
                self.language = LanguagePack(self.config.language)

            if not self.config.skip_environment and not self.config.coverage:
                self.program_screen(initial_program)

            self.user_screen(True) if initial_program.lower() == "sigacfg" else self.user_screen()

            endtime = time.time() + self.config.time_out
            while(time.time() < endtime and (not self.element_exists(term=self.language.database, scrap_type=enum.ScrapType.MIXED, main_container=".twindow", optional_term=".tsay"))):
                self.update_password()

            self.environment_screen()

            while(time.time() < endtime and (not self.element_exists(term=".tmenu", scrap_type=enum.ScrapType.CSS_SELECTOR, main_container="body"))):
                self.close_coin_screen()
                self.close_modal()

            if save_input:
                self.set_log_info()

            self.log.country = self.config.country
            self.log.execution_id = self.config.execution_id
            self.log.issue = self.config.issue
            
        except ValueError as error:
            self.log_error(error)
        except Exception as e:
            self.log_error(str(e))

        if self.config.num_exec:
            try:
                self.num_exec.post_exec(self.config.url_set_start_exec)
            except Exception as error:
                self.restart_counter = 3
                self.log_error(f"WARNING: Couldn't possible send post to url:{self.config.url_set_start_exec}: Error: {error}")

    def service_process_bat_file(self):
        """
        [Internal]
        This method creates a batfile in the root path to kill the process and its children.
        """
        if self.config.smart_test:
            with open("firefox_task_kill.bat", "w", ) as firefox_task_kill:
                firefox_task_kill.write(f"taskkill /f /PID {self.driver.service.process.pid} /T")




    def program_screen(self, initial_program="", environment=""):
        """
        [Internal]

        Fills the first screen of Protheus with the first program to run and the environment to connect.

        :param initial_program: The initial program to load
        :type initial_program: str
        :param environment: The environment to connect
        :type environment: str

        Usage:

        >>> # Calling the method
        >>> self.program_screen("SIGAADV", "MYENVIRONMENT")
        """
        try_counter = 0
        self.wait_element(term='#inputStartProg', scrap_type=enum.ScrapType.CSS_SELECTOR, main_container="body")
        self.wait_element(term='#inputEnv', scrap_type=enum.ScrapType.CSS_SELECTOR, main_container="body")
        soup = self.get_current_DOM()

        print("Filling Initial Program")
        start_prog_element = next(iter(soup.select("#inputStartProg")), None)
        if start_prog_element is None:
            self.restart_counter += 1
            message = "Couldn't find Initial Program input element."
            self.log_error(message)
            raise ValueError(message)

        start_prog = lambda: self.soup_to_selenium(start_prog_element)
        start_prog_value = self.get_web_value(start_prog())
        endtime = time.time() + self.config.time_out
        while (time.time() < endtime and (start_prog_value.strip() != initial_program.strip())):

            if try_counter == 0:
                start_prog = lambda: self.soup_to_selenium(start_prog_element)
            else:
                start_prog = lambda: self.soup_to_selenium(start_prog_element.parent)

            self.set_element_focus(start_prog())
            start_prog().clear()
            self.send_keys(start_prog(), initial_program)
            start_prog_value = self.get_web_value(start_prog())
            try_counter += 1 if(try_counter < 1) else -1
        
        if (start_prog_value.strip() != initial_program.strip()):
            self.restart_counter += 1
            message = "Couldn't fill Program input element."
            self.log_error(message)
            raise ValueError(message)

        print("Filling Environment")
        env_element = next(iter(soup.select("#inputEnv")), None)
        if env_element is None:
            self.restart_counter += 1
            message = "Couldn't find Environment input element."
            self.log_error(message)
            raise ValueError(message)

        env = lambda: self.soup_to_selenium(env_element)
        env_value = self.get_web_value(env())
        endtime = time.time() + self.config.time_out
        try_counter = 0
        while (time.time() < endtime and (env_value.strip() != self.config.environment.strip())):

            if try_counter == 0:
                env = lambda: self.soup_to_selenium(env_element)
            else:
                env = lambda: self.soup_to_selenium(env_element.parent)

            self.set_element_focus(env())
            env().clear()
            self.send_keys(env(), self.config.environment)
            env_value = self.get_web_value(env())
            try_counter += 1 if(try_counter < 1) else -1

        if (env_value.strip() != self.config.environment.strip()):
            self.restart_counter += 1
            message = "Couldn't fill Environment input element."
            self.log_error(message)
            raise ValueError(message)

        button = self.driver.find_element(By.CSS_SELECTOR, ".button-ok")
        self.click(button)

    def user_screen(self, admin_user = False):
        """
        [Internal]

        Fills the user login screen of Protheus with the user and password located on config.json.

        Usage:

        >>> # Calling the method
        >>> self.user_screen()
        """

        user_text = self.config.user_cfg if  admin_user and self.config.user_cfg else self.config.user
        password_text = self.config.password_cfg if admin_user and self.config.password_cfg else self.config.password

        if self.config.smart_test and admin_user and not self.config.user_cfg :
            user_text = "admin"
            password_text = "1234"

        self.wait_element(term="[name='cGetUser'] > input", scrap_type=enum.ScrapType.CSS_SELECTOR, main_container='body')

        try_counter = 0
        soup = self.get_current_DOM()

        print("Filling User")

        try:
            user_element = next(iter(soup.select("[name='cGetUser'] > input")), None)

            if user_element is None:
                self.restart_counter += 1
                message = "Couldn't find User input element."
                self.log_error(message)
                raise ValueError(message)

            user = lambda: self.soup_to_selenium(user_element)
            user_value = self.get_web_value(user())
        except AttributeError as e:
            self.log_error(str(e))
            raise AttributeError(e)
            
        endtime = time.time() + self.config.time_out
        while (time.time() < endtime and (user_value.strip() != user_text.strip())):

            if try_counter == 0:
                user = lambda: self.soup_to_selenium(user_element)
            else:
                user = lambda: self.soup_to_selenium(user_element.parent)

            self.set_element_focus(user())
            self.wait.until(EC.element_to_be_clickable((By.XPATH, xpath_soup(user_element))))
            self.double_click(user())
            # self.send_keys(user(), Keys.HOME)
            self.send_keys(user(), user_text)
            self.send_keys(user(), Keys.ENTER)
            user_value = self.get_web_value(user())
            try_counter += 1 if(try_counter < 1) else -1

        if (user_value.strip() != user_text.strip()):
            self.restart_counter += 1
            message = "Couldn't fill User input element."
            self.log_error(message)
            raise ValueError(message)

        # loop_control = True

        # while(loop_control):
        print("Filling Password")
        password_element = next(iter(soup.select("[name='cGetPsw'] > input")), None)
        if password_element is None:
            self.restart_counter += 1
            message = "Couldn't find User input element."
            self.log_error(message)
            raise ValueError(message)

        password = lambda: self.soup_to_selenium(password_element)
        password_value = self.get_web_value(password())
        endtime = time.time() + self.config.time_out
        try_counter = 0
        while (time.time() < endtime and not password_value.strip() and self.config.password != ''):

            if try_counter == 0:
                password = lambda: self.soup_to_selenium(password_element)
            else:
                password = lambda: self.soup_to_selenium(password_element.parent)

            self.set_element_focus(password())
            self.wait.until(EC.element_to_be_clickable((By.XPATH, xpath_soup(password_element))))
            self.click(password())
            self.send_keys(password(), Keys.HOME)
            self.send_keys(password(), password_text)
            self.send_keys(password(), Keys.ENTER)
            password_value = self.get_web_value(password())
            self.wait_blocker()
            try_counter += 1 if(try_counter < 1) else -1
        
        if not password_value.strip() and self.config.password != '':
            self.restart_counter += 1
            message = "Couldn't fill User input element."
            self.log_error(message)
            raise ValueError(message)

        button_element = next(iter(list(filter(lambda x: self.language.enter in x.text, soup.select("button")))), None)
        if button_element is None:
            self.restart_counter += 1
            message = "Couldn't find Enter button."
            self.log_error(message)
            raise ValueError(message)

        button = lambda: self.driver.find_element_by_xpath(xpath_soup(button_element))
        self.click(button())

    def environment_screen(self, change_env=False):
        """
        [Internal]

        Fills the environment screen of Protheus with the values passed on the Setup method.
        Used to fill the fields triggered by the ChangeEnvironment method as well.

        :param change_env: Boolean if the method is being called by ChangeEnvironment. - **Default:** False
        :type change_env: bool

        Usage:

        >>> # Calling the method
        >>> self.environment_screen()
        """

        if change_env:
            label = self.language.confirm
            container = None
        else:
            label = self.language.enter
            container = ".twindow"

        self.wait_element(self.language.database, main_container=container)

        print("Filling Date")
        base_date = next(iter(self.web_scrap(term="[name='dDataBase'] input, [name='__dInfoData'] input", scrap_type=enum.ScrapType.CSS_SELECTOR, label=True, main_container=container)), None)
        if base_date is None:
            self.restart_counter += 1
            message = "Couldn't find Date input element."
            self.log_error(message)
            raise ValueError(message)

        date = lambda: self.driver.find_element_by_xpath(xpath_soup(base_date))
        self.double_click(date())
        self.send_keys(date(), Keys.HOME)
        self.send_keys(date(), self.config.date)

        print("Filling Group")
        group_element = next(iter(self.web_scrap(term="[name='cGroup'] input, [name='__cGroup'] input", scrap_type=enum.ScrapType.CSS_SELECTOR, label=True, main_container=container)), None)
        if group_element is None:
            self.restart_counter += 1
            message = "Couldn't find Group input element."
            self.log_error(message)
            raise ValueError(message)
        
        group = lambda: self.driver.find_element_by_xpath(xpath_soup(group_element))
        self.double_click(group())
        self.send_keys(group(), Keys.HOME)
        self.send_keys(group(), self.config.group)

        print("Filling Branch")
        branch_element = next(iter(self.web_scrap(term="[name='cFil'] input, [name='__cFil'] input", scrap_type=enum.ScrapType.CSS_SELECTOR, label=True, main_container=container)), None)
        if branch_element is None:
            self.restart_counter += 1
            message = "Couldn't find Branch input element."
            self.log_error(message)
            raise ValueError(message)

        branch = lambda: self.driver.find_element_by_xpath(xpath_soup(branch_element))
        self.double_click(branch())
        self.send_keys(branch(), Keys.HOME)
        self.send_keys(branch(), self.config.branch)

        print("Filling Environment")
        environment_element = next(iter(self.web_scrap(term="[name='cAmb'] input", scrap_type=enum.ScrapType.CSS_SELECTOR, label=True, main_container=container)), None)
        if environment_element is None:
            self.restart_counter += 1
            message = "Couldn't find Module input element."
            self.log_error(message)
            raise ValueError(message)
        
        env = lambda: self.driver.find_element_by_xpath(xpath_soup(environment_element))
        if ("disabled" not in environment_element.parent.attrs["class"] and env().is_enabled()):
            env_value = self.get_web_value(env())
            endtime = time.time() + self.config.time_out
            while (time.time() < endtime and env_value != self.config.module):
                self.double_click(env())
                self.send_keys(env(), Keys.HOME)
                self.send_keys(env(), self.config.module)
                env_value = self.get_web_value(env())
                time.sleep(1)

        buttons = self.filter_displayed_elements(self.web_scrap(label, scrap_type=enum.ScrapType.MIXED, optional_term="button", main_container=container), True)
        button_element = next(iter(buttons), None)
        if button_element is None or not hasattr(button_element, "name") and not hasattr(button_element, "parent"):
            self.restart_counter += 1
            message = f"Couldn't find {label} button."
            self.log_error(message)
            raise ValueError(message)

        button = lambda: self.driver.find_element_by_xpath(xpath_soup(button_element))
        self.click(button())

        self.wait_element(term=self.language.database, scrap_type=enum.ScrapType.MIXED, presence=False, optional_term="input", main_container=container)

    def ChangeEnvironment(self, date="", group="", branch="", module=""):
        """
        Clicks on the change environment area of Protheus Webapp and
        fills the environment screen.

        :param date: The date to fill on the environment screen. - **Default:** "" (empty string)
        :type date: str
        :param group: The group to fill on the environment screen. - **Default:** "" (empty string)
        :type group: str
        :param branch: The branch to fill on the environment screen. - **Default:** "" (empty string)
        :type branch: str
        :param module: The module to fill on the environment screen. - **Default:** "" (empty string)
        :type module: str

        Usage:

        >>> # Calling the method:
        >>> oHelper.ChangeEnvironment(date="13/11/2018", group="T1", branch="D MG 01 ")
        """
        if date:
            self.config.date = date
        if group:
            self.config.group = group
        if branch:
            self.config.branch = branch
        if module:
            self.config.module = module

        element = next(iter(self.web_scrap(term=self.language.change_environment, scrap_type=enum.ScrapType.MIXED, optional_term="button", main_container="body")), None)
        if not element:
            tbuttons = self.web_scrap(term=".tpanel > .tpanel > .tbutton", scrap_type=enum.ScrapType.CSS_SELECTOR, main_container="body")
            element = next(iter(list(filter(lambda x: 'TOTVS' in x.text, tbuttons))), None)
        if element:
            self.click(self.driver.find_element_by_xpath(xpath_soup(element)))
            self.environment_screen(True)

    def close_modal(self):
        """
        [Internal]

        This method closes the modal in the opening screen.

        Usage:

        >>> # Calling the method:
        >>> self.close_modal()
        """
        soup = self.get_current_DOM()
        modals = self.zindex_sort(soup.select(".tmodaldialog"), True)
        if modals and self.element_exists(term=".tmodaldialog .tbrowsebutton", scrap_type=enum.ScrapType.CSS_SELECTOR, main_container="body"):
            buttons = modals[0].select(".tbrowsebutton")
            if buttons:
                close_button = next(iter(list(filter(lambda x: x.text == self.language.close, buttons))), None)
                time.sleep(0.5)
                selenium_close_button = lambda: self.driver.find_element_by_xpath(xpath_soup(close_button))
                if close_button:
                    try:
                        self.wait.until(EC.element_to_be_clickable((By.XPATH, xpath_soup(close_button))))
                        self.click(selenium_close_button())
                    except:
                        pass

    def close_coin_screen(self):
        """
        [Internal]

        Closes the coin screen.

        Usage:

        >>> # Calling the method:
        >>> self.close_coin_screen()
        """
        soup = self.get_current_DOM()
        modals = self.zindex_sort(soup.select(".tmodaldialog"), True)
        if modals and self.element_exists(term=self.language.coins, scrap_type=enum.ScrapType.MIXED, optional_term="label", main_container="body"):
            self.SetButton(self.language.confirm)
        
    def close_resolution_screen(self):
        """
        [Internal]

        Closes the Alert of resolution screen.

        Usage:

        >>> # Calling the method:
        >>> self.close_resolution_screen()
        """
        endtime = time.time() + self.config.time_out
        container = self.get_current_container()
        while (time.time() < endtime and container and self.element_exists(term="img[src*='fwskin_alert_ico.png']", scrap_type=enum.ScrapType.CSS_SELECTOR)):
            self.SetButton(self.language.close)
            time.sleep(1)
        self.wait_element_timeout(term="[name='cGetUser']", scrap_type=enum.ScrapType.CSS_SELECTOR, timeout = self.config.time_out, main_container='body')

    def set_log_info(self):
        """
        [Internal]
        Fills the log information needed by opening the About page.

        Usage:

        >>> # Calling the method:
        >>> self.set_log_info()
        """
        self.SetLateralMenu(self.language.menu_about, save_input=False)
        self.wait_element(term=".tmodaldialog", scrap_type=enum.ScrapType.CSS_SELECTOR, main_container="body")
        self.wait.until(EC.presence_of_all_elements_located((By.CSS_SELECTOR, ".tmodaldialog")))

        soup = self.get_current_DOM()
        labels = list(soup.select(".tmodaldialog .tpanel .tsay"))

        release_element = next(iter(filter(lambda x: x.text.startswith("Release"), labels)), None)
        database_element = next(iter(filter(lambda x: x.text.startswith("Top DataBase"), labels)), None)

        if release_element:
            release = release_element.text.split(":")[1].strip()
            self.log.release = release
            self.log.version = release.split(".")[0]

        if database_element:
            self.log.database = database_element.text.split(":")[1].strip()

        self.SetButton(self.language.close)

    def set_log_info_tss(self):

        self.log.country = self.config.country
        self.log.execution_id = self.config.execution_id
        self.log.issue = self.config.issue

        label_element = None

        self.SetButton("Sobre")
        
        soup = self.get_current_DOM()
        endtime = time.time() + self.config.time_out
        while(time.time() < endtime and not label_element):
            soup = self.get_current_DOM()
            label_element = soup.find_all("label", string="Versão do TSS:") 
               
        if not label_element:
            raise ValueError("SetupTss fail about screen not found")
            
        labels = list(map(lambda x: x.text, soup.select("label")))
        label = labels[labels.index("Versão do TSS:")+1]
        self.log.release = next(iter(re.findall(r"[\d.]*\d+", label)), None)

        self.SetButton('x')

    def get_language(self):
        """
        [Internal]

        Gets the current language of the html.

        :return: The current language of the html.
        :rtype: str

        Usage:

        >>> # Calling the method:
        >>> language = self.get_language()
        """
        language = self.driver.find_element(By.CSS_SELECTOR, "html").get_attribute("lang")
        return language

    def Program(self, program_name):
        """
        Method that sets the program in the initial menu search field.

        .. note::
            Only used when the Initial Program is the module Ex: SIGAFAT.

        :param program_name: The program name
        :type program_name: str

        Usage:

        >>> # Calling the method:
        >>> oHelper.Program("MATA020")
        """
        self.config.routine = program_name
        
        if not self.log.program:
            self.log.program = program_name
        self.set_program(program_name)

    def set_program(self, program):
        """
        [Internal]

        Method that sets the program in the initial menu search field.

        :param program: The program name
        :type program: str

        Usage:

        >>> # Calling the method:
        >>> self.set_program("MATA020")
        """
        try:
            print(f"Setting program: {program}")
            self.wait_element(term="[name=cGet]", scrap_type=enum.ScrapType.CSS_SELECTOR, main_container="body")
            soup = self.get_current_DOM()
            tget = next(iter(soup.select("[name=cGet]")), None)
            tget_input = next(iter(tget.select("input")), None)
            if tget:
                tget_img = next(iter(tget.select("img")), None)

                if tget_img is None:
                    self.log_error("Couldn't find Program field.")

                s_tget = lambda : self.driver.find_element_by_xpath(xpath_soup(tget_input))
                s_tget_img = lambda : self.driver.find_element_by_xpath(xpath_soup(tget_img))

                self.wait.until(EC.element_to_be_clickable((By.XPATH, xpath_soup(tget_input))))
                self.double_click(s_tget())
                self.set_element_focus(s_tget())
                self.send_keys(s_tget(), Keys.BACK_SPACE)
                self.wait.until(EC.element_to_be_clickable((By.XPATH, xpath_soup(tget_input))))
                self.send_keys(s_tget(), program)
                current_value = self.get_web_value(s_tget()).strip()

                endtime = time.time() + self.config.time_out
                while(time.time() < endtime and current_value != program):
                    self.send_keys(s_tget(), Keys.BACK_SPACE)
                    self.wait.until(EC.element_to_be_clickable((By.XPATH, xpath_soup(tget_input))))
                    self.send_keys(s_tget(), program)
                    current_value = self.get_web_value(s_tget()).strip()
                
                if current_value.strip() != program.strip():
                    self.log_error(f"Couldn't fill program input - current value:  {current_value} - Program: {program}")
                self.set_element_focus(s_tget_img())
                self.wait.until(EC.element_to_be_clickable((By.XPATH, xpath_soup(tget_img))))
                self.click(s_tget_img())
                self.wait_element_is_not_displayed(tget_img)

        except AssertionError as error:
            raise error
        except Exception as e:
            self.log_error(str(e))

    def standard_search_field(self, term, name_attr=False,send_key=False):
        """
        [Internal]
        Do the standard query(F3) 
        this method 
        1.Search the field
        2.Search icon "lookup"
        3.Click()

        :param term: The term that must be searched.
        :type term: str
        :param name_attr: If true searchs element by name.
        :type name_attr: bool
        :param send_key: Try open standard search field send key F3 (no click).
        :type bool

        Usage:

        >>> # To search using a label name:
        >>> self.standard_search_field(name_label)
        >>> #------------------------------------------------------------------------
        >>> # To search using the name of input:
        >>> self.standard_search_field(field='A1_EST',name_attr=True)
        >>> #------------------------------------------------------------------------
        >>> # To search using the name of input and do action with a key:
        >>> oHelper.F3(field='A1_EST',name_attr=True,send_key=True)
        """
        container = self.get_current_container()

        try:
            #wait element
            if name_attr:
                self.wait_element(term=f"[name$={term}]", scrap_type=enum.ScrapType.CSS_SELECTOR)
            else:
                self.wait_element(term)
            # find element
            element = self.get_field(term,name_attr).find_parent()
            if not(element):
                raise Exception("Couldn't find element")

            print("Field successfully found")
            if(send_key):
                input_field = lambda: self.driver.find_element_by_xpath(xpath_soup(element))
                self.set_element_focus(input_field())
                self.send_keys(input_field(), Keys.F3)
            else:
                icon = next(iter(element.select("img[src*=fwskin_icon_lookup]")),None)
                icon_s = self.soup_to_selenium(icon)
                self.click(icon_s)

            container_end = self.get_current_container()
            if (container['id']  == container_end['id']):
                input_field = lambda: self.driver.find_element_by_xpath(xpath_soup(element))
                self.set_element_focus(input_field())
                self.send_keys(input_field(), Keys.F3)
            else:
                print("success")
        except Exception as e:
            self.log_error(str(e))
   
    def SearchBrowse(self, term, key=None, identifier=None, index=False):
        """
        Searchs a term on Protheus Webapp.

        It will search using the default search key, but if a **key** is provided
        it will search using the chosen key.

        It will search using the first search box on the screen, but if an **identifier**
        is provided, it will search on the chosen search box.

        :param term: The term that must be searched.
        :type term: str
        :param key: The search key to be chosen on the search dropdown. - **Default:** None
        :type key: str
        :param identifier: The identifier of the search box. If none is provided, it defaults to the first of the screen. - **Default:** None
        :type identifier: str
        :param index: Whether the key is an index or not. - **Default:** False
        :type index: bool

        Usage:

        >>> # To search using the first search box and default search key:
        >>> oHelper.SearchBrowse("D MG 001")
        >>> #------------------------------------------------------------------------
        >>> # To search using the first search box and a chosen key:
        >>> oHelper.SearchBrowse("D MG 001", key="Branch+id")
        >>> #------------------------------------------------------------------------
        >>> # To search using a chosen search box and the default search key:
        >>> oHelper.SearchBrowse("D MG 001", identifier="Products")
        >>> #------------------------------------------------------------------------
        >>> # To search using a chosen search box and a chosen search key:
        >>> oHelper.SearchBrowse("D MG 001", key="Branch+id", identifier="Products")
        """
        print(f"Searching: {term}")
        if index and isinstance(key, int):
            key -= 1
        browse_elements = self.get_search_browse_elements(identifier)
        if key:
            self.search_browse_key(key, browse_elements, index)
        self.fill_search_browse(term, browse_elements)

    def get_search_browse_elements(self, panel_name=None):
        """
        [Internal]

        Returns a tuple with the search browse elements in this order:
        Key Dropdown, Input, Icon.

        :param panel_name: The identifier of the search box. If none is provided, it defaults to the first of the screen. - **Default:** None
        :type panel_name: str

        :return: Tuple with the Key Dropdown, Input and Icon elements of a search box
        :rtype: Tuple of Beautiful Soup objects.

        Usage:

        >>> # Calling the method:
        >>> search_elements = self.get_search_browse_elements("Products")
        """
        success = False
        container = None
        elements_soup = None
        
        self.wait_element_timeout(term="[style*='fwskin_seekbar_ico']", scrap_type=enum.ScrapType.CSS_SELECTOR, timeout = self.config.time_out)
        endtime = time.time() + self.config.time_out
        
        while (time.time() < endtime and not success): 
            soup = self.get_current_DOM()
            search_index = self.get_panel_name_index(panel_name) if panel_name else 0
            containers = self.zindex_sort(soup.select(".tmodaldialog"), reverse=True) 
            container = next(iter(containers), None)
            
            if container:
                elements_soup = container.select("[style*='fwskin_seekbar_ico']")

            if elements_soup:
                if elements_soup and len(elements_soup) -1 >= search_index:
                    browse_div = elements_soup[search_index].find_parent().find_parent()
                    success = True
            
        if not elements_soup:
            self.log_error("Couldn't find element_soup.")

        if not container:
            self.log_error("Couldn't find container of element.")

        if not success:
            self.log_error("Get search browse elements couldn't find browser div")

        browse_tget = browse_div.select(".tget")[0]
        browse_key = browse_div.select(".tbutton button")[0]
        browse_input = browse_tget.select("input")[0]
        browse_icon = browse_tget.select("img")[0]

        return (browse_key, browse_input, browse_icon)

    def search_browse_key(self, search_key, search_elements, index=False):
        """
        [Internal]

        Chooses the search key to be used during the search.

        :param search_key: The search key to be chosen on the search dropdown
        :type search_key: str
        :param search_elements: Tuple of Search elements
        :type search_elements: Tuple of Beautiful Soup objects
        :param index: Whether the key is an index or not.
        :type index: bool

        Usage:

        >>> #Preparing the tuple:
        >>> search_elements = self.get_search_browse_elements("Products")
        >>> # Calling the method:
        >>> self.search_browse_key("Branch+Id", search_elements)

        """

        if index and not isinstance(search_key, int):
            self.log_error("If index parameter is True, key must be a number!")

        sel_browse_key = lambda: self.driver.find_element_by_xpath(xpath_soup(search_elements[0]))
        self.wait_element(term="[style*='fwskin_seekbar_ico']", scrap_type=enum.ScrapType.CSS_SELECTOR)
        self.wait.until(EC.element_to_be_clickable((By.XPATH, xpath_soup(search_elements[0]))))
        self.set_element_focus(sel_browse_key())
        self.click(sel_browse_key())

        soup = self.get_current_DOM()
        if not index:

            search_key = re.sub(r"\.+$", '', search_key).lower()

            tradiobuttonitens = soup.select(".tradiobuttonitem input")

            for element in tradiobuttonitens:

                self.wait.until(EC.element_to_be_clickable((By.XPATH, xpath_soup(element))))
                selenium_input = lambda : self.soup_to_selenium(element)
                self.click(selenium_input())
                time.sleep(1)

                try_get_tooltip = 0
                success = False

                while (not success and try_get_tooltip < 3):
                    success = self.check_element_tooltip(element, search_key, contains=True)
                    print(f"SUCCESS: {success}")
                    print(f"TRYING GET TOOLTIP: {try_get_tooltip}")
                    try_get_tooltip += 1
                    
                if success:
                    break
                else:
                    pass

            if not success:
                self.log_error(f"Couldn't search the key: {search_key} on screen.")
                    
        else:
            tradiobuttonitens = soup.select(".tradiobuttonitem input")
            if len(tradiobuttonitens) < search_key + 1:
                self.log_error("Key index out of range.")
            trb_input = tradiobuttonitens[search_key]

            sel_input = lambda: self.driver.find_element_by_xpath(xpath_soup(trb_input))
            self.wait.until(EC.element_to_be_clickable((By.XPATH, xpath_soup(trb_input))))
            self.click(sel_input())



    def fill_search_browse(self, term, search_elements):
        """
        [Internal]

        Fills search input method and presses the search button.

        :param term: The term to be searched
        :type term: str
        :param search_elements: Tuple of Search elements
        :type search_elements: Tuple of Beautiful Soup objects

        Usage:

        >>> #Preparing the tuple:
        >>> search_elements = self.get_search_browse_elements("Products")
        >>> # Calling the method:
        >>> self.fill_search_browse("D MG 01", search_elements)
        """
        endtime = time.time() + self.config.time_out
        sel_browse_input = lambda: self.driver.find_element_by_xpath(xpath_soup(search_elements[1]))
        sel_browse_icon = lambda: self.driver.find_element_by_xpath(xpath_soup(search_elements[2]))

        current_value = self.get_element_value(sel_browse_input())

        while (time.time() < endtime and current_value.rstrip() != term.strip()):
            try:
                self.wait.until(EC.element_to_be_clickable((By.XPATH, xpath_soup(search_elements[2]))))
                self.click(sel_browse_input())
                self.set_element_focus(sel_browse_input())
                self.send_keys(sel_browse_input(), Keys.DELETE)
                sel_browse_input().clear()
                self.set_element_focus(sel_browse_input())
                self.wait.until(EC.element_to_be_clickable((By.XPATH, xpath_soup(search_elements[1]))))
                sel_browse_input().send_keys(term.strip())
                current_value = self.get_element_value(sel_browse_input())
            except StaleElementReferenceException:
                    self.get_search_browse_elements()
        if current_value.rstrip() != term.strip():
            self.log_error(f"Couldn't search f{search_elements}  current value is {current_value.rstrip()}")
        self.send_keys(sel_browse_input(), Keys.ENTER)
        self.wait_blocker()
        self.double_click(sel_browse_icon())
        return True
    
    def wait_blocker(self):
        """
        [Internal]
        
        Wait blocker disappear

        """

        print("Waiting blocker to continue...")
        soup = None
        result = True
        endtime = time.time() + 1200

        while(time.time() < endtime and result):
            soup = self.get_current_DOM()
            container = self.get_current_container()
            blocker = soup.select('.ajax-blocker') if len(soup.select('.ajax-blocker')) > 0 else 'blocked' in container.attrs['class'] if container and hasattr(container, 'attrs') else None
            
            if blocker:
                result = True
            else:
                result = False
        return result
            
    def get_panel_name_index(self, panel_name):
        """
        [Internal]

        Gets the index of search box element based on the panel name associated with it.

        :param panel_name:
        :type panel_name:

        :return: The index of the search box starting with 0
        :rtype: int

        Usage:

        >>> # Calling the method:
        >>> index = self.get_panel_name_index("Products")
        """
        soup = self.get_current_DOM()
        panels = soup.select(".tmodaldialog > .tpanelcss > .tpanelcss")
        tsays = list(map(lambda x: x.select(".tsay"), panels))
        label = next(iter(list(filter(lambda x: x.text.lower() == panel_name.lower(), tsays)), None))
        return tsays.index(label)

    def search_element_position(self, field, position=1):
        """
        [Internal]
        Usage:
        >>> # Calling the method
        >>> self.search_element_position(field)
        """
        endtime = (time.time() + self.config.time_out)
        label = None
        position -= 1

        try:
            while( time.time() < endtime and not label ):
                container = self.get_current_container()
                labels = container.select("label")
                labels_displayed = list(filter(lambda x: self.element_is_displayed(x) ,labels))
                labels_list  = list(filter(lambda x: re.search(r"^{}([^a-zA-Z0-9]+)?$".format(re.escape(field)),x.text) ,labels_displayed))
                labels_list_filtered = list(filter(lambda x: 'th' not in self.element_name(x.parent.parent) , labels_list))
                if labels_list_filtered and len(labels_list_filtered) -1 >= position:
                    label = labels_list_filtered[position]

            if not label:
                self.log_error("Label wasn't found.")

            self.wait.until(EC.element_to_be_clickable((By.XPATH, xpath_soup(label))))
            
            container_size = self.get_element_size(container['id'])
            # The safe values add to postion of element
            width_safe  = (container_size['width']  * 0.015)
            height_safe = (container_size['height'] * 0.01)

            label_s  = lambda:self.soup_to_selenium(label)
            xy_label =  self.driver.execute_script('return arguments[0].getPosition()', label_s())
            list_in_range = self.web_scrap(term=".tget, .tcombobox, .tmultiget", scrap_type=enum.ScrapType.CSS_SELECTOR) 
            list_in_range = list(filter(lambda x: self.element_is_displayed(x) and 'readonly' not in self.soup_to_selenium(x).get_attribute("class") or 'readonly focus' in self.soup_to_selenium(x).get_attribute("class"), list_in_range))
            position_list = list(map(lambda x:(x[0], self.get_position_from_bs_element(x[1])), enumerate(list_in_range)))
            position_list = list(filter(lambda xy_elem: (xy_elem[1]['y']+width_safe >= xy_label['y'] and xy_elem[1]['x']+height_safe >= xy_label['x']),position_list ))
            distance      = list(map(lambda x:(x[0], self.get_distance(xy_label,x[1])), position_list))
            elem          = min(distance, key = lambda x: x[1])
            elem          = list_in_range[elem[0]]
            if not elem:
                self.log_error("Element wasn't found.")

            return elem
            
        except AssertionError as error:
            raise error
        except Exception as error:
            print(error)
            self.log_error(str(error))


    def get_position_from_bs_element(self,element):
        """
        [Internal]

        """
        selenium_element = self.soup_to_selenium(element)
        position = self.driver.execute_script('return arguments[0].getPosition()', selenium_element)
        return position

    def get_distance(self,label_pos,element_pos):
        """
        [internal]

        """
        return sqrt((pow(element_pos['x'] - label_pos['x'], 2)) + pow(element_pos['y'] - label_pos['y'],2))

    def get_element_size(self, id):
        """
        Internal
        Return Height/Width

        """
        script = f'return document.getElementById("{id}").offsetHeight;'
        height = self.driver.execute_script(script)
        script = f'return document.getElementById("{id}").offsetWidth;'
        width  = self.driver.execute_script(script)
        return {'height': height, 'width':width}


    def SetValue(self, field, value, grid=False, grid_number=1, ignore_case=True, row=None, name_attr=False, position = 1, check_value=True):
        """
        Sets value of an input element.
        
        .. note::
            Attention on the grid use the field mask.
         
        :param field: The field name or label to receive the value
        :type field: str
        :param value: The value to be inputted on the element.
        :type value: str or bool
        :param grid: Boolean if this is a grid field or not. - **Default:** False
        :type grid: bool
        :param grid_number: Grid number of which grid should be inputted when there are multiple grids on the same screen. - **Default:** 1
        :type grid_number: int
        :param ignore_case: Boolean if case should be ignored or not. - **Default:** True
        :type ignore_case: bool
        :param check_value: Boolean ignore input check - **Default:** True
        :type name_attr: bool
        :param row: Row number that will be filled
        :type row: int
        :param name_attr: Boolean if search by Name attribute must be forced. - **Default:** False
        :type name_attr: bool

        Usage:

        >>> # Calling method to input value on a field:
        >>> oHelper.SetValue("A1_COD", "000001")
        >>> #-----------------------------------------
        >>> # Calling method to input value on a field that is a grid:
        >>> oHelper.SetValue("Client", "000001", grid=True)
        >>> oHelper.LoadGrid()
        >>> #-----------------------------------------
        >>> # Calling method to checkbox value on a field that is a grid:
        >>> oHelper.SetValue('Confirmado?', True, grid=True)
        >>> oHelper.LoadGrid()
        >>> #-----------------------------------------
        >>> # Calling method to input value on a field that is on the second grid of the screen:
        >>> oHelper.SetValue("Order", "000001", grid=True, grid_number=2)
        >>> oHelper.LoadGrid()
        """
        if grid:
            self.input_grid_appender(field, value, grid_number - 1, row=row)
        elif isinstance(value, bool):
            self.click_check_radio_button(field, value, name_attr, position)
        else:
            self.input_value(field, value, ignore_case, name_attr, position, check_value)

    def input_value(self, field, value, ignore_case=True, name_attr=False, position=1, check_value=True):
        """
        [Internal]

        Sets value of an input element.
        Returns True if succeeded, False if it failed.

        :param field: The field name or label to receive the value
        :type field: str
        :param value: The value to be set on the field
        :type value: str
        :param ignore_case: Boolean if case should be ignored or not. - **Default:** True
        :type ignore_case: bool
        :param name_attr: Boolean if search by Name attribute must be forced. - **Default:** False
        :type name_attr: bool
        :param check_value: Boolean ignore input check - **Default:** True
        :type name_attr: bool
        :returns: True if succeeded, False if it failed.
        :rtype: bool

        Usage:

        >>> # Calling the method
        >>> self.input_value("A1_COD", "000001")
        """

        field = re.sub(r"([\s\?:\*\.]+)?$", "", field).strip()

        if name_attr:
            self.wait_element(term=f"[name$={field}]", scrap_type=enum.ScrapType.CSS_SELECTOR)
        else:
            self.wait_element(field)

        success = False
        endtime = time.time() + self.config.time_out

        while(time.time() < endtime and not success):
            unmasked_value = self.remove_mask(value)

            print(f"Looking for element: {field}")

            if field.lower() == self.language.From.lower():
                element = self.get_field("cDeCond", name_attr=True)
            elif field.lower() == self.language.To.lower():
                element = self.get_field("cAteCond", name_attr=True)
            else:
                element = self.get_field(field, name_attr, position)

            if not element:
                continue

            if "tmultiget" in element.attrs['class'] if self.element_name(element) == 'div' else None:
                textarea = element.select("textarea")
                if not textarea:
                    input_field = lambda : self.soup_to_selenium(element)
                else:
                    input_field = lambda : self.soup_to_selenium(next(iter(textarea), None))
            else:
                input_field = lambda : self.soup_to_selenium(element)
            
            if input_field:
                valtype = "C"
                main_value = unmasked_value if value != unmasked_value and self.check_mask(input_field()) else value

                interface_value = self.get_web_value(input_field())
                current_value = interface_value.strip()
                interface_value_size = len(interface_value)
                user_value_size = len(value)

                if "disabled" in element.attrs:
                    self.log_error(self.create_message(['', field],enum.MessageType.DISABLED))

                if self.element_name(element) == "input":
                    valtype = element.attrs["valuetype"]

                self.scroll_to_element(input_field())

                try:
                    #Action for Combobox elements
                    if ((hasattr(element, "attrs") and "class" in element.attrs and "tcombobox" in element.attrs["class"]) or
                    (hasattr(element.find_parent(), "attrs") and "class" in element.find_parent().attrs and "tcombobox" in element.find_parent().attrs["class"])):
                        #self.wait.until(EC.visibility_of(input_field()))
                        self.set_element_focus(input_field())
                        self.try_element_to_be_clickable(element)
                        self.select_combo(element, main_value)
                        current_value = self.get_web_value(input_field()).strip()
                    #Action for Input elements
                    else:
                        self.wait.until(EC.visibility_of(input_field()))
                        self.wait.until(EC.element_to_be_clickable((By.XPATH, xpath_soup(element))))
                        self.double_click(input_field())

                        #if Character input
                        if valtype != 'N':
                            self.set_element_focus(input_field())
                            self.wait.until(EC.element_to_be_clickable((By.XPATH, xpath_soup(element))))
                            self.send_keys(input_field(), Keys.HOME)
                            ActionChains(self.driver).key_down(Keys.SHIFT).send_keys(Keys.END).key_up(Keys.SHIFT).perform()
                            time.sleep(0.1)
                            if main_value == '':
                                ActionChains(self.driver).move_to_element(input_field()).send_keys_to_element(input_field(), " ").perform()
                            else:
                                self.wait_blocker()
                                self.wait.until(EC.element_to_be_clickable((By.XPATH, xpath_soup(element))))
                                ActionChains(self.driver).move_to_element(input_field()).send_keys_to_element(input_field(), main_value).perform()
                        #if Number input
                        else:
                            tries = 0
                            try_counter = 1
                            while(tries < 3):
                                self.set_element_focus(input_field())
                                self.wait.until(EC.element_to_be_clickable((By.XPATH, xpath_soup(element))))
                                self.try_send_keys(input_field, main_value, try_counter)
                                current_number_value = self.get_web_value(input_field())
                                if self.remove_mask(current_number_value).strip() == main_value:
                                    break
                                tries+=1
                                try_counter+=1

                        if user_value_size < interface_value_size:
                            self.send_keys(input_field(), Keys.ENTER)
                            if not check_value:
                                return

                        if self.check_mask(input_field()):
                            current_value = self.remove_mask(self.get_web_value(input_field()).strip())
                            if re.findall(r"\s", current_value):
                                current_value = re.sub(r"\s", "", current_value)
                        else:
                            current_value = self.get_web_value(input_field()).strip()

                        if current_value != "" and current_value.encode('latin-1', 'ignore'):
                            print(f"Current field value: {current_value}")

                    if ((hasattr(element, "attrs") and "class" in element.attrs and "tcombobox" in element.attrs["class"]) or
                    (hasattr(element.find_parent(), "attrs") and "class" in element.find_parent().attrs and "tcombobox" in element.find_parent().attrs["class"])):
                        current_value = current_value[0:len(str(value))]

                    if re.match(r"^●+$", current_value):
                        success = len(current_value) == len(str(value).strip())
                    elif ignore_case:
                        success = current_value.lower() == main_value.lower()
                    else:
                        success = current_value == main_value
                except:
                    continue

        if not success:
            self.log_error(f"Could not input value {value} in field {field}")
        else:
            self.wait.until(EC.element_to_be_clickable((By.XPATH, xpath_soup(element))))

    def get_field(self, field, name_attr=False, position=1):
        """
        [Internal]

        This method decides if field would be found by either it's name or by it's label.
        Internal method of input_value and CheckResult.

        :param field: Field name or field label to be searched
        :type field: str
        :param name_attr: Boolean if search by Name attribute must be forced. - **Default:** False
        :type name_attr: bool

        :return: Field element
        :rtype: Beautiful Soup object

        Usage:

        >>> # Calling the method:
        >>> element1 = self.get_field("A1_COD")
        >>> element2 = self.get_field("Product")
        """
        endtime = time.time() + self.config.time_out
        element =  None
        position -= 1
        while(time.time() < endtime and element is None):
            if re.match(r"\w+(_)", field) or name_attr:
                ##element = next(iter(self.web_scrap(f"[name$='{field}']", scrap_type=enum.ScrapType.CSS_SELECTOR)), None)
                element_list = self.web_scrap(f"[name$='{field}']", scrap_type=enum.ScrapType.CSS_SELECTOR)
                if element_list and len(element_list) -1 >= position:
                    element = element_list[position]
                
            elif position == 0:
                element = next(iter(self.web_scrap(field, scrap_type=enum.ScrapType.TEXT, label=True)), None)
            else:
                element = self.find_label_element(label_text = field, position = position)

        if element:
            element_children = next((x for x in element.contents if self.element_name(x) in ["input", "select"]), None)
            return element_children if element_children is not None else element
        else:
            self.log_error("Element wasn't found.")

    def get_web_value(self, element):
        """
        [Internal]

        Gets the current value or text of element.

        :param element: The element to get value or text from
        :type element: Selenium object

        :return: The value or text of passed element
        :rtype: str

        Usage:

        >>> # Calling the method:
        >>> current_value = self.get_web_value(selenium_field_element)
        """
        if element.tag_name == "div":
            element_children = element.find_element(By.CSS_SELECTOR, "div > * ")
            if element_children is not None:
                element = element_children

        if element.tag_name == "label":
            web_value = element.get_attribute("text")
        elif element.tag_name == "select":
            current_select = 0 if element.get_attribute('value') == '' else int(element.get_attribute('value')) 
            selected_element = element.find_elements(By.CSS_SELECTOR, "option")[current_select]
            web_value = selected_element.text
        else:
            web_value = element.get_attribute("value")

        return web_value

    def CheckResult(self, field, user_value, grid=False, line=1, grid_number=1, name_attr=False):
        """
        Checks if a field has the value the user expects.

        :param field: The field or label of a field that must be checked.
        :type field: str
        :param user_value: The value that the field is expected to contain.
        :type user_value: str
        :param grid: Boolean if this is a grid field or not. - **Default:** False
        :type grid: bool
        :param line: Grid line that contains the column field to be checked.- **Default:** 1
        :type line: int
        :param grid_number: Grid number of which grid should be checked when there are multiple grids on the same screen. - **Default:** 1
        :type grid_number: int
        :param name_attr: Boolean if search by Name attribute must be forced. - **Default:** False
        :type name_attr: bool

        Usage:

        >>> # Calling method to check a value of a field:
        >>> oHelper.CheckResult("A1_COD", "000001")
        >>> #-----------------------------------------
        >>> # Calling method to check a field that is on the second line of a grid:
        >>> oHelper.CheckResult("Client", "000001", grid=True, line=2)
        >>> oHelper.LoadGrid()
        >>> #-----------------------------------------
        >>> # Calling method to check a field that is on the second grid of the screen:
        >>> oHelper.CheckResult("Order", "000001", grid=True, line=1, grid_number=2)
        >>> oHelper.LoadGrid()
        """
        if grid:
            self.check_grid_appender(line - 1, field, user_value, grid_number - 1)
        elif isinstance(user_value, bool):
            current_value = self.result_checkbox(field, user_value)
            self.log_result(field, user_value, current_value)
        else:
            field = re.sub(r"(\:*)(\?*)", "", field).strip()
            if name_attr:
                self.wait_element(term=f"[name$={field}]", scrap_type=enum.ScrapType.CSS_SELECTOR)
            else:
                self.wait_element(field)
                
            element = self.get_field(field, name_attr=name_attr)
            if not element:
                self.log_error(f"Couldn't find element: {field}")

            field_element = lambda: self.driver.find_element_by_xpath(xpath_soup(element))

            endtime = time.time() + 10
            current_value =  ''
            while(time.time() < endtime and not current_value):
                current_value = self.get_web_value(field_element()).strip()

            print(f"Value for Field {field} is: {current_value}")

            #Remove mask if present.
            if self.check_mask(field_element()):
                current_value = self.remove_mask(current_value)
                user_value = self.remove_mask(user_value)
            #If user value is string, Slice string to match user_value's length
            if type(current_value) is str:
                current_value = current_value[0:len(str(user_value))]

            self.log_result(field, user_value, current_value)

    def log_result(self, field, user_value, captured_value):
        """
        [Internal]

        Logs the result of comparison between user value and captured value.

        :param field: The field whose values would be compared
        :type field: str
        :param user_value: The value the user expects
        :type user_value: str
        :param captured_value: The value that was captured on the screen
        :type captured_value: str

        Usage:

        >>> # Calling the method:
        >>> self.log_result("A1_COD", "000001", "000001")
        """
        txtaux = ""
        message = ""

        if user_value != captured_value:
            message = self.create_message([txtaux, field, user_value, captured_value], enum.MessageType.INCORRECT)

        self.compare_field_values(field, user_value, captured_value, message)

    def GetValue(self, field, grid=False, line=1, grid_number=1):
        """
        Gets the current value or text of element.

        :param field: The field or label of a field that must be checked.
        :type field: str
        :param grid: Boolean if this is a grid field or not. - **Default:** False
        :type grid: bool
        :param line: Grid line that contains the column field to be checked.- **Default:** 1
        :type line: int
        :param grid_number: Grid number of which grid should be checked when there are multiple grids on the same screen. - **Default:** 1
        :type grid_number: int

        Usage:

        >>> # Calling the method:
        >>> current_value = oHelper.GetValue("A1_COD")
        """
        endtime = time.time() + self.config.time_out
        element = None

        if not grid:
            while ( (time.time() < endtime) and (not element) and (not hasattr(element, "name")) and (not hasattr(element, "parent"))):           
                element = self.get_field(field)
                selenium_element = lambda: self.driver.find_element_by_xpath(xpath_soup(element))
                value = self.get_web_value(selenium_element())
        else:
            field_array = [line-1, field, "", grid_number-1]
            x3_dictionaries = self.create_x3_tuple()
            value = self.check_grid(field_array, x3_dictionaries, get_value=True)

        if ( not value ):
            self.log_error("GetValue element is none")
       
        return value


    def restart(self):
        """
        [Internal]

        Restarts the Protheus Webapp and fills the initial screens.

        Usage:

        >>> # Calling the method:
        >>> self.restart()
        """
        webdriver_exception = None

        try:
            self.driver.refresh()
        except WebDriverException as e:
            webdriver_exception = e

        if webdriver_exception:
            message = f"Wasn't possible execute Start() method: {next(iter(webdriver_exception.msg.split(':')), None)}"
            self.assertTrue(False, message)
        
        if self.config.coverage and self.config.initial_program != ''  and self.restart_counter < 3:
            self.driver.get(f"{self.config.url}/?StartProg=CASIGAADV&A={self.config.initial_program}&Env={self.config.environment}")

        try:
            self.driver.switch_to_alert().accept()
        except:
            pass

        if self.config.initial_program != ''  and self.restart_counter < 3:

            if not self.config.skip_environment and not self.config.coverage:
                self.program_screen(self.config.initial_program)
            self.user_screen()
            self.environment_screen()

            endtime = time.time() + self.config.time_out
            while(time.time() < endtime and not self.element_exists(term=".tmenu", scrap_type=enum.ScrapType.CSS_SELECTOR, main_container="body")):
                self.close_modal()

            
            if self.config.routine:
                if ">" in self.config.routine:
                    self.SetLateralMenu(self.config.routine, save_input=False)
                else:
                    self.set_program(self.config.routine)

    def Finish(self):
        """
        Exit the protheus Webapp.

        Usage:

        >>> # Calling the method.
        >>> oHelper.Finish()
        """
        element = ""
        string = "Aguarde... Coletando informacoes de cobertura de codigo."

        if self.config.coverage:
            timeout = 900
            endtime = time.time() + timeout
            while(time.time() < endtime and not element):
                ActionChains(self.driver).key_down(Keys.ESCAPE).perform()
                ActionChains(self.driver).key_down(Keys.CONTROL).send_keys('q').key_up(Keys.CONTROL).perform()
                self.SetButton(self.language.finish)

                self.wait_element_timeout(term=string, scrap_type=enum.ScrapType.MIXED, optional_term=".tsay", timeout=10, step=0.1)

                element = self.search_text(selector=".tsay", text=string)
                if element:
                    print(string)

        else:
            ActionChains(self.driver).key_down(Keys.CONTROL).send_keys('q').key_up(Keys.CONTROL).perform()
            self.SetButton(self.language.finish)

    def LogOff(self):
        """
        Logs out of the Protheus Webapp.

        Usage:

        >>> # Calling the method.
        >>> oHelper.LogOff()
        """
        element = ""
        string = "Aguarde... Coletando informacoes de cobertura de codigo."

        if self.config.coverage:
            timeout = 900
            endtime = time.time() + timeout
            while(time.time() < endtime and not element):
                ActionChains(self.driver).key_down(Keys.ESCAPE).perform()
                ActionChains(self.driver).key_down(Keys.CONTROL).send_keys('q').key_up(Keys.CONTROL).perform()
                self.SetButton(self.language.logOff)

                self.wait_element_timeout(term=string, scrap_type=enum.ScrapType.MIXED, optional_term=".tsay", timeout=10, step=0.1)

                element = self.search_text(selector=".tsay", text=string)
                if element:
                    print(string)

        else:
            ActionChains(self.driver).key_down(Keys.CONTROL).send_keys('q').key_up(Keys.CONTROL).perform()
            self.SetButton(self.language.logOff)


    def web_scrap(self, term, scrap_type=enum.ScrapType.TEXT, optional_term=None, label=False, main_container=None, check_error=True, check_help=True):
        """
        [Internal]

        Returns a BeautifulSoup object list based on the search parameters.

        Does not support ScrapType.XPATH as scrap_type parameter value.

        :param term: The first search term. A text or a selector
        :type term: str
        :param scrap_type: The type of webscraping. - **Default:** enum.ScrapType.TEXT
        :type scrap_type: enum.ScrapType.
        :param optional_term: The second search term. A selector used in MIXED webscraping. - **Default:** None
        :type optional_term: str
        :param label: If the search is based on a label near the element. - **Default:** False
        :type label: bool
        :param main_container: The selector of a container element that has all other elements. - **Default:** None
        :type main_container: str

        :return: List of BeautifulSoup4 elements based on search parameters.
        :rtype: List of BeautifulSoup4 objects

        Usage:

        >>> #All buttons
        >>> buttons = self.web_scrap(term="button", scrap_type=enum.ScrapType.CSS_SELECTOR)
        >>> #----------------#
        >>> #Elements that contain the text "Example"
        >>> example_elements = self.web_scrap(term="Example")
        >>> #----------------#
        >>> #Elements with class "my_class" and text "my_text"
        >>> elements = self.web_scrap(term="my_text", scrap_type=ScrapType.MIXED, optional_term=".my_class")
        """

        try:
            endtime = time.time() + self.config.time_out
            container =  None
            while(time.time() < endtime and container is None):
                soup = self.get_current_DOM()

                if check_error:
                    self.search_for_errors(check_help)

                if self.config.log_file:
                    with open(f"{term + str(scrap_type) + str(optional_term) + str(label) + str(main_container) + str(random.randint(1, 101)) }.txt", "w") as text_file:
                        text_file.write(f" HTML CONTENT: {str(soup)}")

                container_selector = self.base_container
                if (main_container is not None):
                    container_selector = main_container

                containers = self.zindex_sort(soup.select(container_selector), reverse=True) 

                if self.base_container in container_selector:
                    container = self.containers_filter(containers)

                container = next(iter(containers), None) if isinstance(containers, list) else container

            if container is None:
                raise Exception("Web Scrap couldn't find container")

            if (scrap_type == enum.ScrapType.TEXT):
                if label:
                    return self.find_label_element(term, container)
                elif not re.match(r"\w+(_)", term):
                    return self.filter_label_element(term, container)
                else:
                    return list(filter(lambda x: term.lower() in x.text.lower(), container.select("div > *")))
            elif (scrap_type == enum.ScrapType.CSS_SELECTOR):
                return container.select(term)
            elif (scrap_type == enum.ScrapType.MIXED and optional_term is not None):
                return list(filter(lambda x: term.lower() in x.text.lower(), container.select(optional_term)))
            elif (scrap_type == enum.ScrapType.SCRIPT):
                script_result = self.driver.execute_script(term)
                return script_result if isinstance(script_result, list) else []
            else:
                return []
        except AssertionError:
            raise
        except Exception as e:
            self.log_error(str(e))

    def search_for_errors(self, check_help=True):
        """
        [Internal]

        Searches for errors and alerts in the screen.

        Usage:

        >>> # Calling the method:
        >>> self.search_for_errors()
        """
        endtime = time.time() + self.config.time_out
        soup = None
        top_layer = None

        while(time.time() < endtime and not soup):
            soup = self.get_current_DOM()

        try:   
            if not soup:
                self.log_error("Search for erros couldn't find DOM")
            message = ""
            top_layer = next(iter(self.zindex_sort(soup.select(".tmodaldialog, .ui-dialog"), True)), None)

        except AttributeError as e:
            self.log_error(f"Search for erros couldn't find DOM\n Exception: {str(e)}")

        if not top_layer:
            return None

        icon_alert = next(iter(top_layer.select("img[src*='fwskin_info_ico.png']")), None)
        icon_error_log = next(iter(top_layer.select("img[src*='openclosing.png']")), None)
        if (not icon_alert or not check_help) and not icon_error_log:
            return None

        if icon_alert:
            label = reduce(lambda x,y: f"{x} {y}", map(lambda x: x.text.strip(), top_layer.select(".tsay label")))
            if self.language.messages.error_msg_required in label:
                message = self.language.messages.error_msg_required
            elif "help:" in label.lower() and self.language.problem in label:
                message = label
            else:
                return None

        elif icon_error_log:
            label = reduce(lambda x,y: f"{x} {y}", map(lambda x: x.text.strip(), top_layer.select(".tsay label")))
            textarea = next(iter(top_layer.select("textarea")), None)
            textarea_value = self.driver.execute_script(f"return arguments[0].value", self.driver.find_element_by_xpath(xpath_soup(textarea)))

            error_paragraphs = textarea_value.split("\n\n")
            error_message = f"Error Log: {error_paragraphs[0]} - {error_paragraphs[1]}" if len(error_paragraphs) > 2 else label
            message = error_message.replace("\n", " ")

            button = next(iter(filter(lambda x: self.language.details.lower() in x.text.lower(),top_layer.select("button"))), None)
            self.click(self.driver.find_element_by_xpath(xpath_soup(button)))
            time.sleep(1)
        self.restart_counter += 1
        self.log_error(message)

    def get_function_from_stack(self):
        """
        [Internal]

        Gets the function name that called the Webapp class from the call stack.

        Usage:

        >>> # Calling the method:
        >>> self.get_function_from_stack()
        """
        stack_item = next(iter(filter(lambda x: x.filename == self.config.routine, inspect.stack())), None)
        return stack_item.function if stack_item and stack_item.function else "function_name"

    def create_message(self, args, message_type=enum.MessageType.CORRECT):
        """
        [Internal]

        Returns default messages used all throughout the class based on input parameters.

        Each message type has a different number of placeholders to be passed as a list through args parameter:

        Correct Message = *"{} Value of field {} is correct!"* - **2 placeholders**

        Incorrect Message = *"{} Value expected for field \"{}\" ({}) is not equal to what was found ({})."* - **3 placeholders**

        Disabled Message = *"{} Field \"{}\" is disabled."* - **2 placeholders**

        AssertError Message = *"Failed: Value expected for field {}: \"{}\" is different from what was found \"{}\"."* - **2 placeholders**

        :param args: A list of strings to be replaced in each message.
        :type args: List of str
        :param message_type: Enum of which message type should be created. - **Default:** enum.MessageType.Correct
        :type message_type: enum.MessageType

        Usage:

        >>> # Calling the method:
        >>> message = self.create_message([txtaux, field, user_value, captured_value], enum.MessageType.INCORRECT)
        """
        correctMessage = "{} Value of field {} is correct!"
        incorrectMessage = "{} Value expected for field \"{}\" ({}) is not equal to what was found ({})."
        disabledMessage = "{} Field \"{}\" is disabled."
        assertErrorMessage = "Failed: Value expected for field {}: \"{}\" is different from what was found \"{}\"."

        if message_type == enum.MessageType.INCORRECT:
            return incorrectMessage.format(args[0], args[1], args[2], args[3])
        elif message_type == enum.MessageType.DISABLED:
            return disabledMessage.format(args[0], args[1])
        elif message_type == enum.MessageType.ASSERTERROR:
            return assertErrorMessage.format(args[0], args[1], args[2])
        else:
            return correctMessage.format(args[0], args[1])

    def element_exists(self, term, scrap_type=enum.ScrapType.TEXT, position=0, optional_term="", main_container=".tmodaldialog,.ui-dialog", check_error=True):
        """
        [Internal]

        Returns a boolean if element exists on the screen.

        :param term: The first term to use on a search of element
        :type term: str
        :param scrap_type: Type of element search. - **Default:** enum.ScrapType.TEXT
        :type scrap_type: enum.ScrapType
        :param position: Position which element is located. - **Default:** 0
        :type position: int
        :param optional_term: Second term to use on a search of element. Used in MIXED search. - **Default:** "" (empty string)
        :type optional_term: str

        :return: True if element is present. False if element is not present.
        :rtype: bool

        Usage:

        >>> element_is_present = element_exists(term=".ui-dialog", scrap_type=enum.ScrapType.CSS_SELECTOR)
        >>> element_is_present = element_exists(term=".tmodaldialog.twidget", scrap_type=enum.ScrapType.CSS_SELECTOR, position=initial_layer+1)
        >>> element_is_present = element_exists(term=text, scrap_type=enum.ScrapType.MIXED, optional_term=".tsay")
        """

        element_list = []
        containers = None

        if self.config.debug_log:
            with open("debug_log.txt", "a", ) as debug_log:
                debug_log.write(f"term={term}, scrap_type={scrap_type}, position={position}, optional_term={optional_term}\n")
                print(f"term={term}, scrap_type={scrap_type}, position={position}, optional_term={optional_term}")

        if scrap_type == enum.ScrapType.SCRIPT:
            return bool(self.driver.execute_script(term))
        elif (scrap_type != enum.ScrapType.MIXED and not (scrap_type == enum.ScrapType.TEXT and not re.match(r"\w+(_)", term))):
            selector = term
            if scrap_type == enum.ScrapType.CSS_SELECTOR:
                by = By.CSS_SELECTOR
            elif scrap_type == enum.ScrapType.XPATH:
                by = By.XPATH
            elif scrap_type == enum.ScrapType.TEXT:
                by = By.CSS_SELECTOR
                selector = f"[name*='{term}']"

            if scrap_type != enum.ScrapType.XPATH:
                soup = self.get_current_DOM()

                if check_error:
                    self.search_for_errors()

                container_selector = self.base_container
                if (main_container is not None):
                    container_selector = main_container

                try:
                    containers = self.zindex_sort(soup.select(container_selector), reverse=True)
                except Exception as e:
                    print(e)
                    pass

                if self.base_container in container_selector:
                    container = self.containers_filter(containers)

                container = next(iter(containers), None) if isinstance(containers, list) else containers

                if not container:
                    return False

                try:
                    container_element = self.driver.find_element_by_xpath(xpath_soup(container))
                except:
                    return False
            else:
                container_element = self.driver
            try:
                element_list = container_element.find_elements(by, selector)
            except StaleElementReferenceException:
                pass
        else:
            if scrap_type == enum.ScrapType.MIXED:
                selector = optional_term
            else:
                selector = "div"

            element_list = self.web_scrap(term=term, scrap_type=scrap_type, optional_term=optional_term, main_container=main_container, check_error=check_error)
            if not element_list:
                return None
        if position == 0:
            return len(element_list) > 0
        else:
            return len(element_list) >= position

    def SetLateralMenu(self, menu_itens, save_input=True):
        """
        Navigates through the lateral menu using provided menu path.
        e.g. "MenuItem1 > MenuItem2 > MenuItem3"

        :param menu_itens: String with the path to the menu.
        :type menu_itens: str
        :param save_input: Boolean if all input info should be saved for later usage. Leave this flag 'True' if you are not sure. **Default:** True
        :type save_input: bool

        Usage:

        >>> # Calling the method:
        >>> oHelper.SetLateralMenu("Updates > Registers > Products > Groups")
        """
        endtime = time.time() + self.config.time_out
        if save_input:
            self.config.routine = menu_itens

        print(f"Navigating lateral menu: {menu_itens}")
        self.wait_element(term=".tmenu", scrap_type=enum.ScrapType.CSS_SELECTOR, main_container="body")
        menu_itens = list(map(str.strip, menu_itens.split(">")))

        soup = self.get_current_DOM()

        menu_xpath = soup.select(".tmenu")

        menu = menu_xpath[0]
        child = menu
        count = 0
        try:
            for menuitem in menu_itens:
                self.wait.until(EC.element_to_be_clickable((By.CSS_SELECTOR, ".tmenu")))
                self.wait.until(EC.presence_of_all_elements_located((By.CSS_SELECTOR, ".tmenu .tmenuitem")))
                menuitem_presence = self.wait_element_timeout(term=menuitem, scrap_type=enum.ScrapType.MIXED, timeout = self.config.time_out, optional_term=".tmenuitem", main_container="body")
                if not menuitem_presence:
                    submenu().click()
                subMenuElements = menu.select(".tmenuitem")
                subMenuElements = list(filter(lambda x: self.element_is_displayed(x), subMenuElements))
                while not subMenuElements or len(subMenuElements) < self.children_element_count(f"#{child.attrs['id']}", ".tmenuitem"):
                    menu = self.get_current_DOM().select(f"#{child.attrs['id']}")[0]
                    subMenuElements = menu.select(".tmenuitem")
                    if time.time() > endtime and (not subMenuElements or len(subMenuElements) < self.children_element_count(".tmenu", ".tmenuitem")):
                        self.restart_counter += 1
                        self.log_error(f"Couldn't find menu item: {menuitem}")
                submenu = ""
                child = list(filter(lambda x: x.text.startswith(menuitem) and EC.element_to_be_clickable((By.XPATH, xpath_soup(x))), subMenuElements))[0]
                submenu = lambda: self.driver.find_element_by_xpath(xpath_soup(child))
                if subMenuElements and submenu():
                    self.scroll_to_element(submenu())
                    self.wait.until(EC.element_to_be_clickable((By.XPATH, xpath_soup(child))))
                    ActionChains(self.driver).move_to_element(submenu()).click().perform()
                    if count < len(menu_itens) - 1:
                        self.wait_element(term=menu_itens[count], scrap_type=enum.ScrapType.MIXED, optional_term=".tmenuitem", main_container="body")
                        menu = self.get_current_DOM().select(f"#{child.attrs['id']}")[0]
                else:
                    self.restart_counter += 1
                    self.log_error(f"Error - Menu Item does not exist: {menuitem}")
                count+=1
        except AssertionError as error:
            raise error
        except Exception as error:
            print(error)
            self.restart_counter += 1
            self.log_error(str(error))
    
    def tmenuitem_element(self, menu):
        subMenuElements = menu.select(".tmenuitem")
        subMenuElements = list(filter(lambda x: self.element_is_displayed(x), subMenuElements))


    def children_element_count(self, element_selector, children_selector):
        """
        [Internal]

        Returns the count of elements of a certain CSS Selector that exists within a certain element located also via CSS Selector.

        :param element_selector: The selector to find the first element.
        :type element_selector: str
        :param children_selector: The selector to find the children elements inside of the first element.
        :type children_selector: str

        :return: The count of elements matching the children_selector inside of element_selector.
        :rtype: int

        Usage:

        >>> # Calling the method:
        >>> self.children_element_count(".tmenu", ".tmenuitem")
        """
        script = f"return document.querySelector('{element_selector}').querySelectorAll('{children_selector}').length;"
        return int(self.driver.execute_script(script))

    def SetButton(self, button, sub_item="", position=1, check_error=True):
        """
        Method that clicks on a button on the screen.

        :param button: Button to be clicked.
        :type button: str
        :param sub_item: Sub item to be clicked inside the first button. - **Default:** "" (empty string)
        :type sub_item: str
        :param position: Position which element is located. - **Default:** 1
        :type position: int

        Usage:

        >>> # Calling the method to click on a regular button:
        >>> oHelper.SetButton("Add")
        >>> #-------------------------------------------------
        >>> # Calling the method to click on a sub item inside a button.
        >>> oHelper.SetButton("Other Actions", "Process")
        >>> #-------------------------------------------------
        >>> # Calling the method to click on a sub item inside a button, this form is an alternative.
        >>> oHelper.SetButton("Other Actions", "Process, Process_02, Process_03") 
        """
        self.wait_blocker()
        container = self.get_current_container()

        if container  and 'id' in container.attrs:
            id_container = container.attrs['id']

        print(f"Clicking on {button}")

        try:
            soup_element  = ""
            if (button.lower() == "x"):
                self.set_button_x(position, check_error)
                return
            else:
                self.wait_element_timeout(term=button, scrap_type=enum.ScrapType.MIXED, optional_term="button, .thbutton", timeout=10, step=0.1, check_error=check_error)
                position -= 1

            layers = 0
            if button in [self.language.confirm, self.language.save]:
                layers = len(self.driver.find_elements(By.CSS_SELECTOR, ".tmodaldialog"))

            success = False
            endtime = time.time() + self.config.time_out
            while(time.time() < endtime and not soup_element):
                soup_objects = self.web_scrap(term=button, scrap_type=enum.ScrapType.MIXED, optional_term="button, .thbutton", main_container = self.containers_selectors["SetButton"], check_error=check_error)
                soup_objects = list(filter(lambda x: self.element_is_displayed(x), soup_objects ))


                if soup_objects and len(soup_objects) - 1 >= position:
                    self.wait.until(EC.element_to_be_clickable((By.XPATH, xpath_soup(soup_objects[position]))))
                    soup_element = lambda : self.soup_to_selenium(soup_objects[position])
                    parent_element = self.soup_to_selenium(soup_objects[0].parent)
                    id_parent_element = parent_element.get_attribute('id')


            if not soup_element:
                other_action = next(iter(self.web_scrap(term=self.language.other_actions, scrap_type=enum.ScrapType.MIXED, optional_term="button", check_error=check_error)), None)
                if (other_action is None or not hasattr(other_action, "name") and not hasattr(other_action, "parent")):
                    self.log_error(f"Couldn't find element: {button}")

                other_action_element = lambda : self.soup_to_selenium(other_action)

                self.scroll_to_element(other_action_element())
                self.click(other_action_element())

                success = self.click_sub_menu(button if button.lower() != self.language.other_actions.lower() else sub_item)
                if success:
                    return
                else:
                    self.log_error(f"Element {button} not found!")

            if soup_element:
                self.scroll_to_element(soup_element())
                self.set_element_focus(soup_element())
                self.wait.until(EC.element_to_be_clickable((By.XPATH, xpath_soup(soup_objects[position]))))
                self.click(soup_element())

            if sub_item and ',' not in sub_item:

                soup_objects_filtered = None
                while(time.time() < endtime and not soup_objects_filtered):
                    soup_objects = self.web_scrap(term=sub_item, scrap_type=enum.ScrapType.MIXED, optional_term=".tmenupopupitem", main_container="body", check_error=check_error)
                    soup_objects_filtered = self.filter_is_displayed(soup_objects)
                
                if soup_objects_filtered:
                    soup_element = lambda : self.soup_to_selenium(soup_objects_filtered[0])
                    self.wait.until(EC.element_to_be_clickable((By.XPATH, xpath_soup(soup_objects_filtered[0]))))
                    self.click(soup_element())
                else:

                    result = False

                    soup_objects = self.web_scrap(term=button, scrap_type=enum.ScrapType.MIXED, optional_term="button, .thbutton", main_container = self.containers_selectors["SetButton"], check_error=check_error)
                    soup_objects = list(filter(lambda x: self.element_is_displayed(x), soup_objects ))
                    if soup_objects and len(soup_objects) - 1 >= position:
                        soup_element = lambda : self.soup_to_selenium(soup_objects[position])
                    else:
                        self.log_error(f"Couldn't find element {button}")
                    
                    self.scroll_to_element(soup_element())#posiciona o scroll baseado na height do elemento a ser clicado.
                    self.set_element_focus(soup_element())
                    self.wait.until(EC.element_to_be_clickable((By.XPATH, xpath_soup(soup_objects[position]))))
                    self.click(soup_element())

                    result  = self.click_sub_menu(sub_item)
 
                    if not result:
                        self.log_error(f"Couldn't find element {sub_item}")
                    else:
                        return

            elif ',' in sub_item:
                list_sub_itens = sub_item.split(',')
                filtered_sub_itens = list(map(lambda x: x.strip(), list_sub_itens))
                self.click_sub_menu(filtered_sub_itens[len(filtered_sub_itens)-1])

            buttons = [self.language.Ok, self.language.confirm, self.language.finish,self.language.save, self.language.exit, self.language.next, "x"]

            buttons_filtered = list(map(lambda x: x.lower(), buttons)) 

            if button.lower() in buttons_filtered:

                if self.used_ids:
                    self.used_ids = self.pop_dict_itens(self.used_ids, id_container)
                    
                elif self.grid_counters:
                    self.grid_counters = {}

            if button == self.language.save and id_parent_element in self.get_enchoice_button_ids(layers):
                self.wait_element_timeout(term="", scrap_type=enum.ScrapType.MIXED, optional_term="[style*='fwskin_seekbar_ico']", timeout=10, step=0.1, check_error=False, main_container="body")
                self.wait_element_timeout(term="", scrap_type=enum.ScrapType.MIXED, presence=False, optional_term="[style*='fwskin_seekbar_ico']", timeout=10, step=0.1, check_error=False, main_container="body")
            elif button == self.language.confirm and id_parent_element in self.get_enchoice_button_ids(layers):
                self.wait_element_timeout(term=".tmodaldialog", scrap_type=enum.ScrapType.CSS_SELECTOR, position=layers + 1, main_container="body", timeout=10, step=0.1, check_error=False)

        except ValueError as error:
            print(error)
            self.log_error(f"Button {button} could not be located.")
        except AssertionError:
            raise
        except Exception as error:
            print(error)
            self.log_error(str(error))

    def set_button_x(self, position=1, check_error=True):
        position -= 1
        term_button = ".ui-button.ui-dialog-titlebar-close[title='Close'], img[src*='fwskin_delete_ico.png'], img[src*='fwskin_modal_close.png']"
        wait_button = self.wait_element(term=term_button, scrap_type=enum.ScrapType.CSS_SELECTOR, position=position, check_error=check_error)
        soup = self.get_current_DOM() if not wait_button else self.get_current_container()

        close_list = soup.select(term_button)
        if not close_list:
            self.log_error(f"Element not found")
        if len(close_list) < position+1:
            self.log_error(f"Element x position: {position} not found")
        if position == 0:
            element_soup = close_list.pop()
        else:
            element_soup = close_list.pop(position)
        element_selenium = self.soup_to_selenium(element_soup)
        self.scroll_to_element(element_selenium)
        self.wait.until(EC.element_to_be_clickable((By.XPATH, xpath_soup(element_soup))))
        self.click(element_selenium)
        
    def click_sub_menu(self, sub_item):
        """
        [Internal]

        Clicks on the sub menu of buttons. Returns True if succeeded.
        Internal method of SetButton.

        :param sub_item: The menu item that should be clicked.
        :type sub_item: str

        :return: Boolean if click was successful.
        :rtype: bool

        Usage:

        >>> # Calling the method:
        >>> self.click_sub_menu("Process")
        """
        content = self.driver.page_source
        soup = BeautifulSoup(content,"html.parser")

        menu_id = self.zindex_sort(soup.select(".tmenupopup.active"), True)[0].attrs["id"]
        menu = self.driver.find_element_by_id(menu_id)

        menu_itens = menu.find_elements(By.CSS_SELECTOR, ".tmenupopupitem")

        result = self.find_sub_menu_text(sub_item, menu_itens)

        item = ""
        if result[0]:
            item = result[0]
        elif result[1]:
            item = self.find_sub_menu_child(sub_item, result[1])
        else:
            return False

        if item:
            self.scroll_to_element(item)
            self.click(item)
            return True
        else:
            return False

    def find_sub_menu_child(self, sub_item, containers):
        """
        [Internal]

        Finds the menu item inside child menu layers.

        :param sub_item: The menu item that should be clicked.
        :type sub_item: str
        :param containers: The menu itens of the current layer that have children.
        :type containers: List of Beautiful Soup objects

        :return: The item that was found. If None was found, it returns an empty string.
        :rtype: Selenium object

        Usage:

        >>> # Calling the method:
        >>> item = self.find_sub_menu_child("Process", container_list)
        """
        item = ""
        for child in containers:

            child_id = child.get_attribute("id")
            old_class = self.driver.execute_script("return document.querySelector('#{}').className".format(child_id))
            new_class = old_class + " highlighted expanded"
            self.driver.execute_script("document.querySelector('#{}').className = '{}'".format(child_id, new_class))

            child_itens = child.find_elements(By.CSS_SELECTOR, ".tmenupopupitem")
            result = self.find_sub_menu_text(sub_item, child_itens)

            if not result[0] and result[1]:
                item = self.find_sub_menu_child(sub_item, result[1])
            else:
                item = result[0]
                if item:
                    break
                self.driver.execute_script("document.querySelector('#{}').className = '{}'".format(child_id, old_class))

        return item

    def find_sub_menu_text(self, menu_item, current_itens):
        """
        [Internal]

        Returns a tuple containing a possible match of a menu item among the current itens.
        If none was found it will be an empty string.

        The second position will contain the itens that have children itens.
        If none has children itens, it will be an empty list.

        :param menu_item: The menu item that should be clicked.
        :type menu_item: str
        :param current_item: The menu itens in the current layer.
        :type current_item: List of Selenium objects.

        :return: Tuple containing a possible match of a menu item and the itens that have children itens.
        :rtype: Tuple (selenium object, list of selenium objects)

        Usage:

        >>> # Calling the method:
        >>> result = self.find_sub_menu_text(item, child_itens)
        """
        submenu = ""
        containers = []
        for child in current_itens:
            if "container" in child.get_attribute("class"):
                containers.append(child)
            elif child.text.startswith(menu_item):
                submenu = child
                break

        return (submenu, containers)

    def SetBranch(self, branch):
        """
        Chooses the branch on the branch selection screen.

        :param branch: The branch that would be chosen.
        :type branch: str

        Usage:

        >>> # Calling the method:
        >>> oHelper.SetBranch("D MG 01 ")
        """
        print(f"Setting branch: {branch}.")
        self.wait_element(term="[style*='fwskin_seekbar_ico']", scrap_type=enum.ScrapType.CSS_SELECTOR, position=2, main_container="body")
        Ret = self.fill_search_browse(branch, self.get_search_browse_elements())
        if Ret:
            self.SetButton('OK')

    def WaitHide(self, string, timeout=None):
        """
        Search string that was sent and wait hide the element.

        :param string: String that will hold the wait.
        :type string: str

        Usage:

        >>> # Calling the method:
        >>> oHelper.WaitHide("Processing")
        """
        print("Waiting processing...")

        if not timeout:
            timeout = 1200
        
        endtime = time.time() + timeout
        while(time.time() < endtime):

            element = None
            
            element = self.web_scrap(term=string, scrap_type=enum.ScrapType.MIXED, optional_term=".tsay, .tgroupbox", main_container="body, .tmodaldialog", check_help=False)

            if not element:
                return
            if endtime - time.time() < 1180:
                time.sleep(0.5)

        self.log_error(f"Element {string} not found")

    def WaitShow(self, string, timeout=None):
        """
        Search string that was sent and wait show the elements.

        :param string: String that will hold the wait.
        :type string: str

        Usage:

        >>> # Calling the method:
        >>> oHelper.WaitShow("Processing")
        """
        print("Waiting processing...")

        if not timeout:
            timeout = 1200

        endtime = time.time() + timeout
        while(time.time() < endtime):

            element = None

            element = self.web_scrap(term=string, scrap_type=enum.ScrapType.MIXED, optional_term=".tsay, .tgroupbox", check_help=False)

            if element:
                return

            if endtime - time.time() < 1180:
                time.sleep(0.5)

        self.log_error(f"Element {string} not found")

    def WaitProcessing(self, itens, timeout=None):
        """
        Uses WaitShow and WaitHide to Wait a Processing screen

        :param itens: List of itens that will hold the wait.
        :type itens: str

        Usage:

        >>> # Calling the method:
        >>> oHelper.WaitProcessing("Processing")
        """
        if not timeout:
            timeout = 1200

        self.WaitShow(itens, timeout)

        self.WaitHide(itens, timeout)


    def SetTabEDAPP(self, table):
        """
        Chooses the table on the generic query (EDAPP).

        :param table: The table that would be chosen.
        :type table: str

        Usage:

        >>> # Calling the method:
        >>> oHelper.SetTabEDAPP("AAB")
        """
        try:
            field = self.get_field("cPesq", name_attr=True)
            element = lambda: self.driver.find_element_by_xpath(xpath_soup(field))
            self.click(element())
            self.send_keys(element(), table)
            time.sleep(0.5)
            self.send_keys(element(), Keys.ENTER)
            self.send_keys(element(), Keys.ENTER)
            self.SetButton("Ok")
        except:
            print("Search field could not be located.")

    def ClickFolder(self, folder_name):
        """
        Clicks on folder elements on the screen.

        :param folder_name: Which folder item should be clicked.
        :type folder_name: str

        Usage:

        >>> # Calling the method:
        >>> oHelper.ClickFolder("Folder1")
        """
        self.wait_element(term=folder_name, scrap_type=enum.ScrapType.MIXED, optional_term=".tfolder.twidget, .button-bar a")

        panels = self.web_scrap(term=".button-bar a", scrap_type=enum.ScrapType.CSS_SELECTOR,main_container = self.containers_selectors["GetCurrentContainer"])
        panels_filtered = list(filter(lambda x: x.text == folder_name, panels))
        panel = next(iter(self.filter_is_displayed(panels_filtered)), None)

        if not panel and panels_filtered:

            for panel in panels_filtered:
                self.scroll_to_element(self.soup_to_selenium(panel))
                
            panel = next(iter(self.filter_is_displayed(panels_filtered)), None)

        element = ""

        if panel:
            element = lambda: self.driver.find_element_by_xpath(xpath_soup(panel))

        if element:
            self.scroll_to_element(element())#posiciona o scroll baseado na height do elemento a ser clicado.
            self.set_element_focus(element())
            time.sleep(1)
            self.driver.execute_script("arguments[0].click()", element())
        else:
            self.log_error("Couldn't find panel item.")

    def ClickBox(self, field, content_list="", select_all=False, grid_number=1):
        """
        Clicks on Checkbox elements of a grid.

        :param field: The column to identify grid rows.
        :type field: str
        :param content_list: Comma divided string with values that must be checked. - **Default:** "" (empty string)
        :type content_list: str
        :param select_all: Boolean if all options should be selected. - **Default:** False
        :type select_all: bool
        :param grid_number: Which grid should be used when there are multiple grids on the same screen. - **Default:** 1
        :type grid_number: int

        Usage:

        >>> # Calling the method to select a specific checkbox:
        >>> oHelper.ClickBox("Branch", "D MG 01 ")
        >>> #--------------------------------------------------
        >>> # Calling the method to select multiple checkboxes:
        >>> oHelper.ClickBox("Branch", "D MG 01 , D RJ 02")
        >>> #--------------------------------------------------
        >>> # Calling the method to select all checkboxes:
        >>> oHelper.ClickBox("Branch", select_all=True)
        """
        self.wait_blocker()
        text = ''
        endtime = time.time() + self.config.time_out
        grid_number -= 1
        if content_list:
            self.wait_element_timeout(field)
        elif select_all:
            self.wait_element_timeout(term=self.language.invert_selection, scrap_type=enum.ScrapType.MIXED, optional_term="label span")

        grid = self.get_grid(grid_number)
        column_enumeration = list(enumerate(grid.select("thead label")))
        chosen_column = next(iter(list(filter(lambda x: field in x[1].text, column_enumeration))), None)
        if chosen_column:
            column_index = chosen_column[0]
        else:
            self.log_error("Couldn't find chosen column.")

        content_list = content_list.split(",")

        is_select_all_button = self.element_exists(term=self.language.invert_selection, scrap_type=enum.ScrapType.MIXED, optional_term="label span")

        if select_all and is_select_all_button:
            self.wait_element(term=self.language.invert_selection, scrap_type=enum.ScrapType.MIXED, optional_term="label span")
            element = next(iter(self.web_scrap(term="label.tcheckbox input", scrap_type=enum.ScrapType.CSS_SELECTOR)), None)
            if element:
                box = lambda: self.driver.find_element_by_xpath(xpath_soup(element))
                self.click(box())

        elif select_all and not is_select_all_button:
            th = next(iter(grid.select('th')))
            th_element = self.soup_to_selenium(th)
            th_element.click()

        elif content_list or (select_all and not is_select_all_button):
            self.wait_element(content_list[0]) # wait columns

            class_grid = grid.attrs['class'][0]
            sd_button_list = (self.web_scrap(term="[style*='fwskin_scroll_down.png'], .vcdown", scrap_type=enum.ScrapType.CSS_SELECTOR))
            sd_button_list = self.filter_is_displayed(sd_button_list)
            sd_button = sd_button_list[grid_number] if len(sd_button_list) - 1 >= grid_number else None
            scroll_down_button = lambda: self.soup_to_selenium(sd_button) if sd_button else None
            scroll_down = lambda: self.click(scroll_down_button()) if scroll_down_button() else None
            
            last = None
            get_current = lambda: self.get_grid(grid_number).select("tbody tr.selected-row")
            if(not get_current()):
                get_current = lambda: self.get_grid(grid_number).select("tbody tr")

            get_current_filtered = next(iter(get_current()),None)
            current = get_current_filtered
            contents = content_list[:]
            endtime = time.time() + self.config.time_out
            while(last != current or contents):
                if text in contents:
                    clicking_row_element_bs = next(iter(current.select("td")), None)
                    if not clicking_row_element_bs:
                        clicking_row_element_bs = current
                    clicking_row_element = lambda: self.soup_to_selenium(clicking_row_element_bs)
                    self.set_element_focus(clicking_row_element())
                    time.sleep(1)
                    if class_grid != "tgrid":
                        self.send_keys(clicking_row_element(),Keys.ENTER)
                    else:
                        self.double_click(clicking_row_element())
                    contents.remove(text)
                if contents:
                    time.sleep(2)
                    last = current
                    if text not in contents and text != '':
                        scroll_down()
                    time.sleep(0.5)
                    get_current_filtered = next(iter(get_current()),None)
                    current = get_current_filtered
                    time.sleep(0.5)
                    td = next(iter(current.select(f"td[id='{column_index}']")), None)
                    text = td.text.strip() if td else ""
                if time.time() > endtime:
                    self.log_error("Couldn't click in the box")
                if not contents:
                    break

        else:
            self.log_error(f"Couldn't locate content: {content_list}")

    def ScrollGrid(self, column, match_value, grid_number=1):
        """
        Scrolls Grid until a matching column is found.

        :param field: The column to be matched.
        :type field: str
        :param match_value: The value to be matched in defined column.
        :type match_value: str
        :param grid_number: Which grid should be used when there are multiple grids on the same screen. - **Default:** 1
        :type grid_number: int

        Usage:

        >>> # Calling the method to scroll to a column match:
        >>> oHelper.ScrollGrid(column="Branch",match_value="D MG 01 ")
        >>> #--------------------------------------------------
        >>> # Calling the method to scroll to a column match of the second grid:
        >>> oHelper.ScrollGrid(column="Branch", match_value="D MG 01 ", grid_number=2)
        """
        grid_number -= 1
        td_element = None
        actions = ActionChains(self.driver)
        
        self.wait_element_timeout(term = column, scrap_type = enum.ScrapType.TEXT, timeout = self.config.time_out , optional_term = 'label')
        endtime = time.time() + self.config.time_out
        
        grid = self.get_grid(grid_number)
        get_current = lambda: self.selected_row(grid_number)

        column_enumeration = list(enumerate(grid.select("thead label")))
        chosen_column = next(iter(list(filter(lambda x: column in x[1].text, column_enumeration))), None)
        column_index = chosen_column[0] if chosen_column else self.log_error("Couldn't find chosen column.")
            
        current = get_current()
        td = lambda: next(iter(current.select(f"td[id='{column_index}']")), None)

        frozen_table = next(iter(grid.select('table.frozen-table')),None)
        if (not self.click_grid_td(td()) and not frozen_table):
            self.log_error(" Couldn't click on column, td class or tr is noit selected ")

        while( time.time() < endtime and  not td_element ):
            
            grid = self.get_grid(grid_number)
            current = get_current()

            td_list = grid.select(f"td[id='{column_index}']")
            td_element_not_filtered = next(iter(td_list), None)
            td_list_filtered  = list(filter(lambda x: x.text.strip() == match_value and self.element_is_displayed(x) ,td_list))
            td_element = next(iter(td_list_filtered), None)

            if not td_element and next(self.scroll_grid_check_elements_change(xpath_soup(td_element_not_filtered))):
                actions.key_down(Keys.PAGE_DOWN).perform()
                self.wait_element_is_not_displayed(td().parent)

        if not td_element:
            self.log_error("Scroll Grid couldn't find the element")

        if frozen_table:
            self.soup_to_selenium(td_element.next_sibling).click()
            
        self.try_click(td_element)

    def click_grid_td(self, td_soup):
        """
         Click on a td element and checks if is selected

        :param td: The column to be matched.
        :type td: bs4 element
        
        >>> # Calling the method to click on td and check if is selected:
        >>> oHelper.click_grid_td(td)
        """
        success = None
        endtime = time.time() + 10

        while ( not success and time.time() < endtime ):
            try:
                td_selenium = lambda: self.soup_to_selenium(td_soup)
                tr_selenium_class = lambda: self.soup_to_selenium(td_soup.parent).get_attribute('class')
                td_is_selected = lambda: True if 'selected' in td_selenium().get_attribute('class') or 'selected' in tr_selenium_class() else False
                self.set_element_focus(td_selenium())
                td_selenium().click()
                if not td_is_selected():
                    self.wait.until(EC.visibility_of(td_selenium()))
                    self.wait.until(EC.element_to_be_clickable((By.XPATH, xpath_soup(td))))
                    success = td_is_selected()
                else:
                    success = td_is_selected()
            except:
                pass
        return success

    def scroll_grid_check_elements_change(self, xpath):
        """
        [Internal]
        Used to check PG_DOWN correct execute. 

        """
        elements_set = set()
        elements_set.add(xpath)
        yield True if xpath else False
        while(True):
            old_lenght = len(elements_set)
            elements_set.add(xpath)
            yield True if len(elements_set) > old_lenght and xpath  else False


    def selected_row(self, grid_number = 0):
        """
        [Internal]

        Returns the selected row in the grid.

        :param grid_number: Which grid should be used when there are multiple grids on the same screen. - **Default:** 1
        :type grid_number: int

        Usage:

        >>> # Calling the method to return the selected row:
        >>> oHelper.selected_row(grid_number = 0)

        """
        row_selected = None
        grid = self.get_grid(grid_number)
        if grid:
            row = next(iter(grid.select('tbody tr.selected-row')), None)
            column = next(iter(grid.select('td.selected-cell')), None)
            row_selected = column.parent  if column else row

        return row_selected

    def get_grid(self, grid_number=0, grid_element = None):
        """
        [Internal]
        Gets a grid BeautifulSoup object from the screen.

        :param grid_number: The number of the grid on the screen.
        :type: int
        :return: Grid BeautifulSoup object
        :rtype: BeautifulSoup object

        Usage:

        >>> # Calling the method:
        >>> my_grid = self.get_grid()
        """
        endtime = time.time() + 60
        grids = None
        while(time.time() < endtime and not grids):
            if not grid_element:
                grids = self.web_scrap(term=".tgetdados,.tgrid,.tcbrowse,.tmsselbr", scrap_type=enum.ScrapType.CSS_SELECTOR)
            else:
                grids = self.web_scrap(term= grid_element, scrap_type=enum.ScrapType.CSS_SELECTOR)

        if grids:
            grids = list(filter(lambda x: self.element_is_displayed(x), grids))
        else:
            self.log_error("Couldn't find grid.")

        if len(grids) - 1  >= grid_number:
            return grids[grid_number]
        else:
            self.log_error("Grid number out of bounds.")

    def check_mask(self, element):
        """
        [Internal]

        Checks whether the element has a mask or not.

        :param element: The element that must be checked.
        :type element: Selenium object

        :return: Boolean if element has a mask or not.
        :rtype: bool

        Usage:

        >>> # Calling the method:
        >>> self.check_mask(my_element)
        """
        reg = (r"^[1-9.\/-:\+]+|(@. )[1-9.\/-:\+]+")
        mask = element.get_attribute("picture")
        if mask is None:
            child = element.find_elements(By.CSS_SELECTOR, "input")
            if child:
                mask = child[0].get_attribute("picture")

        return (mask != "" and mask is not None and (re.findall(reg, mask)))

    def remove_mask(self, string):
        """
        [Internal]

        Removes special characters from received string.

        :param string: The string that would have its characters removed.
        :type string: str

        :return: The string with its special characters removed.
        :rtype: str

        Usage:

        >>> # Calling the method:
        >>> value_without_mask = self.remove_mask("111-111.111")
        >>> # value_without_mask == "111111111"
        """
        if type(string) is str:
            caracter = (r'[.\/+-]')
            if string[0:4] != 'http':
                match = re.findall(caracter, string)
                if match:
                    string = re.sub(caracter, '', string)

            return string

    def SetKey(self, key, grid=False, grid_number=1,additional_key=""):
        """
        Press the desired key on the keyboard on the focused element.

        .. warning::
            If this methods is the first to be called, we strongly recommend using some wait methods like WaitShow().

        .. warning::           
            Before using this method, set focus on any element

        Supported keys: F1 to F12, CTRL+Key, ALT+Key, Up, Down, Left, Right, ESC, Enter and Delete

        :param key: Key that would be pressed
        :type key: str
        :param grid: Boolean if action must be applied on a grid. (Usually with DOWN key)
        :type grid: bool
        :param grid_number: Which grid should be used when there are multiple grids on the same screen. - **Default:** 1
        :type grid_number: int
        :param additional_key: Key additional that would be pressed. 
        :type additional_key: str        

        Usage:

        >>> # Calling the method:
        >>> oHelper.SetKey("ENTER")
        >>> #--------------------------------------
        >>> # Calling the method on a grid:
        >>> oHelper.SetKey("DOWN", grid=True)
        >>> #--------------------------------------
        >>> # Calling the method on the second grid on the screen:
        >>> oHelper.SetKey("DOWN", grid=True, grid_number=2)
        """        
        print(f"Key pressed: {key + '+' + additional_key if additional_key != '' else '' }") 

        #JavaScript function to return focused element if DIV/Input OR empty if other element is focused

        script = """
        var getActiveElement = () => {
	        if(document.activeElement.tagName.toLowerCase() == "input" || document.activeElement.tagName.toLowerCase() == "div"){
		        if(document.activeElement.attributes["id"]){
			        return document.activeElement.attributes["id"].value
		        }else if(document.activeElement.parentElement.attributes["id"]){
			        return document.activeElement.parentElement.attributes["id"].value
		        }
            }
	        return ""
        }

        return getActiveElement()
        """
        grid_number-=1
        hotkey = ["CTRL","ALT"]
        key = key.upper()
        try:
            if key not in hotkey and self.supported_keys(key):

                Id = self.driver.execute_script(script)
                element = self.driver.find_element_by_id(Id) if Id else self.driver.find_element(By.TAG_NAME, "html")
                self.set_element_focus(element)

                if key == "DOWN" and grid:
                    grid_number = 0 if grid_number is None else grid_number
                    self.grid_input.append(["", "", grid_number, True])
                else:
                    self.send_keys(element, self.supported_keys(key))

            elif additional_key:
                ActionChains(self.driver).key_down(self.supported_keys(key)).send_keys(additional_key.lower()).key_up(self.supported_keys(key)).perform()
            else:
                self.log_error("Additional key is empty")  

        except WebDriverException as e:
            self.log_error(f"SetKey - Screen is not load: {e}")
        except Exception as error:
            self.log_error(str(error))

    def supported_keys(self, key = ""):
        """
        [Internal]
        """
        try:
            supported_keys = {
                "F1" : Keys.F1,
                "F2" : Keys.F2,
                "F3" : Keys.F3,
                "F4" : Keys.F4,
                "F5" : Keys.F5,
                "F6" : Keys.F6,
                "F7" : Keys.F7,
                "F8" : Keys.F8,
                "F9" : Keys.F9,
                "F10" : Keys.F10,
                "F11" : Keys.F11,
                "F12" : Keys.F12,
                "UP" : Keys.UP,
                "DOWN" : Keys.DOWN,
                "LEFT" : Keys.LEFT,
                "RIGHT" : Keys.RIGHT,
                "DELETE" : Keys.DELETE,
                "ENTER" : Keys.ENTER,
                "ESC" : Keys.ESCAPE,
                "CTRL" : Keys.CONTROL,
                "ALT" : Keys.ALT,
                "NUMPAD0" : Keys.NUMPAD0,
                "NUMPAD1" : Keys.NUMPAD1,
                "NUMPAD2" : Keys.NUMPAD2,
                "NUMPAD3" : Keys.NUMPAD3,
                "NUMPAD4" : Keys.NUMPAD4,
                "NUMPAD5" : Keys.NUMPAD5,
                "NUMPAD6" : Keys.NUMPAD6,
                "NUMPAD7" : Keys.NUMPAD7,
                "NUMPAD8" : Keys.NUMPAD8,
                "NUMPAD9" : Keys.NUMPAD9,
                "MULTIPLY" : Keys.MULTIPLY,
                "ADD" : Keys.ADD,
                "SEPARATOR" : Keys.SEPARATOR,
                "SUBTRACT" : Keys.SUBTRACT,
                "DECIMAL" : Keys.DECIMAL,
                "DIVIDE" : Keys.DIVIDE,  
                "META" : Keys.META,
                "COMMAND" : Keys.COMMAND,
                "NULL" : Keys.NULL, 
                "CANCEL" : Keys.CANCEL, 
                "HELP" : Keys.HELP,
                "BACKSPACE" : Keys.BACKSPACE, 
                "TAB" : Keys.TAB, 
                "CLEAR" : Keys.CLEAR, 
                "RETURN" : Keys.RETURN, 
                "SHIFT" : Keys.SHIFT, 
                "PAUSE" : Keys.PAUSE, 
                "ESCAPE" : Keys.ESCAPE, 
                "SPACE" : Keys.SPACE,
                "END" : Keys.END,
                "HOME" : Keys.HOME,
                "INSERT" : Keys.INSERT,
                "SEMICOLON" : Keys.SEMICOLON,
                "EQUALS" : Keys.EQUALS,
                "ARROW_LEFT" : Keys.ARROW_LEFT,
                "ARROW_UP" : Keys.ARROW_UP,
                "ARROW_RIGHT" : Keys.ARROW_RIGHT, 
                "ARROW_DOWN" : Keys.ARROW_DOWN,
                "BACK_SPACE" : Keys.BACK_SPACE,
                "LEFT_SHIFT" : Keys.LEFT_SHIFT,
                "LEFT_CONTROL" : Keys.LEFT_CONTROL,
                "LEFT_ALT" : Keys.LEFT_ALT, 
                "PAGE_UP" : Keys.PAGE_UP ,
                "PAGE_DOWN" : Keys.PAGE_DOWN 

            }

            return supported_keys[key.upper()]

        except KeyError:
            self.log_error("Key is not supported")

    def SetFocus(self, field, grid_cell, row_number):
        """
        Sets the current focus on the desired field.

        :param field: The field that must receive the focus.
        :type field: str
        :type grid_cell: bool

        Usage:

        >>> # Calling the method:
        >>> oHelper.SetFocus("A1_COD")
        >>> oHelper.SetFocus("A1_COD", grid_cell = True)
        """
        if grid_cell:
            self.wait_element(field)
            
            self.ClickGridCell(field, row_number)
            time.sleep(1)
            ActionChains(self.driver).key_down(Keys.ENTER).perform()
            time.sleep(1)
        else:
            print(f"Setting focus on element {field}.")
            element = lambda: self.driver.find_element_by_xpath(xpath_soup(self.get_field(field)))
            self.set_element_focus(element())

    def click_check_radio_button(self, field, value, name_attr = False, position = 1):
        """
        [Internal]
        Identify and click on check or radio button.

        :param field: The field that would receive the input.
        :type field: str
        :param value: The value that must be on the checkbox or grid.
        :type value: bool

        :return: The element that changed value.
        :rtype: Selenium object

        Usage:

        >>> # Calling the method:
        >>> element = self.check_checkbox("CheckBox1", True)
        """
        print(f'Clicking in {field}')
        
        element_list = []

        endtime = time.time() + self.config.time_out
        while(time.time() < endtime and not element_list):
            if re.match(r"\w+(_)", field):
                self.wait_element(term=f"[name$={field}]", scrap_type=enum.ScrapType.CSS_SELECTOR)
                #element = next(iter(self.web_scrap(term=f"[name$='{field}']", scrap_type=enum.ScrapType.CSS_SELECTOR)), None)
                element_list = self.web_scrap(term=f"[name$='{field}']", scrap_type=enum.ScrapType.CSS_SELECTOR)
            else:
                self.wait_element(field, scrap_type=enum.ScrapType.MIXED, optional_term="label")
                #element = next(iter(self.web_scrap(term=field, scrap_type=enum.ScrapType.MIXED, optional_term=".tradiobutton .tradiobuttonitem label, .tcheckbox span")), None)
                element_list = self.web_scrap(term=field, scrap_type=enum.ScrapType.MIXED, optional_term=".tradiobutton .tradiobuttonitem label, .tcheckbox span")

        if not element_list:
            self.log_error("Couldn't find span element")

        position -= 1

        if not element_list:
            self.log_error("Couldn't find span element")

        #if soup_objects and len(soup_objects) - 1 >= position:
        if element_list and len(element_list) -1 >= position:
            element = element_list[position]

        if 'input' not in element and element:
            input_element = next(iter(element.find_parent().select("input")), None)

        if not input_element:
            self.log_error("Couldn't find input element")

        xpath_input = lambda: self.driver.find_element_by_xpath(xpath_soup(input_element))

        if input_element.attrs['type'] == "checkbox" and "checked" in input_element.parent.attrs['class']:
            return None

        self.scroll_to_element(xpath_input())

        self.click(xpath_input())

    def result_checkbox(self, field, value):
        """
        [Internal]

        Checks expected value of a Checkbox element.

        :param field: The field whose value would be checked.
        :type field: str
        :param value: The expected value of the radio button.
        :type value: bool

        :return: Boolean if expected value was found on the element or not.
        :rtype: bool

        Usage:

        >>> # Calling the method:
        >>> assertion_value = self.result_checkbox("CheckBox1", True)
        """
        result = False
        time.sleep(1)
        lista = self.driver.find_elements(By.CSS_SELECTOR, ".tcheckbox.twidget")
        for line in lista:
            if line.is_displayed() and line.get_attribute('name').split('->')[1] == field:
                if "CHECKED" in line.get_attribute('class').upper():
                    result = True
        return result

    def clear_grid(self):
        """
        [Internal]

        Empties the global grid list variables.

        Usage:

        >>> # Calling the method:
        >>> self.clear_grid()
        """
        self.grid_input = []
        self.grid_check = []

    def input_grid_appender(self, column, value, grid_number=0, new=False, row=None):
        """
        [Internal]

        Adds a value to the input queue of a grid.

        :param column: The column of the grid that would receive the input.
        :type column: str
        :param value: The value that would be inputted.
        :type value: str
        :param grid_number: Which grid should be used when there are multiple grids on the same screen. - **Default:** 0
        :type grid_number: int
        :param new: Boolean value if this is a new line that should be added. - **Default:** 1
        :type new: bool
        :param row: Row number that will be filled
        :type row: int

        Usage:

        >>> # Calling the method:
        >>> self.input_grid_appender("A1_COD", "000001", 0)
        >>> # ---------------------------------------------
        >>> # Calling the method for a new line:
        >>> self.input_grid_appender("", "", 0, True)
        """
        if row is not None:
            row -= 1

        self.grid_input.append([column, value, grid_number, new, row])

    def check_grid_appender(self, line, column, value, grid_number=0):
        """
        [Internal]

        Adds a value to the check queue of a grid.

        :param line: The line of the grid that would be checked.
        :type line: int
        :param column: The column of the grid that would be checked.
        :type column: str
        :param value: The value that is expected.
        :type value: str
        :param grid_number: Which grid should be used when there are multiple grids on the same screen. - **Default:** 0
        :type grid_number: int

        Usage:

        >>> # Calling the method:
        >>> self.check_grid_appender(0,"A1_COD", "000001", 0)
        """
        self.grid_check.append([line, column, value, grid_number])

    def LoadGrid(self):
        """
        This method is responsible for running all actions of the input and check queues
        of a grid. After running, the queues would be empty.

        Must be called after SetValue and CheckResult calls that has the grid parameter set to True.

        Usage:

        >>> # After SetValue:
        >>> oHelper.SetValue("A1_COD", "000001", grid=True)
        >>> oHelper.LoadGrid()
        >>> #--------------------------------------
        >>> # After CheckResult:
        >>> oHelper.CheckResult("A1_COD", "000001", grid=True, line=1)
        >>> oHelper.LoadGrid()
        """

        self.wait_element(term=".tgetdados, .tgrid, .tcbrowse", scrap_type=enum.ScrapType.CSS_SELECTOR)

        x3_dictionaries = self.create_x3_tuple()

        initial_layer = 0
        if self.grid_input:
            if "tget" in self.get_current_container().next.attrs['class']:
                self.wait_element(self.grid_input[0][0])
            soup = self.get_current_DOM()
            initial_layer = len(soup.select(".tmodaldialog"))

        for field in self.grid_input:
            if field[3] and field[0] == "":
                self.new_grid_line(field)
            else:
                print(f"Filling grid field: {field[0]}")
                self.fill_grid(field, x3_dictionaries, initial_layer)

        for field in self.grid_check:
            print(f"Checking grid field value: {field[1]}")
            self.check_grid(field, x3_dictionaries)

        self.clear_grid()

    def create_x3_tuple(self):
        """
        [Internal]

        Returns a tuple of dictionaries of field information based on all fields in the grid queues.

        :return: A tuple containing the needed x3 information.
        :rtype: Tuple of Dictionaries

        Usage:

        >>> # Calling the method:
        >>> x3_dictionaries = self.create_x3_tuple()
        """
        x3_dictionaries = ()
        inputs = list(map(lambda x: x[0], self.grid_input))
        checks = list(map(lambda x: x[1], self.grid_check))
        fields = list(filter(lambda x: "_" in x, inputs + checks))
        if fields:
            x3_dictionaries = self.get_x3_dictionaries(fields)
        return x3_dictionaries

    def fill_grid(self, field, x3_dictionaries, initial_layer):
        """
        [Internal]

        Fills the grid cell with the passed parameters.

        :param field: An item from the grid's input queue
        :type field: List of values
        :param x3_dictionaries: Tuple of dictionaries containing information extracted from x3.
        :type x3_dictionaries: Tuple of dictionaries
        :param initial_layer: The initial layer of elements of Protheus Webapp
        :type initial_layer: int

        Usage:

        >>> # Calling the method:
        >>> self.fill_grid(["A1_COD", "000001", 0, False], x3_dictionaries, 0)
        """
        field_to_label = {}
        field_to_valtype = {}
        field_to_len = {}
        current_value = ""
        column_name = ""
        grids = None
        rows = ""
        headers = ""
        columns = ""
<<<<<<< HEAD
        try_counter = 1
=======
        user_rows = True
>>>>>>> 51ab66d7

        if(field[1] == True):
            field_one = 'is a boolean value'
        elif(field[1] == False):
            field_one = ''
        elif(isinstance(field[1],str)):
            field_one = self.remove_mask(field[1]).strip()

        if x3_dictionaries:
            field_to_label = x3_dictionaries[2]
            field_to_valtype = x3_dictionaries[0]
            field_to_len = x3_dictionaries[1]

        endtime = time.time() + self.config.time_out
        while(self.element_exists(term=".tmodaldialog", scrap_type=enum.ScrapType.CSS_SELECTOR, position=initial_layer+1, main_container="body") and time.time() < endtime):
            print("Waiting for container to be active")
            time.sleep(1)
            
        if "tget" in self.get_current_container().next.attrs['class']:
            self.wait_element(field[0])

        endtime = time.time() + self.config.time_out
        while(self.remove_mask(current_value).strip().replace(',','') != field_one.replace(',','') and time.time() < endtime):
            
            endtime_row = time.time() + self.config.time_out
            while(time.time() < endtime_row and user_rows):
                
                if not field[4]:
                    user_rows = False

                container = self.get_current_container()

                if container:
                    container_id = self.soup_to_selenium(container).get_attribute("id")
                    grids = container.select(".tgetdados, .tgrid, .tcbrowse")
                    grids = self.filter_displayed_elements(grids)

                if grids:
                    headers = self.get_headers_from_grids(grids)
                    grid_id = grids[field[2]].attrs["id"]
                    if grid_id not in self.grid_counters:
                        self.grid_counters[grid_id] = 0

                    column_name = ""
                    if field[2] > len(grids):
                        self.log_error(self.language.messages.grid_number_error)
                    down_loop = 0
                    rows = grids[field[2]].select("tbody tr")
                
                if (field[4] is not None) and not (field[4] > len(rows) - 1 or field[4] < 0):
                    user_rows = False

            if (field[4] is not None) and (field[4] > len(rows) - 1 or field[4] < 0):
                self.log_error(f"Couldn't select the specified row: {field[4] + 1}")

            row = rows[field[4]] if field[4] else self.get_selected_row(rows) if self.get_selected_row(rows) else(next(iter(rows), None))

            if row:
                while (int(row.attrs["id"]) < self.grid_counters[grid_id]) and (down_loop < 2) and self.down_loop_grid and field[4] is None and time.time() < endtime:
                    self.new_grid_line(field, False)
                    row = self.get_selected_row(self.get_current_DOM().select(f"#{grid_id} tbody tr"))
                    down_loop+=1
                self.down_loop_grid = False
                columns = row.select("td")
                if columns:
                    if "_" in field[0]:
                        try:
                            column_name = field_to_label[field[0]].lower()
                        except:
                            self.log_error("Couldn't find column '" + field[0] + "' in sx3 file. Try with the field label.")
                    else:
                        column_name = field[0].lower()

                    if column_name in headers[field[2]]:
                        column_number = headers[field[2]][column_name]

                        current_value = columns[column_number].text.strip()
                        xpath = xpath_soup(columns[column_number])

<<<<<<< HEAD
                            current_value = columns[column_number].text.strip()
                            xpath = xpath_soup(columns[column_number])
                            
                            current_value = self.remove_mask(current_value).strip()
=======
                        try_counter = 0
                        current_value = self.remove_mask(current_value).strip()

                        selenium_column = lambda: self.get_selenium_column_element(xpath) if self.get_selenium_column_element(xpath) else self.try_recover_lost_line(field, grid_id, row, headers, field_to_label)
                        self.scroll_to_element(selenium_column())
                        self.click(selenium_column())
                        self.set_element_focus(selenium_column())
>>>>>>> 51ab66d7

                        soup = self.get_current_DOM()
                        tmodal_list = soup.select('.tmodaldialog.twidget.borderless')
                        tmodal_layer = len(tmodal_list) if tmodal_list else 0
                        while(time.time() < endtime and not self.element_exists(term=".tmodaldialog.twidget.borderless", scrap_type=enum.ScrapType.CSS_SELECTOR, position=tmodal_layer+1, main_container="body")):
                            time.sleep(1)
                            self.scroll_to_element(selenium_column())
                            self.set_element_focus(selenium_column())
                            self.click(selenium_column())
                            try:
                                ActionChains(self.driver).move_to_element(selenium_column()).send_keys_to_element(selenium_column(), Keys.ENTER).perform()
                            except StaleElementReferenceException:
                                pass
                            except WebDriverException:
                                self.send_keys(selenium_column(), Keys.ENTER)

                            time.sleep(1)
                            if(field[1] == True):
                                field_one = ''
                                break

                        if(field[1] == True): break # if boolean field finish here.
                        self.wait_element(term=".tmodaldialog", scrap_type=enum.ScrapType.CSS_SELECTOR, position=initial_layer+1, main_container="body")
                        soup = self.get_current_DOM()
                        new_container = self.zindex_sort(soup.select(".tmodaldialog.twidget"), True)[0]
                        child = new_container.select("input")
                        child_type = "input"
                        option_text = ""
                        if not child:
                            child = new_container.select("select")
                            child_type = "select"

                        if child_type == "input":

                            time.sleep(2)
                            selenium_input = lambda: self.driver.find_element_by_xpath(xpath_soup(child[0]))
                            self.wait_element(term=xpath_soup(child[0]), scrap_type=enum.ScrapType.XPATH)
                            valtype = selenium_input().get_attribute("valuetype")
                            lenfield = len(self.get_element_value(selenium_input()))
                            user_value = field[1]
                            check_mask = self.check_mask(selenium_input())
                            if check_mask:
                                if (check_mask[0].startswith('@D') and user_value == ''):
                                    user_value = '00000000'
                                user_value = self.remove_mask(user_value)

                            self.wait.until(EC.visibility_of(selenium_input()))
                            self.set_element_focus(selenium_input())
                            self.click(selenium_input())
                            if "tget" in self.get_current_container().next.attrs['class']:
                                bsoup_element = self.get_current_container().next
                                self.wait.until(EC.element_to_be_clickable((By.XPATH, xpath_soup(bsoup_element))))
                                self.try_send_keys(selenium_input, user_value, try_counter)

                                if try_counter < 2:
                                    try_counter += 1
                                else:
                                    try_counter = 0

                                if (("_" in field[0] and field_to_len != {} and int(field_to_len[field[0]]) > len(field[1])) or lenfield > len(field[1])):
                                    if (("_" in field[0] and field_to_valtype != {} and field_to_valtype[field[0]] != "N") or valtype != "N"):
                                        self.send_keys(selenium_input(), Keys.ENTER)
                                    else:
                                        if not (re.match(r"[0-9]+,[0-9]+", user_value)):
                                            self.send_keys(selenium_input(), Keys.ENTER)
                                        else:
                                            self.wait_element_timeout(term= ".tmodaldialog.twidget", scrap_type= enum.ScrapType.CSS_SELECTOR, position=initial_layer+1, presence=False, main_container="body")
                                            if self.element_exists(term=".tmodaldialog.twidget", scrap_type=enum.ScrapType.CSS_SELECTOR, position=initial_layer+1, main_container="body"):
                                                self.wait.until(EC.element_to_be_clickable((By.XPATH, xpath_soup(bsoup_element))))
                                                self.send_keys(selenium_input(), Keys.ENTER)
                                
                                elif lenfield == len(field[1]) and self.get_current_container().attrs['id'] != container_id:
                                    try:
                                        self.send_keys(selenium_input(), Keys.ENTER)
                                    except:
                                        pass
                                    
                            try_endtime = self.config.time_out / 4
                            while try_endtime > 0:
                                element_exist = self.wait_element_timeout(term=xpath_soup(child[0]), scrap_type=enum.ScrapType.XPATH, timeout = 10, presence=False)
                                time.sleep(1)
                                if element_exist:
                                    current_value = self.get_element_text(selenium_column())
                                    break
                                else:
                                    try_endtime = try_endtime - 10
                                    container_current = self.get_current_container()
                                    if container_current.attrs['id'] != container_id:
                                        print("Consider using the waithide and setkey('ESC') method because the input can remain selected.")
                                        return
                        else:
                            option_text_list = list(filter(lambda x: field[1] == x[0:len(field[1])], map(lambda x: x.text ,child[0].select('option'))))
                            option_value_dict = dict(map(lambda x: (x.attrs["value"], x.text), child[0].select('option')))
                            option_value = self.get_element_value(self.driver.find_element_by_xpath(xpath_soup(child[0])))
                            option_text = next(iter(option_text_list), None)
                            if not option_text:
                                self.log_error("Couldn't find option")
                            if (option_text != option_value_dict[option_value]):
                                self.select_combo(child[0], field[1])
                                if field[1] in option_text[0:len(field[1])]:
                                    current_value = field[1]
                            else:
                                self.send_keys(self.driver.find_element_by_xpath(xpath_soup(child[0])), Keys.ENTER)
                                current_value = field[1]

        if (self.remove_mask(current_value).strip().replace(',','') != field_one.replace(',','')):
            self.search_for_errors()
            self.check_grid_error(grids, headers, column_name, rows, columns, field)
            self.log_error(f"Current value: {current_value} | Couldn't fill input: {field_one} value in Column: '{column_name}' of Grid: '{headers[field[2]].keys()}'.")

    def get_selenium_column_element(self, xpath):
        """
        [Internal]

        Tries to get the selenium element out of a grid column.
        Workaround method to be used instead of a lambda function on fill_grid method.

        :param xpath: The xpath to the column.
        :type xpath: str

        Usage:

        >>> #  Calling the method:
        >>> self.get_selenium_column_element(xpath)
        """
        try:
            return self.driver.find_element_by_xpath(xpath)
        except:
            return False

    def try_recover_lost_line(self, field, grid_id, row, headers, field_to_label):
        """
        [Internal]

        Tries to recover the position if a new line is lost.

        Workaround method to keep trying to get the right row fill_grid method.

        :param field: An item from the grid's input queue
        :type field: List of values
        :param grid_id: The grid's ID
        :type grid_id: str
        :param row: The current row
        :type row: Beautiful Soup object
        :param headers: List of dictionaries with each grid's headers
        :type headers: List of Dictionaries
        :param field_to_label: Dictionary from the x3 containing the field to label relationship.
        :type field_to_label: Dict

        Usage:

        >>> # Calling the method:
        >>> self.try_recover_lost_line(field, grid_id, row, headers, field_to_label)
        """
        ret = None
        endtime = time.time() + self.config.time_out
        while(time.time() < endtime and not ret):
            if self.config.debug_log:
                print("Recovering lost line")
            while ( time.time() < endtime and int(row.attrs["id"]) < self.grid_counters[grid_id]):
                self.new_grid_line(field, False)
                row = self.get_selected_row(self.get_current_DOM().select(f"#{grid_id} tbody tr"))

            columns = row.select("td")
            if columns:
                if "_" in field[0]:
                    column_name = field_to_label[field[0]]
                else:
                    column_name = field[0]
                
                column_name = column_name.lower()

                if column_name not in headers[field[2]]:
                    self.log_error(f"{self.language.messages.grid_column_error} Coluna: '{column_name}' Grid: '{headers[field[2]].keys()}'")

                column_number = headers[field[2]][column_name]
                xpath = xpath_soup(columns[column_number])
                ret = self.get_selenium_column_element(xpath)

        return ret
 
    def check_grid(self, field, x3_dictionaries, get_value=False):
        """
        [Internal]

        Checks the grid cell with the passed parameters.

        :param field: An item from the grid's check queue
        :type field: List of values
        :param x3_dictionaries: Tuple of dictionaries containing information extracted from x3.
        :type x3_dictionaries: Tuple of dictionaries
        :param get_value: Boolean value if check_grid should return its value.
        :type get_value: bool

        :return: If get_value flag is True, it will return the captured value.
        :return type: str

        Usage:

        >>> # Calling the method:
        >>> self.check_grid([0, "A1_COD", "000001", 0], x3_dictionaries, False)
        """
        text = ""
        columns = None
        success  = False
        field_to_label = {}
        endtime = time.time() + self.config.time_out
        if x3_dictionaries:
            field_to_label = x3_dictionaries[2]

        while(self.element_exists(term=".tmodaldialog .ui-dialog", scrap_type=enum.ScrapType.CSS_SELECTOR, position=3, main_container="body") and time.time() < endtime):
            if self.config.debug_log:
                print("Waiting for container to be active")
            time.sleep(1)

        while(time.time() < endtime and not success):

            containers = self.web_scrap(term=".tmodaldialog", scrap_type=enum.ScrapType.CSS_SELECTOR, main_container="body")
            container = next(iter(self.zindex_sort(containers, True)), None)

            if container:
                grids = container.select(".tgetdados, .tgrid, .tcbrowse")
                grids = self.filter_displayed_elements(grids)

            if grids:
                headers = self.get_headers_from_grids(grids)
                column_name = ""

                if field[3] > len(grids):
                    self.log_error(self.language.messages.grid_number_error)

                rows = grids[field[3]].select("tbody tr")
                
                if rows:
                    if field[0] > len(rows):
                        self.log_error(self.language.messages.grid_line_error) 

                    field_element = next(iter(field), None)
                   
                    if field_element != None and len(rows) -1 >= field_element:
                        columns = rows[field_element].select("td")
                        
                if columns and rows:

                    if "_" in field[1]:
                        column_name = field_to_label[field[1]].lower()
                    else:
                        column_name = field[1].lower()

                    if column_name in headers[field[3]]:
                        column_number = headers[field[3]][column_name]
                        text = columns[column_number].text.strip()
                        success = True

                    if success and get_value and text:
                        return text

        field_name = f"({field[0]}, {column_name})"
        self.log_result(field_name, field[2], text)
        print(f"Collected value: {text}")
        if not success:
            self.check_grid_error( grids, headers, column_name, rows, columns, field )

    def check_grid_error(self, grid, headers, column_name, rows, columns, field):
        """
        [Internal]

        """
        error = False

        if not grid:
            self.log_error("Couldn't find grids.")
            error = True

        if not error and column_name not in headers[field[3]]:
            self.log_error(f"{self.language.messages.grid_column_error} Coluna: '{column_name}' Grid: '{headers[field[3]].keys()}'")
            error = True
        
        if not error and not columns:
            self.log_error("Couldn't find columns.")

        if not error and not rows:
            self.log_error("Couldn't find rows.")
            error = True

        return
        

    def new_grid_line(self, field, add_grid_line_counter=True):
        """
        [Internal]

        Creates a new line on the grid.

        :param field: An item from the grid's input queue
        :type field: List of values
        :param add_grid_line_counter: Boolean if counter should be incremented when method is called. - **Default:** True
        :type add_grid_line_counter: bool

        Usage:

        >>> # Calling the method:
        >>> self.new_grid_line(["", "", 0, True])
        """
        grids = ''
        endtime = time.time() + self.config.time_out
        self.down_loop_grid = True
        while(not grids and time.time() < endtime):
            soup = self.get_current_DOM()

            containers = soup.select(".tmodaldialog.twidget")
            if containers:
                containers = self.zindex_sort(containers, True)
                grids = self.filter_displayed_elements(containers[0].select(".tgetdados, .tgrid"))

            time.sleep(1)

        if grids:
            if field[2] > len(grids):
                self.log_error(self.language.messages.grid_number_error)
            rows = grids[field[2]].select("tbody tr")
            row = self.get_selected_row(rows)
            if row:
                columns = row.select("td")
                if columns:
                    second_column = lambda: self.driver.find_element_by_xpath(xpath_soup(columns[1]))
                    # self.scroll_to_element(second_column())
                    self.driver.execute_script("$('.horizontal-scroll').scrollLeft(-400000);")
                    self.set_element_focus(second_column())
                    self.wait.until(EC.visibility_of_element_located((By.XPATH, xpath_soup(columns[0]))))
                    ActionChains(self.driver).move_to_element(second_column()).send_keys_to_element(second_column(), Keys.DOWN).perform()

                    endtime = time.time() + self.config.time_out
                    while (time.time() < endtime and not(self.element_exists(term=".tgetdados tbody tr, .tgrid tbody tr", scrap_type=enum.ScrapType.CSS_SELECTOR, position=len(rows)+1))):
                        if self.config.debug_log:
                            print("Waiting for the new line to show")
                        time.sleep(1)

                    if (add_grid_line_counter):
                        self.add_grid_row_counter(grids[field[2]])
                else:
                    self.log_error("Couldn't find columns.")
            else:
                self.log_error("Couldn't find rows.")
        else:
            self.log_error("Couldn't find grids.")

    def ClickGridCell(self, column, row_number=1, grid_number=1):
        """
        Clicks on a Cell of a Grid.

        :param column: The column that should be clicked.
        :type column: str
        :param row_number: Grid line that contains the column field to be checked.- **Default:** 1
        :type row_number: int
        :param grid_number: Grid number of which grid should be checked when there are multiple grids on the same screen. - **Default:** 1
        :type grid_number: int

        Usage:

        >>> # Calling the method:
        >>> oHelper.ClickGridCell("Product", 1)
        """
        success = False
        grids = None
        row_number -= 1
        grid_number -= 1
        column_name = ""
        column_element_old_class = None
        
        self.wait_element(term=".tgetdados tbody tr, .tgrid tbody tr, .tcbrowse", scrap_type=enum.ScrapType.CSS_SELECTOR)
        self.wait_element_timeout(term = column, scrap_type = enum.ScrapType.TEXT, timeout = self.config.time_out , optional_term = 'label')
        
        endtime = time.time() + self.config.time_out

        if re.match(r"\w+(_)", column):
            column_name = self.get_x3_dictionaries([column])[2][column].lower()
        else:
            column_name = column.lower()

        while(not success and time.time() < endtime):

            containers = self.web_scrap(term=".tmodaldialog,.ui-dialog", scrap_type=enum.ScrapType.CSS_SELECTOR, main_container="body")
            container = next(iter(self.zindex_sort(containers, True)), None)
            if container:
                grids = self.filter_displayed_elements(container.select(".tgetdados, .tgrid, .tcbrowse"))

                if grids:
                    grids = list(filter(lambda x:x.select("tbody tr"), grids))      
                    headers = self.get_headers_from_grids(grids)
                    if grid_number <= len(grids):
                        rows = grids[grid_number].select("tbody tr")
                    if rows:
                        if row_number <= len(rows):
                            columns = rows[row_number].select("td")
                    if columns:
                        if column_name in headers[grid_number]:
                            column_number = headers[grid_number][column_name]
                            column_element = lambda : self.driver.find_element_by_xpath(xpath_soup(columns[column_number]))
                            if column_element_old_class == None:
                                column_element_old_class = column_element().get_attribute("class")

                            self.wait.until(EC.element_to_be_clickable((By.XPATH, xpath_soup(columns[column_number]))))
                            self.click(column_element())

                            if column_element_old_class != column_element().get_attribute("class") or 'selected' in column_element().get_attribute("class") :
                                success = True
                            elif grids[grid_number] and "tcbrowse" in grids[grid_number].attrs['class']:
                                time.sleep(0.5)
                                success = True

        if not success:
            self.log_error("Couldn't Click on grid cell ")


    def ClickGridHeader( self, column = 1, column_name = '', grid_number = 1):
        """
        Clicks on a Cell of a Grid Header.

        :param column: The column index that should be clicked.
        :type column: int
        :param column_name: The column index that should be clicked.
        :type row_number: str
        :param grid_number: Grid number of which grid should be checked when there are multiple grids on the same screen. - **Default:** 1
        :type grid_number: int

        Usage:

        >>> # Calling the method:
        >>> oHelper.ClickGridHeader(column = 1 , grid_number =  1)
        >>> oHelper.ClickGridHeader(column_name = 'Código' , grid_number =  1)
        >>> oHelper.ClickGridHeader(column = 1 , grid_number =  2)
        """
        grid_number -= 1
        column -=1 if column > 0 else 0

        self.wait_element(term=".tgetdados tbody tr, .tgrid tbody tr, .tcbrowse", scrap_type=enum.ScrapType.CSS_SELECTOR)
        grid  = self.get_grid(grid_number)
        header = self.get_headers_from_grids(grid)
        if not column_name:
            column_element = grid.select('thead label')[column].parent.parent
            column_element_selenium = self.soup_to_selenium(column_element)
            self.set_element_focus(column_element_selenium)
            self.wait.until(EC.element_to_be_clickable((By.XPATH, xpath_soup(column_element))))
            column_element_selenium.click()
        else:
            column_name =column_name.lower()
            header = self.get_headers_from_grids(grid)

            if column_name in header[grid_number]:
                column_number = header[grid_number][column_name]

            column_element = grid.select('thead label')[column_number].parent.parent
            column_element_selenium = self.soup_to_selenium(column_element)
            self.set_element_focus(column_element_selenium)
            self.wait.until(EC.element_to_be_clickable((By.XPATH, xpath_soup(column_element))))
            column_element_selenium.click()
            
                
        

    def search_column_index(self, grid, column):
        column_enumeration = list(enumerate(grid.select("thead label")))
        chosen_column = next(iter(list(filter(lambda x: column in x[1].text, column_enumeration))), None)
        if chosen_column:
            column_index = chosen_column[0]
        else: 
            self.log_error("Couldn't find chosen column.")

        return column_index

    def get_x3_dictionaries(self, fields): 
        """
        [Internal]

        Generates the dictionaries with field comparisons from the x3 file,

        Dictionaries:Field to Type, Field to Size, Field to Title.

        :param fields: List of fields that must be located in x3.
        :type fields: List of str

        :return: The three x3 dictionaries in a Tuple.
        :trype: Tuple of Dictionary

        Usage:

        >>> # Calling the method:
        >>> x3_dictionaries = self.get_x3_dictionaries(field_list)
        """
        prefixes = list(set(map(lambda x:x.split("_")[0] + "_" if "_" in x else "", fields)))
        regex = self.generate_regex_by_prefixes(prefixes)

        #caminho do arquivo csv(SX3)
        path = os.path.join(os.path.dirname(__file__), r'core\\data\\sx3.csv')

        #DataFrame para filtrar somente os dados da tabela informada pelo usuário oriundo do csv.
        data = pd.read_csv(path, sep=';', encoding='latin-1', header=None, error_bad_lines=False,
                        index_col='Campo', names=['Campo', 'Tipo', 'Tamanho', 'Titulo', 'Titulo_Spa', 'Titulo_Eng', None], low_memory=False)
        df = pd.DataFrame(data, columns=['Campo', 'Tipo', 'Tamanho', 'Titulo', 'Titulo_Spa', 'Titulo_Eng', None])
        if not regex:
            df_filtered = df.query("Tipo=='C' or Tipo=='N' or Tipo=='D' ")
        else:
            df_filtered = df.filter(regex=regex, axis=0)

        if self.config.language == "es-es":
            df_filtered.Titulo = df_filtered.loc[:,('Titulo_Spa')].str.strip()
        elif self.config.language == "en-us":
            df_filtered.Titulo = df_filtered.loc[:,('Titulo_Eng')].str.strip()
        else:
            df_filtered.Titulo = df_filtered.loc[:,('Titulo')].str.strip()

        df_filtered.index = df_filtered.index.map(lambda x: x.strip())

        dict_ = df_filtered.to_dict()

        return (dict_['Tipo'], dict_['Tamanho'], dict_['Titulo'])

    def generate_regex_by_prefixes(self, prefixes):
        """
        [Internal]

        Returns a regex string created by combining all field prefixes.

        :param prefixes: Prefixes of fields to be combined in a regex.
        :type prefixes: List of str

        Usage:

        >>> # Calling the method:
        >>> regex = self.generate_regex_by_prefixes(field_prefixes)
        """
        filtered_prefixes = list(filter(lambda x: x != "", prefixes))
        regex = ""
        for prefix in filtered_prefixes:
            regex += "^" + prefix + "|"

        return regex[:-1]

    def get_headers_from_grids(self, grids):
        """
        [Internal]

        Returns the headers of each grid in *grids* parameter.

        :param grids: The grids to extract the headers.
        :type grids: List of BeautifulSoup objects

        :return: List of Dictionaries with each header value and index.
        :rtype: List of Dict

        Usage:

        >>> # Calling the method:
        >>> headers = self.get_headers_from_grids(grids)
        """
        headers = []
        for item in grids:
            labels = item.select("thead tr label")
            if labels:
                keys = list(map(lambda x: x.text.strip().lower(), labels))
                values = list(map(lambda x: x[0], enumerate(labels)))
                headers.append(dict(zip(keys, values)))
        return headers

    def add_grid_row_counter(self, grid):
        """
        [Internal]

        Adds the counter of rows to the global dictionary.

        :param grid: The grid whose rows are being controlled.
        :type grid: BeautifulSoup object.

        Usage:

        >>> # Calling the method:
        >>> self.add_grid_row_counter(grid)
        """
        grid_id = grid.attrs["id"]

        if grid_id not in self.grid_counters:
            self.grid_counters[grid_id] = 0
        else:
            self.grid_counters[grid_id]+=1
    
    def wait_element_is_not_displayed(self, element_soup, timeout = 5 , step=0.3):
        """
        [Internal]

        Wait element.is_displayed() return false
        :param element_soup: The element soup.
        :type element_soup: BeautifulSoup object.
        :param timeout: The maximum amount of time of wait. - **Default:** 5.0
        :type timeout: float
        :param step: The amount of time each step should wait. - **Default:** 0.1
        :type step: float

        Usage:

        >>> # Calling the method:
        >>> self.wait_element_is_not_displayed(soup_element, 10, 0.5)
        """
        endtime = time.time() + timeout
        try:
            print('Waiting for element to disappear')
            while(self.element_is_displayed(element_soup) and time.time() <= endtime):
                time.sleep(step)
        except Exception:
            return

    def wait_element(self, term, scrap_type=enum.ScrapType.TEXT, presence=True, position=0, optional_term=None, main_container=".tmodaldialog,.ui-dialog", check_error=True):
        """
        [Internal]

        Waits until the desired element is located on the screen.

        :param term: The first search term. A text or a selector.
        :type term: str
        :param scrap_type: The type of webscraping. - **Default:** enum.ScrapType.TEXT
        :type scrap_type: enum.ScrapType.
        :param presence: If the element should exist or not in the screen. - **Default:** False
        :type presence: bool
        :param position: If the element should exist at a specific position. e.g. The fourth button. - **Default:** 0
        :type position: int
        :param optional_term: The second search term. A selector used in MIXED webscraping. - **Default:** None
        :type optional_term: str
        :param main_container: The selector of a container element that has all other elements. - **Default:** None
        :type main_container: str

        Usage:

        >>> # Calling the method:
        >>> self.wait_element(term=".ui-button.ui-dialog-titlebar-close[title='Close']", scrap_type=enum.ScrapType.CSS_SELECTOR)
        """
        endtime = time.time() + self.config.time_out
        if self.config.debug_log:
            print("Waiting for element")

        if presence:
            while (not self.element_exists(term, scrap_type, position, optional_term, main_container, check_error) and time.time() < endtime):
                time.sleep(0.1)
        else:
            while (self.element_exists(term, scrap_type, position, optional_term, main_container, check_error) and time.time() < endtime):
                time.sleep(0.1)

        if time.time() > endtime:
            if term == "[name='cGetUser']":
                self.close_resolution_screen()
            else:
                if ".ui-button.ui-dialog-titlebar-close[title='Close']" in term:
                    return False
                self.restart_counter += 1
                self.log_error(f"Element {term} not found!")

        presence_endtime = time.time() + 10
        if presence:

            if self.config.debug_log:
                print("Element found! Waiting for element to be displayed.")

            element = next(iter(self.web_scrap(term=term, scrap_type=scrap_type, optional_term=optional_term, main_container=main_container, check_error=check_error)), None)
            
            if element is not None:

                sel_element = lambda:self.soup_to_selenium(element)
                sel_element_isdisplayed = False

                while(not sel_element_isdisplayed and time.time() < presence_endtime):
                    try:
                        if sel_element != None:
                            sel_element_isdisplayed = sel_element().is_displayed()
                        else:
                            sel_element = lambda:self.soup_to_selenium(element)
                        time.sleep(0.1)
                    except AttributeError:
                        pass
                    except StaleElementReferenceException:
                        pass


    def wait_element_timeout(self, term, scrap_type=enum.ScrapType.TEXT, timeout=5.0, step=0.1, presence=True, position=0, optional_term=None, main_container=".tmodaldialog,.ui-dialog, body", check_error=True):
        """
        [Internal]

        Waits until the desired element is located on the screen or until the timeout is met.

        :param term: The first search term. A text or a selector.
        :type term: str
        :param scrap_type: The type of webscraping. - **Default:** enum.ScrapType.TEXT
        :type scrap_type: enum.ScrapType.
        :param timeout: The maximum amount of time of wait. - **Default:** 5.0
        :type timeout: float
        :param timeout: The amount of time each step should wait. - **Default:** 0.1
        :type timeout: float
        :param presence: If the element should exist or not in the screen. - **Default:** False
        :type presence: bool
        :param position: If the element should exist at a specific position. e.g. The fourth button. - **Default:** 0
        :type position: int
        :param optional_term: The second search term. A selector used in MIXED webscraping. - **Default:** None
        :type optional_term: str
        :param main_container: The selector of a container element that has all other elements. - **Default:** None
        :type main_container: str

        Usage:

        >>> # Calling the method:
        >>> self.wait_element_timeout(term=button, scrap_type=enum.ScrapType.MIXED, optional_term="button", timeout=10, step=0.1)
        """
        success = False
        if presence:
            endtime = time.time() + timeout
            while time.time() < endtime:
                time.sleep(step)
                if self.element_exists(term, scrap_type, position, optional_term, main_container, check_error):
                    success = True
                    break
        else:
            endtime = time.time() + timeout
            while time.time() < endtime:
                time.sleep(step)
                if not self.element_exists(term, scrap_type, position, optional_term, main_container, check_error):
                    success = True
                    break

        if presence and success:
            if self.config.debug_log:
                print("Element found! Waiting for element to be displayed.")
            element = next(iter(self.web_scrap(term=term, scrap_type=scrap_type, optional_term=optional_term, main_container=main_container, check_error=check_error)), None)
            if element is not None:
                sel_element = lambda: self.driver.find_element_by_xpath(xpath_soup(element))
                endtime = time.time() + timeout
                while(time.time() < endtime and not self.element_is_displayed(element)):
                    try:
                        time.sleep(0.1)
                        self.scroll_to_element(sel_element())
                        if(sel_element().is_displayed()):
                            break
                    except:
                        continue
        return success

    def get_selected_row(self, rows):
        """
        [Internal]

        From a list of rows, filter the selected one.

        :param rows: List of rows.
        :type rows: List of Beautiful Soup objects

        :return: The selected row.
        :rtype: Beautiful Soup object.

        Usage:

        >>> # Calling the method:
        >>> selected_row = self.get_selected_row(rows)
        """
        filtered_rows = list(filter(lambda x: len(x.select("td.selected-cell")), rows))
        if filtered_rows:
            return next(iter(filtered_rows))
        else:
            filtered_rows = list(filter(lambda x: "selected-row" == self.soup_to_selenium(x).get_attribute('class'), rows))
            if filtered_rows:
                return next(iter(list(filter(lambda x: "selected-row" == self.soup_to_selenium(x).get_attribute('class'), rows))), None)

    def SetFilePath(self, value):
        """
        Fills the path screen with desired path.

        :param value: Path to be inputted.
        :type value: str

        Usage:

        >>> # Calling the method:
        >>> oHelper.SetFilePath(r"C:\\folder")
        """
        self.wait_element("Nome do Arquivo:")
        element = self.driver.find_element(By.CSS_SELECTOR, ".filepath input")
        if element:
            self.driver.execute_script("document.querySelector('#{}').value='';".format(element.get_attribute("id")))
            self.send_keys(element, value)
        elements = self.driver.find_elements(By.CSS_SELECTOR, ".tremoteopensave button")
        if elements:
            for line in elements:
                if line.text.strip().upper() == "ABRIR":
                    self.click(line)
                    break

    def MessageBoxClick(self, button_text):
        """
        Clicks on desired button inside a Messagebox element.

        :param button_text: Desired button to click.
        :type button_text: str

        Usage:

        >>> # Calling the method:
        >>> oHelper.MessageBoxClick("Ok")
        """
        self.wait_element(".messagebox-container", enum.ScrapType.CSS_SELECTOR)

        content = self.driver.page_source
        soup = BeautifulSoup(content,"html.parser")
        container = soup.select(".messagebox-container")
        if container:
            buttons = container[0].select(".ui-button")
            button = list(filter(lambda x: x.text.lower() == button_text.lower(), buttons))
            if button:
                selenium_button = self.driver.find_element_by_xpath(xpath_soup(button[0]))
                self.click(selenium_button)

    def get_enchoice_button_ids(self, layer):
        """
        [Internal]

        If current layer level has an enchoice, returns all buttons' ids.

        :param layer: Current layer level that the application is.
        :type layer: int

        :return: List with enchoice's buttons' ids.
        :rtype: List of str

        Usage:

        >>> # Calling the method:
        >>> self.get_enchoice_button_ids(current_layer)
        """
        try:
            soup = self.get_current_DOM()
            current_layer = self.zindex_sort(soup.select(".tmodaldialog"), False)[layer - 1]
            buttons = list(filter(lambda x: x.text.strip() != "", current_layer.select(".tpanel button")))
            return list(map(lambda x: x.parent.attrs["id"], buttons))
        except Exception as error:
            print(error)
            return []

    def CheckView(self, text, element_type="help"):
        """
        Checks if a certain text is present in the screen at the time and takes an action.

        "help" - alerts with messages of errors.

        :param text: Text to be checked.
        :type text: str
        :param element_type: Type of element. - **Default:** "help"
        :type element_type: str

        Usage:

        >>> # Calling the method.
        >>> oHelper.CheckView("Processing")
        """
        if element_type == "help":
            print(f"Checking text on screen: {text}")
            self.wait_element_timeout(term=text, scrap_type=enum.ScrapType.MIXED, timeout=2.5, step=0.5, optional_term=".tsay", check_error=False)
            if not self.element_exists(term=text, scrap_type=enum.ScrapType.MIXED, optional_term=".tsay", check_error=False):
                self.errors.append(f"{self.language.messages.text_not_found}({text})")

    def try_send_keys(self, element_function, key, try_counter=0):
        """
        [Internal]

        Tries to send value to element using different techniques.
        Meant to be used inside of a loop.

        :param element_function: The function that returns the element that would receive the value.
        :type element_function: function object
        :param key: The value that would be sent to the element.
        :type key: str or selenium.webdriver.common.keys
        :param try_counter: This counter will decide which technique should be used. - **Default:** 0
        :type try_counter: int

        Usage:

        >>> # Calling the method:
        >>> self.try_send_keys(selenium_input, user_value, try_counter)
        """
        self.wait.until(EC.visibility_of(element_function()))
        if try_counter == 0:
            element_function().send_keys(Keys.HOME)
            ActionChains(self.driver).key_down(Keys.SHIFT).send_keys(Keys.END).key_up(Keys.SHIFT).perform()
            element_function().send_keys(key)
        elif try_counter == 1:
            element_function().send_keys(Keys.HOME)
            ActionChains(self.driver).key_down(Keys.SHIFT).send_keys(Keys.END).key_up(Keys.SHIFT).perform()
            ActionChains(self.driver).move_to_element(element_function()).send_keys_to_element(element_function(), key).perform()
        else:
            element_function().send_keys(Keys.HOME)
            ActionChains(self.driver).key_down(Keys.SHIFT).send_keys(Keys.END).key_up(Keys.SHIFT).perform()
            ActionChains(self.driver).move_to_element(element_function()).send_keys(key).perform()

    def find_label_element(self, label_text, container= None, position = 1):
        """
        [Internal]

        Find input element next to label containing the label_text parameter.

        :param label_text: The label text to be searched
        :type label_text: str
        :param container: The main container object to be used
        :type container: BeautifulSoup object

        :return: A list containing a BeautifulSoup object next to the label
        :rtype: List of BeautifulSoup objects

        Usage:

        >>> self.find_label_element("User:", container_object)
        """
        try:
            if container:
                elements = self.filter_label_element(label_text, container)
            if elements:
                for element in elements:
                    elem = self.search_element_position(label_text, position)
                    if elem:
                        return elem

                    #Checking previous and next element:
                    next_sibling = element.find_next_sibling("div")
                    second_next_sibling = next_sibling.find_next_sibling("div")

                    previous_sibling = element.find_next_sibling("div")
                    second_previous_sibling = previous_sibling.find_next_sibling("div")

                    #If current element is tsay and next or second next element is tget or tcombobox => return tget or tcombobox
                    if (hasattr(element, "attrs") and "class" in element.attrs
                        and "tsay" in element.attrs["class"]
                        and (hasattr(next_sibling, "attrs") and "class" in next_sibling.attrs and "id" in next_sibling.attrs
                        and ("tget" in next_sibling.attrs["class"] or "tcombobox" in next_sibling.attrs["class"])
                        and next_sibling.attrs["id"] not in self.used_ids)
                        or (hasattr(second_next_sibling, "attrs") and "class" in second_next_sibling.attrs and "id" in second_next_sibling.attrs
                        and ("tget" in second_next_sibling.attrs["class"] or "tcombobox" in second_next_sibling.attrs["class"])
                        and second_next_sibling.attrs["id"] not in self.used_ids)):

                        if (("tget" in next_sibling.attrs["class"]
                                or "tcombobox" in next_sibling.attrs["class"])
                                and next_sibling.attrs["id"] not in self.used_ids):
                            self.used_ids[next_sibling.attrs["id"]] = container.attrs["id"]
                            return [next_sibling]
                        elif (("tget" in second_next_sibling.attrs["class"]
                                or "tcombobox" in second_next_sibling.attrs["class"])
                                and second_next_sibling.attrs["id"] not in self.used_ids):
                            self.used_ids[second_next_sibling.attrs["id"]] = container.attrs["id"]
                            return [second_next_sibling]
                        else:
                            return[]

                    #If current element is tsay and previous or second previous element is tget or tcombobox => return tget or tcombobox
                    elif (hasattr(element, "attrs") and "class" in element.attrs
                        and "tsay" in element.attrs["class"]
                        and (hasattr(previous_sibling, "attrs") and "class" in previous_sibling.attrs and "id" in previous_sibling.attrs
                        and ("tget" in previous_sibling.attrs["class"] or "tcombobox" in previous_sibling.attrs["class"])
                        and previous_sibling.attrs["id"] not in self.used_ids)
                        or (hasattr(second_previous_sibling, "attrs") and "class" in second_previous_sibling.attrs and "id" in second_previous_sibling.attrs
                        and ("tget" in second_previous_sibling.attrs["class"] or "tcombobox" in second_previous_sibling.attrs["class"])
                        and second_previous_sibling.attrs["id"] not in self.used_ids)):

                        if (("tget" in previous_sibling.attrs["class"]
                                or "tcombobox" in previous_sibling.attrs["class"])
                                and previous_sibling.attrs["id"] not in self.used_ids):
                            self.used_ids[previous_sibling.attrs["id"]] = container.attrs["id"]
                            return [previous_sibling]
                        elif (("tget" in second_previous_sibling.attrs["class"]
                                or "tcombobox" in second_previous_sibling.attrs["class"])
                                and second_previous_sibling.attrs["id"] not in self.used_ids):
                            self.used_ids[second_previous_sibling.attrs["id"]] = container.attrs["id"]
                            return [second_previous_sibling]
                        else:
                            return []

                    #If element is not tsay => return it
                    elif (hasattr(element, "attrs") and "class" in element.attrs
                        and "tsay" not in element.attrs["class"]):
                        return self.search_element_position(label_text)
                        
                #If label exists but there is no element associated with it => return empty list
                if not element:
                    return []
                else:
                    return self.search_element_position(label_text)
            else:
                return []
        except AttributeError:
            return self.search_element_position(label_text)
            
    def log_error(self, message, new_log_line=True, skip_restart=False):
        """
        [Internal]

        Finishes execution of test case with an error and creates the log information for that test.

        :param message: Message to be logged
        :type message: str
        :param new_log_line: Boolean value if Message should be logged as new line or not. - **Default:** True
        :type new_log_line: bool

        Usage:

        >>> #Calling the method:
        >>> self.log_error("Element was not found")
        """
        self.clear_grid()

        routine_name = self.config.routine if ">" not in self.config.routine else self.config.routine.split(">")[-1].strip()
        routine_name = routine_name if routine_name else "error"

        stack_item = self.log.get_testcase_stack()
        test_number = f"{stack_item.split('_')[-1]} -" if stack_item else ""
        log_message = f"{test_number} {message}"
        self.log.set_seconds()

        if self.config.screenshot:

            log_file = f"{self.log.user}_{uuid.uuid4().hex}_{routine_name}-{test_number} error.png"
            
            try:
                if self.config.log_folder:
                    path = f"{self.log.folder}\\{self.log.station}\\{log_file}"
                    os.makedirs(f"{self.log.folder}\\{self.log.station}")
                else:
                    path = f"Log\\{self.log.station}\\{log_file}"
                    os.makedirs(f"Log\\{self.log.station}")
            except OSError:
                pass
            
            if self.log.get_testcase_stack() not in self.log.test_case_log:
                try:
                    self.driver.save_screenshot(path)
                except Exception as e:
                    print(f"Warning Log Error save_screenshot exception {str(e)}")

        if new_log_line:
            self.log.new_line(False, log_message)
        if ((stack_item != "setUpClass") or (stack_item == "setUpClass" and self.restart_counter == 3)):
            self.log.save_file(routine_name)
        if not self.config.skip_restart and len(self.log.list_of_testcases()) > 1 and self.config.initial_program != '':
            self.restart()
        elif self.config.coverage and self.config.initial_program != '':
            self.restart()
        else:            
            try:
                self.driver.close()
            except Exception as e:
                print(f"Warning Log Error Close {str(e)}")

        if self.restart_counter > 2:

            if self.config.num_exec and stack_item == "setUpClass" and self.log.checks_empty_line():
                try:
                    self.num_exec.post_exec(self.config.url_set_end_exec)
                except Exception as error:
                    self.restart_counter = 3
                    self.log_error(f"WARNING: Couldn't possible send post to url:{self.config.url_set_end_exec}: Error: {error}")
                
            if (stack_item == "setUpClass") :
                try:
                    self.driver.close()
                except Exception as e:
                    print(f"Warning Log Error Close {str(e)}")

        if ((stack_item != "setUpClass") or (stack_item == "setUpClass" and self.restart_counter == 3)):
            self.assertTrue(False, log_message)
        
    def ClickIcon(self, icon_text):
        """
        Clicks on an Icon button based on its tooltip text or Alt attribute title.

        :param icon_text: The tooltip/title text.
        :type icon_text: str

        Usage:

        >>> # Call the method:
        >>> oHelper.ClickIcon("Add")
        >>> oHelper.ClickIcon("Edit")
        """
        icon = ""
        success = False
        # self.wait_element(term=".tmodaldialog button[style]", scrap_type=enum.ScrapType.CSS_SELECTOR, main_container="body")
        endtime = time.time() + self.config.time_out
        while(time.time() < endtime and not icon and not success):
            self.wait_element(term=".ttoolbar, .tbtnbmp", scrap_type=enum.ScrapType.CSS_SELECTOR)
            soup = self.get_current_DOM()
            container = next(iter(self.zindex_sort(soup.select(".tmodaldialog"))), None)
            container = container if container else soup
            tbtnbmp_img = self.on_screen_enabled(container.select(".tbtnbmp > img"))
            tbtnbmp_img_str = " ".join(str(x) for x in tbtnbmp_img) if tbtnbmp_img else ''

            if icon_text not in tbtnbmp_img_str:
                container = self.get_current_container()
                tbtnbmp_img = self.on_screen_enabled(container.select(".tbtnbmp > img"))
            
            if tbtnbmp_img:
                icon = next(iter(list(filter(lambda x: icon_text == self.soup_to_selenium(x).get_attribute("alt"), tbtnbmp_img))), None)

            else:
                buttons = self.on_screen_enabled(container.select("button[style]"))
                print("Searching for Icon")
                if buttons:
                    filtered_buttons = self.filter_by_tooltip_value(buttons, icon_text)
                    icon = next(iter(filtered_buttons), None)

            if icon:
                element = lambda: self.soup_to_selenium(icon)
                self.set_element_focus(element())
                success = self.click(element())

        if not icon:
            self.log_error(f"Couldn't find Icon: {icon_text}.")
        if not success:
            self.log_error(f"Couldn't click Icon: {icon_text}.")

    def AddParameter(self, parameter, branch, portuguese_value, english_value="", spanish_value=""):
        """
        Adds a parameter to the queue of parameters to be set by SetParameters method.

        :param parameter: The parameter name.
        :type parameter: str
        :param branch: The branch to be filled in parameter edit screen.
        :type branch: str
        :param portuguese_value: The value for a portuguese repository.
        :type portuguese_value: str
        :param english_value: The value for an english repository.
        :type english_value: str
        :param spanish_value: The value for a spanish repository.
        :type spanish_value: str

        Usage:

        >>> # Calling the method:
        >>> oHelper.AddParameter("MV_MVCSA1", "", ".F.", ".F.", ".F.")
        """
        self.parameters.append([parameter.strip(), branch, portuguese_value, english_value, spanish_value])

    def SetParameters(self):
        """
        Sets the parameters in CFG screen. The parameters must be passed with calls for **AddParameter** method.

        Usage:

        >>> # Adding Parameter:
        >>> oHelper.AddParameter("MV_MVCSA1", "", ".F.", ".F.", ".F.")
        >>> # Calling the method:
        >>> oHelper.SetParameters()
        """
        self.parameter_screen(restore_backup=False)

    def RestoreParameters(self):
        """
        Restores parameters to previous value in CFG screen. Should be used after a **SetParameters** call.

        Usage:

        >>> # Adding Parameter:
        >>> oHelper.AddParameter("MV_MVCSA1", "", ".F.", ".F.", ".F.")
        >>> # Calling the method:
        >>> oHelper.SetParameters()
        """
        self.parameter_screen(restore_backup=True)

    def parameter_screen(self, restore_backup):
        """
        [Internal]

        Internal method of SetParameters and RestoreParameters.

        :param restore_backup: Boolean if method should restore the parameters.
        :type restore_backup: bool

        Usage:

        >>> # Calling the method:
        >>> self.parameter_screen(restore_backup=False)
        """
        label_param = None
        exception = None
        stack = None

        try:
            self.driver.refresh()
        except Exception as error:
            exception = error

        if not exception:
            if self.config.browser.lower() == "chrome":
                try:
                    self.wait.until(EC.alert_is_present())
                    self.driver.switch_to_alert().accept()
                except:
                    pass

            self.Setup("SIGACFG", self.config.date, self.config.group, self.config.branch, save_input=False)
            self.SetLateralMenu(self.config.parameter_menu if self.config.parameter_menu else self.language.parameter_menu, save_input=False)

            self.wait_element(term=".ttoolbar", scrap_type=enum.ScrapType.CSS_SELECTOR)
            self.wait_element_timeout(term="img[src*=bmpserv1]", scrap_type=enum.ScrapType.CSS_SELECTOR, timeout=5.0, step=0.5)

            if self.element_exists(term="img[src*=bmpserv1]", scrap_type=enum.ScrapType.CSS_SELECTOR):
                
                endtime = time.time() + self.config.time_out

                while(time.time() < endtime and not label_param):

                    container = self.get_current_container()
                    img_serv1 = next(iter(container.select("img[src*='bmpserv1']")), None )
                    label_serv1 = next(iter(img_serv1.parent.select('label')), None)
                    
                    if not label_serv1:
                        self.log_error(f"Couldn't find Icon")

                    self.ClickTree(label_serv1.text.strip())
                    self.wait_element_timeout(term="img[src*=bmpparam]", scrap_type=enum.ScrapType.CSS_SELECTOR, timeout=5.0, step=0.5)
                    container = self.get_current_container()
                    img_param = next(iter(container.select("img[src*='bmpparam']")), None )
                    if img_param.parent.__bool__():
                        label_param = next(iter(img_param.parent.select('label')), None)

                        self.ClickTree(label_param.text.strip())

                if not label_param:
                    self.log_error(f"Couldn't find Icon")

            self.ClickIcon(self.language.search)

            self.fill_parameters(restore_backup=restore_backup)
            self.parameters = []
            self.ClickIcon(self.language.exit)
            time.sleep(1)

            if self.config.coverage:
                self.driver.refresh()
            else:
                self.Finish()

            self.Setup(self.config.initial_program, self.config.date, self.config.group, self.config.branch, save_input=not self.config.autostart)

            if ">" in self.config.routine:
                self.SetLateralMenu(self.config.routine, save_input=False)
            else:
                self.Program(self.config.routine)
        else:
            stack = next(iter(list(map(lambda x: x.function, filter(lambda x: re.search('tearDownClass', x.function), inspect.stack())))), None)
            if(stack and not stack.lower()  == "teardownclass"):
                self.restart_counter += 1
                self.log_error(f"Wasn't possible execute parameter_screen() method Exception: {exception}")


    def fill_parameters(self, restore_backup):
        """
        [Internal]

        Internal method of fill_parameters.
        Searches and edits all parameters in the queue.

        :param restore_backup: Boolean if method should restore the parameters.
        :type restore_backup: bool

        Usage:

        >>> # Calling the method:
        >>> self.fill_parameters(restore_backup=False)
        """
        parameter_list = self.backup_parameters if restore_backup else self.parameters
        for parameter in parameter_list:
            self.SetValue(self.language.search_by, parameter[0])
            self.used_ids = []
            self.SetButton(self.language.search2)
            self.ClickIcon(self.language.edit)

            if not restore_backup:
                current_branch = self.GetValue("X6_FIL")
                current_pt_value = self.GetValue("X6_CONTEUD")
                current_en_value = self.GetValue("X6_CONTENG")
                current_spa_value = self.GetValue("X6_CONTSPA")

                self.backup_parameters.append([parameter[0], current_branch.strip(), current_pt_value.strip(), current_en_value.strip(), current_spa_value.strip()])

            self.SetValue("X6_FIL", parameter[1]) if parameter[1] else None
            self.SetValue("X6_CONTEUD", parameter[2]) if parameter[2] else None
            self.SetValue("X6_CONTENG", parameter[3]) if parameter[3] else None
            self.SetValue("X6_CONTSPA", parameter[4]) if parameter[4] else None

            self.SetButton(self.language.save)

    def filter_by_tooltip_value(self, element_list, expected_text):
        """
        [Internal]

        Filters elements by finding the tooltip value that is shown when mouseover event
        is triggered.

        :param element_list: The list to be filtered
        :type element_list: Beautiful Soup object list
        :param expected_text: The expected tooltip text.
        :type expected_text: str

        :return: The filtered list of elements.
        :rtype: Beautiful Soup object list

        Usage:

        >>> # Calling the method:
        >>> filtered_elements = self.filter_by_tooltip_value(my_element_list, "Edit")
        """
        return list(filter(lambda x: self.check_element_tooltip(x, expected_text), element_list))

    def check_element_tooltip(self, element, expected_text, contains=False):
        """
        [Internal]

        Internal method of ClickIcon.

        Fires the MouseOver event of an element, checks tooltip text, fires the MouseOut event and
        returns a boolean whether the tooltip has the expected text value or not.

        :param element: The target element object.
        :type element: BeautifulSoup object
        :param expected_text: The text that is expected to exist in button's tooltip.
        :type expected_text: str

        :return: Boolean value whether element has tooltip text or not.
        :rtype: bool

        Usage:

        >>> # Call the method:
        >>> has_add_text = self.check_element_tooltip(button_object, "Add")
        """
        has_text = False

        element_function = lambda: self.driver.find_element_by_xpath(xpath_soup(element))
        self.driver.execute_script(f"$(arguments[0]).mouseover()", element_function())
        time.sleep(1)
        tooltips = self.driver.find_elements(By.CSS_SELECTOR, ".ttooltip")
        if tooltips:
            has_text = (len(list(filter(lambda x: expected_text.lower() in x.text.lower(), tooltips))) > 0 if contains else (tooltips[0].text.lower() == expected_text.lower()))
        self.driver.execute_script(f"$(arguments[0]).mouseout()", element_function())
        return has_text

    def WaitFieldValue(self, field, expected_value):
        """
        Wait until field has expected value.
        Recommended for Trigger fields.

        :param field: The desired field.
        :type field: str
        :param expected_value: The expected value.
        :type expected_value: str

        Usage:

        >>> # Calling method:
        >>> self.WaitFieldValue("CN0_DESCRI", "MY DESCRIPTION")
        """
        print(f"Waiting for field {field} value to be: {expected_value}")
        field = re.sub(r"(\:*)(\?*)", "", field).strip()
        self.wait_element(field)

        field_soup = self.get_field(field)

        if not field_soup:
            self.log_error(f"Couldn't find field {field}")

        field_element = lambda: self.driver.find_element_by_xpath(xpath_soup(field_soup))

        success = False
        endtime = time.time() + 60

        while(time.time() < endtime and not success):
            if ((field_element().text.strip() == expected_value) or
                (field_element().get_attribute("value").strip() == expected_value)):
                success = True
            time.sleep(0.5)

    def assert_result(self, expected):
        """
        [Internal]

        Asserts the result based on the expected value.

        :param expected: Expected value
        :type expected: bool

        Usage :

        >>> #Calling the method:
        >>> self.assert_result(True)
        """
        msg = ""
        stack_item = next(iter(list(map(lambda x: x.function, filter(lambda x: re.search('test_', x.function), inspect.stack())))), None)
        test_number = f"{stack_item.split('_')[-1]} -" if stack_item else ""
        log_message = f"{test_number}"
        self.log.set_seconds()

        if self.grid_input or self.grid_check:
            self.log_error("Grid fields were queued for input/check but weren't added/checked. Verify the necessity of a LoadGrid() call.")

        if self.errors:
            expected = not expected

            for field_msg in self.errors:
                log_message += (" " + field_msg)

        if expected:
            msg = "" if not self.errors else log_message
            self.log.new_line(True, msg)
        else:
            msg = self.language.assert_false_message if not self.errors else log_message
            self.log.new_line(False, msg)
            
        routine_name = self.config.routine if ">" not in self.config.routine else self.config.routine.split(">")[-1].strip()

        routine_name = routine_name if routine_name else "error"

        self.log.save_file(routine_name)

        if expected:
            self.assertTrue(True, "Passed" if not self.errors else log_message)
        else:
            self.assertTrue(False, msg)

        self.errors = []
        print(msg)
        
    def ClickCheckBox(self, label_box_name, position=1):
        """
        Clicks on a Label in box on the screen.

        :param label_box_name: The label box name
        :type label_box_name: str
        :param position: position label box on interface
        :type position: int

        Usage:

        >>> # Call the method:
        >>> oHelper.ClickCheckBox("Search",1)
        """
        if position > 0:

            self.wait_element(label_box_name)

            container = self.get_current_container()
            if not container:
                self.log_error("Couldn't locate container.")

            labels_boxs = container.select("span")
            filtered_labels_boxs = list(filter(lambda x: label_box_name.lower() in x.text.lower(), labels_boxs))                
        
            if position <= len(filtered_labels_boxs):
                position -= 1
                label_box = filtered_labels_boxs[position].parent
                if 'tcheckbox' in label_box.get_attribute_list('class'):
                    label_box_element = lambda: self.soup_to_selenium(label_box)                
                    self.click(label_box_element())
                else:
                    self.log_error("Index the Ckeckbox invalid.")                
            else:
                self.log_error("Index the Ckeckbox invalid.")
        else:
            self.log_error("Index the Ckeckbox invalid.")


    def ClickLabel(self, label_name):
        """
        Clicks on a Label on the screen.

        :param label_name: The label name
        :type label_name: str

        Usage:

        >>> # Call the method:
        >>> oHelper.ClickLabel("Search")
        """
        label = ''
        self.wait_element(label_name)
        endtime = time.time() + self.config.time_out
        while(not label and time.time() < endtime):
            container = self.get_current_container()
            if not container:
                self.log_error("Couldn't locate container.")
                
            labels = container.select("label")
            filtered_labels = list(filter(lambda x: label_name.lower() in x.text.lower(), labels))
            filtered_labels = list(filter(lambda x: EC.element_to_be_clickable((By.XPATH, xpath_soup(x))), filtered_labels))
            label = next(iter(filtered_labels), None)
            
        if not label:
            self.log_error("Couldn't find any labels.")

        label_element = lambda: self.soup_to_selenium(label)
        
        self.scroll_to_element(label_element())
        self.wait.until(EC.element_to_be_clickable((By.XPATH, xpath_soup(label))))
        self.set_element_focus(label_element())
        self.wait.until(EC.element_to_be_clickable((By.XPATH, xpath_soup(label))))
        self.click(label_element())

    def get_current_container(self):
        """
        [Internal]

        An internal method designed to get the current container.
        Returns the BeautifulSoup object that represents this container or NONE if nothing is found.

        :return: The container object
        :rtype: BeautifulSoup object

        Usage:

        >>> # Calling the method:
        >>> container = self.get_current_container()
        """
        soup = self.get_current_DOM()
        containers = self.zindex_sort(soup.select(self.containers_selectors["GetCurrentContainer"]), True)
        return next(iter(containers), None)

    def ClickTree(self, treepath, right_click=False, position=1):
        """
        Clicks on TreeView component.

        :param treepath: String that contains the access path for the item separate by ">" .
        :type string: str
        :param right_click: Clicks with the right button of the mouse in the last element of the tree.
        :type string: bool

        Usage:

        >>> # Calling the method:
        >>> oHelper.ClickTree("element 1 > element 2 > element 3")
        >>> # Right Click example:
        >>> oHelper.ClickTree("element 1 > element 2 > element 3", right_click=True)
        """
        self.click_tree(treepath, right_click, position)
        
    def click_tree(self, treepath, right_click, position):
        """
        [Internal]
        Take treenode and label to filter and click in the toggler element to expand the TreeView.
        """

        hierarchy=None

        position -= 1

        labels = list(map(str.strip, treepath.split(">")))

        for row, label in enumerate(labels):

            last_item = True if row == len(labels)-1 else False

            success = False

            try_counter = 0

            label_filtered = label.lower().strip()        

            endtime = time.time() + self.config.time_out

            while((time.time() < endtime) and (try_counter < 3 and not success)):

                tree_node = self.find_tree_bs(label_filtered)

                tree_node_filtered = list(filter(lambda x: "hidden" not in x.parent.parent.parent.parent.attrs['class'], tree_node))

                elements = list(filter(lambda x: label_filtered in x.text.lower().strip() and self.element_is_displayed(x), tree_node_filtered))

                if not elements:
                    self.log_error("Couldn't find elements.")

                if position:
                    elements = elements[position] if len(elements) >= position + 1 else next(iter(elements))
                    if hierarchy:
                         elements = elements if elements.attrs['hierarchy'].startswith(hierarchy) and elements.attrs['hierarchy'] != hierarchy else None
                else:
                    elements = list(filter(lambda x: self.element_is_displayed(x), elements))

                    if hierarchy:
                        elements = list(filter(lambda x: x.attrs['hierarchy'].startswith(hierarchy) and x.attrs['hierarchy'] != hierarchy, elements))

                for element in elements:
                    if not success:
                        element_class = next(iter(element.select(".toggler, .lastchild, .data")), None) 

                        if "data" in element_class.get_attribute_list("class"):
                            element_class =  element_class.select("img, span")

                        for element_class_item in element_class:
                            if not success:
                        
                                # if "expanded" not in element_class_item.attrs['class'] and not success:
                                element_click = lambda: self.soup_to_selenium(element_class_item)
                                    
                                try:
                                    if last_item:
                                        element_click().click()
                                        if self.check_toggler(label_filtered):
                                            success = self.clicktree_status_selected(label_filtered, check_expanded=True)
                                            if success and right_click:
                                                self.click(element_click(), right_click=right_click)
                                        else:
                                            if right_click:
                                                self.click(element_click(), right_click=right_click)
                                            success = self.clicktree_status_selected(label_filtered)
                                    else:
                                        element_click().click()
                                        success = self.clicktree_status_selected(label_filtered, check_expanded=True)
                                    
                                    try_counter += 1
                                except:
                                    pass

                        if not success:
                            try:
                                element_click = lambda: self.soup_to_selenium(element_class_item.parent)
                                element_click().click()
                                success = self.clicktree_status_selected(label_filtered) if last_item and not self.check_toggler(label_filtered) else self.clicktree_status_selected(label_filtered, check_expanded=True)

                            except:
                                pass
            
            if not last_item:
                treenode_selected = self.treenode_selected(label_filtered)
                hierarchy = treenode_selected.attrs['hierarchy']
                            
        if not success:
            self.log_error(f"Couldn't click on tree element {label}.")

    def find_tree_bs(self, label):
        """
        [Internal]

        Search the label string in current container and return a treenode element.
        """

        tree_node = ""
        
        self.wait_element(term=label, scrap_type=enum.ScrapType.MIXED, optional_term=".ttreenode, .data")

        endtime = time.time() + self.config.time_out

        while (time.time() < endtime and not tree_node):

            container = self.get_current_container()

            tree_node = container.select(".ttreenode")

        if not tree_node:
            self.log_error("Couldn't find tree element.")

        return(tree_node)
    
    def clicktree_status_selected(self, label_filtered, check_expanded=False):
        """
        [Internal]
        """
        container = self.get_current_container()

        tr = container.select("tr")

        tr_class = list(filter(lambda x: "class" in x.attrs, tr))

        ttreenode = list(filter(lambda x: "ttreenode" in x.attrs['class'], tr_class))

        treenode_selected = list(filter(lambda x: "selected" in x.attrs['class'], ttreenode)) 

        if not check_expanded:
            if list(filter(lambda x: label_filtered == x.text.lower().strip(), treenode_selected)):
                return True
            else:
                return False
        else:
            tree_selected = next(iter(list(filter(lambda x: label_filtered == x.text.lower().strip(), treenode_selected))), None)
            if tree_selected.find_all_next("span"):
                if "toggler" in next(iter(tree_selected.find_all_next("span"))).attrs['class']:
                    return "expanded" in next(iter(tree_selected.find_all_next("span")), None).attrs['class']
            else:
                return False
    
    def check_toggler(self, label_filtered):
        """
        [Internal]
        """
        tree_selected = self.treenode_selected(label_filtered)
        
        if tree_selected.find_all_next("span"):
            try:
                return "toggler" in next(iter(tree_selected.find_all_next("span")), None).attrs['class']
            except:
                return False
        else:
            return False

    def treenode_selected(self, label_filtered):
        """
        [Internal]
        Returns a tree node selected by label
        """
        container = self.get_current_container()

        tr = container.select("tr")

        tr_class = list(filter(lambda x: "class" in x.attrs, tr))

        ttreenode = list(filter(lambda x: "ttreenode" in x.attrs['class'], tr_class))

        treenode_selected = list(filter(lambda x: "selected" in x.attrs['class'], ttreenode)) 

        return next(iter(list(filter(lambda x: label_filtered == x.text.lower().strip(), treenode_selected))), None)
            
            
    def GridTree(self, column , tree_path, right_click = False):
        """
        Clicks on Grid TreeView component.

        :param treepath: String that contains the access path for the item separate by ">" .
        :type string: str
        :param right_click: Clicks with the right button of the mouse in the last element of the tree.
        :type string: bool

        Usage:

        >>> # Calling the method:
        >>> oHelper.GridTree("element 1 > element 2 > element 3")
        >>> # Right GridTree example:
        >>> oHelper.GridTree("element 1 > element 2 > element 3", right_click=True)
        
        """ 

        endtime = time.time() + self.config.time_out

        tree_list = list(map(str.strip, tree_path.split(">")))
        last_item = tree_list.pop()

        grid = self.get_grid(grid_element = '.tcbrowse')
        column_index = self.search_column_index(grid, column)

        while(time.time() < endtime and tree_list ):

            len_grid_lines = self.expand_treeGrid(column, tree_list[0])

            grid = self.get_grid(grid_element = '.tcbrowse')
            column_index = self.search_column_index(grid, column)

            if self.lenght_grid_lines(grid) > len_grid_lines:
                tree_list.remove(tree_list[0])
            else:
                len_grid_lines = self.expand_treeGrid(column, tree_list[0])
                tree_list.remove(tree_list[0])

        grid = self.get_grid(grid_element = '.tcbrowse')
        column_index = self.search_column_index(grid, column)
        
        div = self.search_grid_by_text(grid, last_item, column_index)
        self.wait.until(EC.element_to_be_clickable((By.XPATH, xpath_soup(div))))
        div_s = self.soup_to_selenium(div)
        self.click((div_s), enum.ClickType.SELENIUM , right_click)

    def expand_treeGrid(self, column, item):
        """
        [Internal]
          
        Search for a column and expand the tree
        Returns len of grid lines

        """
        grid = self.get_grid(grid_element = '.tcbrowse')
        column_index = self.search_column_index(grid, column)
        len_grid_lines = self.lenght_grid_lines(grid)
        div = self.search_grid_by_text(grid, item, column_index)
        line = div.parent.parent
        td = next(iter(line.select('td')), None)
        self.expand_tree_grid_line(td)
        self.wait_gridTree(len_grid_lines)
        return len_grid_lines

    def expand_tree_grid_line(self, element_soup):
        """
        [Internal]
        Click on a column and send the ENTER key
        
        """
        self.wait.until(EC.element_to_be_clickable((By.XPATH, xpath_soup(element_soup))))
        element_selenium = lambda: self.soup_to_selenium(element_soup)
        element_selenium().click()
        self.wait_blocker()
        self.wait.until(EC.element_to_be_clickable((By.XPATH, xpath_soup(element_soup))))
        self.send_keys(element_selenium(), Keys.ENTER)

    def wait_gridTree(self, n_lines):
        """
        [Internal]
        Wait until the GridTree line count increases or decreases.
        
        """
        endtime = time.time() + self.config.time_out
        grid = self.get_grid(grid_element = '.tcbrowse')

        while (time.time() < endtime and n_lines == self.lenght_grid_lines(grid) ):
            grid = self.get_grid(grid_element = '.tcbrowse')


    def search_grid_by_text(self, grid, text, column_index):
        """
        [Internal]
        Searches for text in grid columns
        Returns the div containing the text
        
        """
        columns_list = grid.select('td')
        columns_list_filtered = list(filter(lambda x: int(x.attrs['id']) == column_index  ,columns_list))
        div_list = list(map(lambda x: next(iter(x.select('div')), None)  ,columns_list_filtered))
        div = next(iter(list(filter(lambda x: (text.strip() == x.text.strip() and x.parent.parent.attrs['id'] != '0') ,div_list))), None)
        return div
    
    def lenght_grid_lines(self, grid):
        """
        [Internal]
        Returns the leght of grid.
        
        """
        grid_lines = grid.select("tbody tr")
        return len(grid_lines)
                
    def TearDown(self):
        """
        Closes the webdriver and ends the test case.

        Usage:

        >>> #Calling the method
        >>> self.TearDown()
        """

        webdriver_exception = None

        if self.config.coverage:
            try:
                self.driver.refresh()
            except WebDriverException as e:
                webdriver_exception = e

            if webdriver_exception:
                message = f"Wasn't possible execute self.driver.refresh() Exception: {next(iter(webdriver_exception.msg.split(':')), None)}"
                print(message)

            timeout = 1500

            if not webdriver_exception and not self.tss:
                self.wait_element(term="[name='cGetUser']", scrap_type=enum.ScrapType.CSS_SELECTOR, main_container='body')

                self.Finish()
            elif not webdriver_exception:
                self.SetupTSS(self.config.initial_program, self.config.environment )
                self.SetButton(self.language.exit)
                self.SetButton(self.language.yes)
            if not webdriver_exception:
                self.WaitProcessing("Aguarde... Coletando informacoes de cobertura de codigo.", timeout)

        if self.config.num_exec:
            try:
                self.num_exec.post_exec(self.config.url_set_end_exec)
            except Exception as error:
                self.restart_counter = 3
                self.log_error(f"WARNING: Couldn't possible send post to url:{self.config.url_set_end_exec}: Error: {error}")

        try:
            self.driver.close()
        except Exception as e:
            print(f"Warning tearDown Close {str(e)}")
            
    def containers_filter(self, containers):
        """
        [Internal]
        Filter and remove tsvg class an return a container_filtered
        
        Usage:

        >>> #Calling the method
        >>> containers = self.containers_filter(containers)
        """
        class_remove = "tsvg"
        container_filtered = []

        for container in containers:
            iscorrect = True
            container_class = list(filter(lambda x: "class" in x.attrs, container.select("div")))
            if list(filter(lambda x: class_remove in x.attrs['class'], container_class)):
                iscorrect = False
            if iscorrect:
                container_filtered.append(container)

        return container_filtered

    def filter_label_element(self, label_text, container):
        """
        [Internal]
        Filter and remove a specified character with regex, return only displayed elements if > 1.

        Usage:

        >>> #Calling the method
        >>> elements = self.filter_label_element(label_text, container)
        """
        
        elements = list(map(lambda x: self.find_first_div_parent(x), container.find_all(text=re.compile(f"^{re.escape(label_text)}" + r"([\s\?:\*\.]+)?"))))
        return list(filter(lambda x: self.element_is_displayed(x), elements)) if len(elements) > 1 else elements

    def filter_is_displayed(self, elements):
        """
        [Internal]
        Returns only displayed elements.

        Usage:

        >>> #Calling the method
        >>> elements = self.filter_is_displayed(elements)
        """
        return list(filter(lambda x: self.element_is_displayed(x), elements))

    def element_is_displayed(self, element):
        """
        [Internal]

        """
        element_selenium = self.soup_to_selenium(element)
        if element_selenium:
            return element_selenium.is_displayed()
        else:
            return False

    def search_text(self, selector, text):
        """
        [Internal]
        Return a element based on text and selector.

        Usage:

        >>> #Calling the method
        >>> element = self.search_text(selector, text)
        """
        container = self.get_current_container()

        if container:
            container_selector = container.select(selector)

            return next(iter(list(filter(lambda x: text in re.sub(r"\t|\n|\r", " ", x.text), container_selector))), None)

    def pop_dict_itens(self, dict_, element_id):
        """
        [Internal]
        """
        new_dictionary = {k: v  for k, v in dict_.items() if v == element_id}

        for key in list(new_dictionary.keys()):
            dict_.pop(key)

        return dict_

    def get_program_name(self):
        """
        [Internal]
        """
        stack_item_splited = next(iter(map(lambda x: x.filename.split("\\"), filter(lambda x: "TESTSUITE.PY" in x.filename.upper() or "TESTCASE.PY" in x.filename.upper(), inspect.stack()))), None)

        if stack_item_splited:
            get_file_name = next(iter(list(map(lambda x: "TESTSUITE.PY" if "TESTSUITE.PY" in x.upper() else "TESTCASE.PY", stack_item_splited))))

            program_name = next(iter(list(map(lambda x: re.findall(fr"(\w+)(?:{get_file_name})", x.upper()), filter(lambda x: ".PY" in x.upper(), stack_item_splited)))), None)

            if program_name:
                return next(iter(program_name))
            else:
                return None
        else:
            return None

    def GetText(self, string_left="", string_right=""):
        """
        This method returns a string from modal based on the string in the left or right position that you send on parameter.

        If the string_left was filled then the right side content is return.

        If the string_right was filled then the left side content is return.

        If no parameter was filled so the full content is return.

        :param string_left: String of the left side of content.
        :type string_left: str
        :param string_right: String of the right side of content.
        :type string_right: str

        Usage:

        >>> # Calling the method:
        >>> oHelper.GetText(string_left="Left Text", string_right="Right Text")
        >>> oHelper.GetText(string_left="Left Text")
        >>> oHelper.GetText()
        """

        return self.get_text(string_left, string_right)

    def get_text(self, string_left, string_right):
        """

        :param string:
        :return:
        """
        if string_left:
            string = string_left
        else:
            string = string_right

        if string:
            self.wait_element(string)

        container = self.get_current_container()

        labels = container.select('label')

        label = next(iter(list(filter(lambda x: string.lower() in x.text.lower(), labels))))

        return self.get_text_position(label.text, string_left, string_right)

    def get_text_position(self, text="", string_left="", string_right=""):
        """

        :param string_left:
        :param srting_right:
        :return:
        """
        if string_left and string_right:
            return text[len(string_left):text.index(string_right)].strip()
        elif string_left:
            return text[len(string_left):].strip()
        elif string_right:
            return text[:-len(string_right)].strip()
        else:
            return text.strip()

    def wait_smart_erp_environment(self):
        """
        [Internal]
        """
        content = False
        endtime = time.time() + self.config.time_out

        print("Waiting for SmartERP environment assembly")

        while not content and (time.time() < endtime):
            try:
                soup = self.get_current_DOM()

                content = True if next(iter(soup.select("img[src*='resources/images/parametersform.png']")), None) else False
            except AttributeError:
                pass
    def CheckHelp(self, text, button, text_help, text_problem, text_solution, verbosity):
        """
        Checks if some help screen is present in the screen at the time and takes an action.

        :param text: Text to be checked.
        :type text: str
        :param text_help: Only the help text will be checked.
        :type text_help: str
        :param text_problem: Only the problem text will be checked.
        :type text_problem: str
        :param text_solution: Only the solution text will be checked.
        :type text_solution: str
        :param button: Button to be clicked.
        :type button: str
        :param verbosity: Check the text with high accuracy.
        :type verbosity: bool

        Usage:
        
        >>> # Calling method to check all window text.
        >>> oHelper.CheckHelp("TK250CADRE Problema: Essa reclamação já foi informada anteriormente. Solução: Informe uma reclamação que ainda não tenha sido cadastrada nessa tabela.", "Fechar")
        >>> # Calling method to check help text only.
        >>> oHelper.CheckHelp(text_help="TK250CADRE", button="Fechar")
        >>> # Calling method to check problem text only.
        >>> oHelper.CheckHelp(text_problem="Problema: Essa reclamação já foi informada anteriormente.", button="Fechar")
        >>> # Calling method to check problem text only.
        >>> oHelper.CheckHelp(text_solution="Solução: Informe uma reclamação que ainda não tenha sido cadastrada nessa tabela.", button="Fechar")
        >>> # Calling the method to check only the problem text with high precision.
        >>> oHelper.CheckHelp(text_problem="Problema: Essa reclamação já foi informada anteriormente.", button="Fechar", verbosity=True)
        """
        if not button:
            button = self.get_single_button().text

        print(f"Checking Help on screen: {text}")
        self.wait_element_timeout(term=text, scrap_type=enum.ScrapType.MIXED, timeout=2.5, step=0.5, optional_term=".tsay", check_error=False)
        container = self.get_current_container()
        container_filtered = container.select(".tsay")
        container_text = ''
        for x in range(len(container_filtered)):
            container_text += container_filtered[x].text + ' '

        try:
            text_help_extracted     = container_text[container_text.index(self.language.checkhelp):container_text.index(self.language.checkproblem)]
            text_problem_extracted  = container_text[container_text.index(self.language.checkproblem):container_text.index(self.language.checksolution)]
            text_solution_extracted = container_text[container_text.index(self.language.checksolution):]
        except:
            pass
        
        if text_help:
            text = text_help
            text_extracted = text_help_extracted
        elif text_problem:
            text = text_problem
            text_extracted = text_problem_extracted
        elif text_solution:
            text = text_solution
            text_extracted = text_solution_extracted
        else:
            text_extracted = container_text

        if text:
            self.check_text_container(text, text_extracted, container_text, verbosity)
            self.SetButton(button, check_error=False)
            self.wait_element(term=text, scrap_type=enum.ScrapType.MIXED, optional_term=".tsay", check_error=False, presence=False)

    def check_text_container(self, text_user, text_extracted, container_text, verbosity):
        if verbosity == False:
            if text_user.replace(" ","") in text_extracted.replace(" ",""):
                print(f"Help on screen Checked: {text_user}")
                return
            else:
                print(f"Couldn't find: '{text_user}', text on display window is: '{container_text}'")
                self.log_error("Couldn't find param")
        else:
            if text_user in text_extracted:
                print(f"Help on screen Checked: {text_user}")
                return
            else:
                print(f"Couldn't find: '{text_user}', text on display window is: '{container_text}'")
                self.log_error("Couldn't find param")

    def get_single_button(self):
        """
        [Internal]
        """
        container = self.get_current_container()
        buttons = container.select("button")
        button_filtered = next(iter(filter(lambda x: x.text != "", buttons)))
        if not button_filtered:
            self.log_error(f"Couldn't find button")
        return button_filtered

    def ClickMenuPopUpItem(self, label, right_click):
        """
        Clicks on MenuPopUp Item based in a text

        :param text: Text in MenuPopUp to be clicked.
        :type text: str
        :param right_click: Button to be clicked.
        :type button: bool

        Usage:

        >>> # Calling the method.
        >>> oHelper.ClickMenuPopUpItem("Label")
        """
        self.wait_element(term=label, scrap_type=enum.ScrapType.MIXED, main_container="body", optional_term=".tmenupopup")

        label = label.lower().strip()

        endtime = time.time() + self.config.time_out

        tmenupopupitem_filtered = ""

        while(time.time() < endtime and not tmenupopupitem_filtered):

            soup = self.get_current_DOM()

            body = next(iter(soup.select("body")))

            tmenupopupitem = body.select(".tmenupopupitem")

            tmenupopupitem_displayed = list(filter(lambda x: self.element_is_displayed(x), tmenupopupitem))

            tmenupopupitem_filtered = next(iter(list(filter(lambda x: x.text.lower().strip() == label, tmenupopupitem_displayed))))

        if not tmenupopupitem_filtered:
            self.log_error(f"Couldn't find tmenupopupitem: {label}")

        tmenupopupitem_element = lambda: self.soup_to_selenium(tmenupopupitem_filtered)

        if right_click:
            self.click(tmenupopupitem_element(), right_click=right_click)
        else:
            self.click(tmenupopupitem_element())
    
    def get_release(self):
        """
        Gets the current release of the Protheus.

        :return: The current release of the Protheus.
        :type: str
        
        Usage:

        >>> # Calling the method:
        >>> oHelper.get_release()
        >>> # Conditional with method:
        >>> # Situation: Have a input that only appears in release greater than or equal to 12.1.023
        >>> if self.oHelper.get_release() >= '12.1.023':
        >>>     self.oHelper.SetValue('AK1_CODIGO', 'codigoCT001)
        """

        return self.log.release

    def try_click(self, element):
        """
        [Internal]
        """
        try:
            self.soup_to_selenium(element).click()
        except:
            pass
        
    def on_screen_enabled(self, elements):
        """
        [Internal]

        Returns a list if selenium displayed and enabled methods is True.
        """
        if elements:
            is_displayed = list(filter(lambda x: self.element_is_displayed(x), elements))
            
            return list(filter(lambda x: self.soup_to_selenium(x).is_enabled(), is_displayed))

    def update_password(self):
        """
        [Internal]
        Update the password in the Protheus password change request screen
        """
        container = self.get_current_container()
        if container and self.element_exists(term=self.language.change_password, scrap_type=enum.ScrapType.MIXED, main_container=".tmodaldialog", optional_term=".tsay"):
            user_login = self.GetValue(self.language.user_login)
            if user_login == self.config.user or self.config.user.lower() == "admin":
                self.SetValue(self.language.current_password, self.config.password)
                self.SetValue(self.language.nem_password, self.config.password)
                self.SetValue(self.language.confirm_new_password, self.config.password)
                self.SetButton(self.language.finish)
                self.wait_element(self.language.database, main_container=".twindow")
    
    def ClickListBox(self, text):
        """
        Clicks on Item based in a text in a window tlistbox

        :param text: Text in windows to be clicked.
        :type text: str

        Usage:

        >>> # Calling the method.
        >>> oHelper.ClickListBox("text")
        """

        self.wait_element(term='.tlistbox', scrap_type=enum.ScrapType.CSS_SELECTOR, main_container=".tmodaldialog")
        container = self.get_current_container()
        tlist = container.select(".tlistbox")
        list_option = tlist[0].select("option")
        list_option_filtered = list(filter(lambda x: self.element_is_displayed(x), list_option))
        element = next(iter(filter(lambda x: x.text == text, list_option_filtered)), None)
        element_selenium = self.soup_to_selenium(element)
        self.wait.until(EC.element_to_be_clickable((By.XPATH, xpath_soup(element))))
        element_selenium.click()

    def ClickImage(self, img_name):
        """
        Clicks in an Image button. They must be used only in case that 'ClickIcon' doesn't  support. 
        :param img_name: Image to be clicked.
        :type img_name: src

        Usage:

        >>> # Call the method:  
        >>> oHelper.ClickImage("img_name")
        """
        self.wait_element(term="div.tbtnbmp > img", scrap_type=enum.ScrapType.CSS_SELECTOR, main_container =  self.containers_selectors["ClickImage"])

        success = None
        endtime = time.time() + self.config.time_out

        while(time.time() < endtime and not success):

            img_list = self.web_scrap(term="div.tbtnbmp > img", scrap_type=enum.ScrapType.CSS_SELECTOR , main_container = self.containers_selectors["ClickImage"])
            img_list_filtered = list(filter(lambda x: img_name == self.img_src_filtered(x),img_list))
            img_soup = next(iter(img_list_filtered), None)

            if img_soup:
                    element_selenium = lambda: self.soup_to_selenium(img_soup)
                    self.set_element_focus(element_selenium())
                    self.wait.until(EC.element_to_be_clickable((By.XPATH, xpath_soup(img_soup))))
                    success = self.click(element_selenium())

        return success

    def img_src_filtered(self, img_soup):
        
        """
        [Internal]
        Return an image source filtered.
        """

        img_src_string = self.soup_to_selenium(img_soup).get_attribute("src")
        return next(iter(re.findall('[\w\_\-]+\.', img_src_string)), None).replace('.','')

    def try_element_to_be_clickable(self, element):
        """
        Try excpected condition element_to_be_clickable by XPATH or ID 
        """
        try:
            self.wait.until(EC.element_to_be_clickable((By.XPATH, xpath_soup(element))))
        except:
            if 'id' in element.find_parent('div').attrs:
                self.wait.until(EC.element_to_be_clickable((By.ID, element.find_previous("div").attrs['id'])))
            else:
                pass

    def open_csv(self, csv_file, delimiter, column, header, filter_column, filter_value):
        """
        Returns a dictionary when the file has a header in another way returns a list
        The folder must be entered in the CSVPath parameter in the config.json. Ex:

        >>> config.json
        >>> "CsvPath" : "C:\\temp"

        :param csv_file: .csv file name
        :type csv_file: str
        :param delimiter: Delimiter option such like ';' or ',' or '|'
        :type delimiter: str
        :param column: To files with Header is possible return only a column by header name or Int value for no header files 
        :type column: str
        :param header: Indicate with the file contains a Header or not default is Header None
        :type header: bool
        :param filter_column: Is possible to filter a specific value by column and value content, if value is int starts with number 1
        :type filter_column: str or int
        :param filter_value: Value used in pair with filter_column parameter
        :type filter_value: str

        >>> # Call the method:
        >>> file_csv = test_helper.OpenCSV(delimiter=";", csv_file="no_header.csv")

        >>> file_csv_no_header_column = self.oHelper.OpenCSV(column=0, delimiter=";", csv_file="no_header_column.csv")

        >>> file_csv_column = self.oHelper.OpenCSV(column='CAMPO', delimiter=";", csv_file="header_column.csv", header=True)

        >>> file_csv_pipe = self.oHelper.OpenCSV(delimiter="|", csv_file="pipe_no_header.csv")

        >>> file_csv_header = self.oHelper.OpenCSV(delimiter=";", csv_file="header.csv", header=True)

        >>> file_csv_header_column = self.oHelper.OpenCSV(delimiter=";", csv_file="header.csv", header=True)

        >>> file_csv_header_pipe = self.oHelper.OpenCSV(delimiter="|", csv_file="pipe_header.csv", header=True)

        >>> file_csv_header_filter = self.oHelper.OpenCSV(delimiter=";", csv_file="header.csv", header=True, filter_column='CAMPO', filter_value='A00_FILIAL')

        >>> file_csv _no_header_filter = self.oHelper.OpenCSV(delimiter=";", csv_file="no_header.csv", filter_column=0, filter_value='A00_FILIAL')
        """

        has_header = 'infer' if header else None
        
        if self.config.csv_path:
            data = pd.read_csv(f"{self.config.csv_path}\\{csv_file}", sep=delimiter, encoding='latin-1', error_bad_lines=False, header=has_header, index_col=False)
            df = pd.DataFrame(data)
            df = df.dropna(axis=1, how='all')

            filter_column_user = filter_column
            
            if filter_column and filter_value:
                if isinstance(filter_column, int):
                    filter_column_user = filter_column - 1
                df = self.filter_dataframe(df, filter_column_user, filter_value)
            elif (filter_column and not filter_value) or (filter_value and not filter_column):
                print('WARNING: filter_column and filter_value is necessary to filter rows by column content. Data wasn\'t filtered') 
                
            return self.return_data(df, has_header, column)
        else:
            self.log_error("CSV Path wasn't found, please check 'CSVPath' key in the config.json.")

    def filter_dataframe(self, df, column, value):
        """
        """
        return df[df[column] == value]

    def return_data(self, df, has_header, column):

        if has_header == 'infer':
            return df[column].to_dict() if column else df.to_dict()
        else:
            return df[column].values.tolist() if isinstance(column, int) else df.values.tolist()<|MERGE_RESOLUTION|>--- conflicted
+++ resolved
@@ -3280,11 +3280,8 @@
         rows = ""
         headers = ""
         columns = ""
-<<<<<<< HEAD
         try_counter = 1
-=======
         user_rows = True
->>>>>>> 51ab66d7
 
         if(field[1] == True):
             field_one = 'is a boolean value'
@@ -3363,21 +3360,12 @@
 
                         current_value = columns[column_number].text.strip()
                         xpath = xpath_soup(columns[column_number])
-
-<<<<<<< HEAD
-                            current_value = columns[column_number].text.strip()
-                            xpath = xpath_soup(columns[column_number])
-                            
-                            current_value = self.remove_mask(current_value).strip()
-=======
-                        try_counter = 0
                         current_value = self.remove_mask(current_value).strip()
 
                         selenium_column = lambda: self.get_selenium_column_element(xpath) if self.get_selenium_column_element(xpath) else self.try_recover_lost_line(field, grid_id, row, headers, field_to_label)
                         self.scroll_to_element(selenium_column())
                         self.click(selenium_column())
                         self.set_element_focus(selenium_column())
->>>>>>> 51ab66d7
 
                         soup = self.get_current_DOM()
                         tmodal_list = soup.select('.tmodaldialog.twidget.borderless')
