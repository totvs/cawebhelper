import re
import time
import pandas as pd
import inspect
import os
import random
import uuid
from functools import reduce
from selenium.webdriver.common.keys import Keys
from bs4 import BeautifulSoup
from selenium.webdriver.support import expected_conditions as EC
from selenium.webdriver.common.by import By
from selenium.webdriver.common.action_chains import ActionChains
from selenium.webdriver.support.ui import Select
import tir.technologies.core.enumerations as enum
from tir.technologies.core.log import Log
from tir.technologies.core.config import ConfigLoader
from tir.technologies.core.language import LanguagePack
from tir.technologies.core.third_party.xpath_soup import xpath_soup
from tir.technologies.core.base import Base
from tir.technologies.core.numexec import NumExec
from math import sqrt, pow
from selenium.common.exceptions import *

class WebappInternal(Base):
    """
    Internal implementation of Protheus Webapp class.

    This class contains all the methods defined to run Selenium Interface Tests on Protheus Webapp.

    Internal methods should have the **[Internal]** tag and should not be accessible to the user.

    :param config_path: The path to the config file. - **Default:** "" (empty string)
    :type config_path: str
    :param autostart: Sets whether TIR should open browser and execute from the start. - **Default:** True
    :type: bool

    Usage:

    >>> # Inside __init__ method in Webapp class of main.py
    >>> def __init__(self, config_path="", autostart=True):
    >>>     self.__webapp = WebappInternal(config_path, autostart)
    """
    def __init__(self, config_path="", autostart=True):
        """
        Definition of each global variable:

        base_container: A variable to contain the layer element to be used on all methods.

        grid_check: List with fields from a grid that must be checked in the next LoadGrid call.

        grid_counters: A global counter of grids' last row to be filled.

        grid_input: List with fields from a grid that must be filled in the next LoadGrid call.

        used_ids: Dictionary of element ids and container already captured by a label search.
        """
        webdriver_exception = None

        try:
            super().__init__(config_path, autostart)
        except WebDriverException as e:
            webdriver_exception = e

        self.containers_selectors = {
            "SetButton" : ".tmodaldialog,.ui-dialog",
            "GetCurrentContainer": ".tmodaldialog",
            "AllContainers": "body,.tmodaldialog,.ui-dialog"
        }
        self.base_container = ".tmodaldialog"

        self.grid_check = []
        self.grid_counters = {}
        self.grid_input = []
        self.down_loop_grid = False
        self.num_exec = NumExec()
        self.restart_counter = 0
        self.used_ids = {}
        self.tss = False

        self.parameters = []
        self.backup_parameters = []

        if webdriver_exception:
            message = f"Wasn't possible execute Start() method: {next(iter(webdriver_exception.msg.split(':')), None)}"
            self.restart_counter = 3
            self.log_error(message)
            self.assertTrue(False, message)

    def SetupTSS( self, initial_program = "", enviroment = ""):
        """
        Prepare the Protheus Webapp TSS for the test case, filling the needed information to access the environment.
        .. note::
            This method use the user and password from config.json.

        :param initial_program: The initial program to load.
        :type initial_program: str
        :param environment: The initial environment to load.
        :type environment: str

        Usage:

        >>> # Calling the method:
        >>> oHelper.SetupTSS("TSSMANAGER", "SPED")
        """
        try:

            print("Starting Setup TSS")
            self.tss = True
            self.service_process_bat_file()

            self.config.initial_program = initial_program
            enviroment = self.config.environment if self.config.environment else enviroment

            self.containers_selectors["SetButton"] = "body"
            self.containers_selectors["GetCurrentContainer"] = ".tmodaldialog, body"

            if not self.config.skip_environment and not self.config.coverage:
                self.program_screen(initial_program, enviroment)

            if not self.log.program:
                self.log.program = self.get_program_name()

            if self.config.coverage:
                self.open_url_coverage(url=self.config.url, initial_program=initial_program, environment=self.config.environment)

            self.user_screen_tss()
            self.set_log_info_tss()

            if self.config.num_exec:
                try:
                    self.num_exec.post_exec(self.config.url_set_start_exec)
                except Exception as error:
                    self.restart_counter = 3
                    self.log_error(f"WARNING: Couldn't possible send post to url:{self.config.url_set_start_exec}: Error: {error}")

        except ValueError as e:
            self.log_error(str(e))
        except Exception as e:
            self.log_error(str(e))

    def user_screen_tss(self):
        """
        [Internal]

        Fills the user login screen of Protheus with the user and password located on config.json.

        Usage:

        >>> # Calling the method
        >>> self.user_screen()
        """
        print("Fill user Screen")
        self.wait_element(term="[name='cUser']", scrap_type=enum.ScrapType.CSS_SELECTOR, main_container="body")

        self.SetValue('cUser', self.config.user, name_attr = True)
        self.SetValue('cPass', self.config.password, name_attr = True)
        self.SetButton("Entrar")
        

    def Setup(self, initial_program, date='', group='99', branch='01', module='', save_input=True):
        """
        Prepare the Protheus Webapp for the test case, filling the needed information to access the environment.

        :param initial_program: The initial program to load.
        :type initial_program: str
        :param date: The date to fill on the environment screen. - **Default:** "" (empty string)
        :type date: str
        :param group: The group to fill on the environment screen. - **Default:** "99"
        :type group: str
        :param branch: The branch to fill on the environment screen. - **Default:** "01"
        :type branch: str
        :param module: The module to fill on the environment screen. - **Default:** "" (empty string)
        :type module: str
        :param save_input: Boolean if all input info should be saved for later usage. Leave this flag 'True' if you are not sure. **Default:** True
        :type save_input: bool

        Usage:

        >>> # Calling the method:
        >>> oHelper.Setup("SIGAFAT", "18/08/2018", "T1", "D MG 01 ")
        """
        try:
            self.service_process_bat_file()
            
            if not initial_program:
                self.log_error("Couldn't find The initial program")

            if self.config.smart_erp:
                self.wait_smart_erp_environment()

            if not self.log.program:
                self.log.program = self.get_program_name()

            if save_input:
                self.config.initial_program = initial_program
                self.config.date = date
                self.config.group = group
                self.config.branch = branch
                self.config.module = module

            if self.config.coverage:
                self.open_url_coverage(url=self.config.url, initial_program=initial_program, environment=self.config.environment)

            if not self.config.valid_language:
                self.config.language = self.get_language()
                self.language = LanguagePack(self.config.language)

            if not self.config.skip_environment and not self.config.coverage:
                self.program_screen(initial_program=initial_program, coverage=False)

            self.user_screen(True) if initial_program.lower() == "sigacfg" else self.user_screen()

            endtime = time.time() + self.config.time_out
            while(time.time() < endtime and (not self.element_exists(term=self.language.database, scrap_type=enum.ScrapType.MIXED, main_container=".twindow", optional_term=".tsay"))):
                self.update_password()

            self.environment_screen()

            while(time.time() < endtime and (not self.element_exists(term=".tmenu", scrap_type=enum.ScrapType.CSS_SELECTOR, main_container="body"))):
                self.close_coin_screen()
                self.close_modal()

            if save_input:
                self.set_log_info()

            self.log.country = self.config.country
            self.log.execution_id = self.config.execution_id
            self.log.issue = self.config.issue
            
        except ValueError as error:
            self.log_error(error)
        except Exception as e:
            self.log_error(str(e))

        if self.config.num_exec:
            try:
                self.num_exec.post_exec(self.config.url_set_start_exec)
            except Exception as error:
                self.restart_counter = 3
                self.log_error(f"WARNING: Couldn't possible send post to url:{self.config.url_set_start_exec}: Error: {error}")

    def service_process_bat_file(self):
        """
        [Internal]
        This method creates a batfile in the root path to kill the process and its children.
        """
        if self.config.smart_test:
            with open("firefox_task_kill.bat", "w", ) as firefox_task_kill:
                firefox_task_kill.write(f"taskkill /f /PID {self.driver.service.process.pid} /T")




    def program_screen(self, initial_program="", environment="", coverage=False):
        """
        [Internal]

        Fills the first screen of Protheus with the first program to run and the environment to connect.

        :param initial_program: The initial program to load
        :type initial_program: str
        :param environment: The environment to connect
        :type environment: str

        Usage:

        >>> # Calling the method
        >>> self.program_screen("SIGAADV", "MYENVIRONMENT")
        """
        if coverage:
            self.open_url_coverage(url=self.config.url, initial_program=initial_program, environment=self.config.environment)
        else:
            try_counter = 0
            self.wait_element(term='#inputStartProg', scrap_type=enum.ScrapType.CSS_SELECTOR, main_container="body")
            self.wait_element(term='#inputEnv', scrap_type=enum.ScrapType.CSS_SELECTOR, main_container="body")
            soup = self.get_current_DOM()

            print("Filling Initial Program")
            start_prog_element = next(iter(soup.select("#inputStartProg")), None)
            if start_prog_element is None:
                self.restart_counter += 1
                message = "Couldn't find Initial Program input element."
                self.log_error(message)
                raise ValueError(message)

            start_prog = lambda: self.soup_to_selenium(start_prog_element)
            start_prog_value = self.get_web_value(start_prog())
            endtime = time.time() + self.config.time_out
            while (time.time() < endtime and (start_prog_value.strip() != initial_program.strip())):

                if try_counter == 0:
                    start_prog = lambda: self.soup_to_selenium(start_prog_element)
                else:
                    start_prog = lambda: self.soup_to_selenium(start_prog_element.parent)

                self.set_element_focus(start_prog())
                start_prog().clear()
                self.send_keys(start_prog(), initial_program)
                start_prog_value = self.get_web_value(start_prog())
                try_counter += 1 if(try_counter < 1) else -1
            
            if (start_prog_value.strip() != initial_program.strip()):
                self.restart_counter += 1
                message = "Couldn't fill Program input element."
                self.log_error(message)
                raise ValueError(message)

            print("Filling Environment")
            env_element = next(iter(soup.select("#inputEnv")), None)
            if env_element is None:
                self.restart_counter += 1
                message = "Couldn't find Environment input element."
                self.log_error(message)
                raise ValueError(message)

            env = lambda: self.soup_to_selenium(env_element)
            env_value = self.get_web_value(env())
            endtime = time.time() + self.config.time_out
            try_counter = 0
            while (time.time() < endtime and (env_value.strip() != self.config.environment.strip())):

                if try_counter == 0:
                    env = lambda: self.soup_to_selenium(env_element)
                else:
                    env = lambda: self.soup_to_selenium(env_element.parent)

                self.set_element_focus(env())
                env().clear()
                self.send_keys(env(), self.config.environment)
                env_value = self.get_web_value(env())
                try_counter += 1 if(try_counter < 1) else -1

            if (env_value.strip() != self.config.environment.strip()):
                self.restart_counter += 1
                message = "Couldn't fill Environment input element."
                self.log_error(message)
                raise ValueError(message)

            button = self.driver.find_element(By.CSS_SELECTOR, ".button-ok")
            self.click(button)

    def user_screen(self, admin_user = False):
        """
        [Internal]

        Fills the user login screen of Protheus with the user and password located on config.json.

        Usage:

        >>> # Calling the method
        >>> self.user_screen()
        """
        user_text = self.config.user_cfg if  admin_user and self.config.user_cfg else self.config.user
        password_text = self.config.password_cfg if admin_user and self.config.password_cfg else self.config.password

        if self.config.smart_test and admin_user and not self.config.user_cfg :
            user_text = "admin"
            password_text = "1234"

        if not self.wait_element_timeout(term="[name='cGetUser'] > input",
         scrap_type=enum.ScrapType.CSS_SELECTOR, timeout = self.config.time_out * 3 , main_container='body'):
            self.reload_user_screen()

        try_counter = 0
        soup = self.get_current_DOM()

        print("Filling User")

        try:
            user_element = next(iter(soup.select("[name='cGetUser'] > input")), None)

            if user_element is None:
                self.restart_counter += 1
                message = "Couldn't find User input element."
                self.log_error(message)
                raise ValueError(message)

            user = lambda: self.soup_to_selenium(user_element)
            user_value = self.get_web_value(user())
        except AttributeError as e:
            self.log_error(str(e))
            raise AttributeError(e)
            
        endtime = time.time() + self.config.time_out
        while (time.time() < endtime and (user_value.strip() != user_text.strip())):

            if try_counter == 0:
                user = lambda: self.soup_to_selenium(user_element)
            else:
                user = lambda: self.soup_to_selenium(user_element.parent)

            self.set_element_focus(user())
            self.wait_until_to(expected_condition="element_to_be_clickable", element = user_element, locator = By.XPATH )
            self.double_click(user())
            # self.send_keys(user(), Keys.HOME)
            self.send_keys(user(), user_text)
            self.send_keys(user(), Keys.ENTER)
            user_value = self.get_web_value(user())
            try_counter += 1 if(try_counter < 1) else -1

        if (user_value.strip() != user_text.strip()):
            self.restart_counter += 1
            message = "Couldn't fill User input element."
            self.log_error(message)
            raise ValueError(message)

        # loop_control = True

        # while(loop_control):
        print("Filling Password")
        password_element = next(iter(soup.select("[name='cGetPsw'] > input")), None)
        if password_element is None:
            self.restart_counter += 1
            message = "Couldn't find User input element."
            self.log_error(message)
            raise ValueError(message)

        password = lambda: self.soup_to_selenium(password_element)
        password_value = self.get_web_value(password())
        endtime = time.time() + self.config.time_out
        try_counter = 0
        while (time.time() < endtime and not password_value.strip() and self.config.password != ''):

            if try_counter == 0:
                password = lambda: self.soup_to_selenium(password_element)
            else:
                password = lambda: self.soup_to_selenium(password_element.parent)

            self.set_element_focus(password())
            self.wait_until_to( expected_condition="element_to_be_clickable", element = password_element, locator = By.XPATH )
            self.click(password())
            self.send_keys(password(), Keys.HOME)
            self.send_keys(password(), password_text)
            self.send_keys(password(), Keys.ENTER)
            password_value = self.get_web_value(password())
            self.wait_blocker()
            try_counter += 1 if(try_counter < 1) else -1
        
        if not password_value.strip() and self.config.password != '':
            self.restart_counter += 1
            message = "Couldn't fill User input element."
            self.log_error(message)
            raise ValueError(message)

        button_element = next(iter(list(filter(lambda x: self.language.enter in x.text, soup.select("button")))), None)
        if button_element is None:
            self.restart_counter += 1
            message = "Couldn't find Enter button."
            self.log_error(message)
            raise ValueError(message)

        button = lambda: self.driver.find_element_by_xpath(xpath_soup(button_element))
        self.click(button())

    def reload_user_screen(self):
        """
        [Internal]

        Refresh the page - retry load user_screen
        """

        self.driver.refresh()

        if self.config.coverage:
            self.driver.get(f"{self.config.url}/?StartProg=CASIGAADV&A={self.config.initial_program}&Env={self.config.environment}")

        if not self.config.skip_environment and not self.config.coverage:
            self.program_screen(self.config.initial_program)

        self.wait_element_timeout(term="[name='cGetUser'] > input",
         scrap_type=enum.ScrapType.CSS_SELECTOR, timeout = self.config.time_out , main_container='body')

    def environment_screen(self, change_env=False):
        """
        [Internal]

        Fills the environment screen of Protheus with the values passed on the Setup method.
        Used to fill the fields triggered by the ChangeEnvironment method as well.

        :param change_env: Boolean if the method is being called by ChangeEnvironment. - **Default:** False
        :type change_env: bool

        Usage:

        >>> # Calling the method
        >>> self.environment_screen()
        """

        if change_env:
            label = self.language.confirm
            container = None
        else:
            label = self.language.enter
            container = ".twindow"

        self.wait_element(self.language.database, main_container=container)

        print("Filling Date")
        base_date = next(iter(self.web_scrap(term="[name='dDataBase'] input, [name='__dInfoData'] input", scrap_type=enum.ScrapType.CSS_SELECTOR, label=True, main_container=container)), None)
        if base_date is None:
            self.restart_counter += 1
            message = "Couldn't find Date input element."
            self.log_error(message)
            raise ValueError(message)

        date = lambda: self.driver.find_element_by_xpath(xpath_soup(base_date))
        self.double_click(date())
        self.send_keys(date(), Keys.HOME)
        self.send_keys(date(), self.config.date)

        print("Filling Group")
        group_element = next(iter(self.web_scrap(term="[name='cGroup'] input, [name='__cGroup'] input", scrap_type=enum.ScrapType.CSS_SELECTOR, label=True, main_container=container)), None)
        if group_element is None:
            self.restart_counter += 1
            message = "Couldn't find Group input element."
            self.log_error(message)
            raise ValueError(message)
        
        group = lambda: self.driver.find_element_by_xpath(xpath_soup(group_element))
        self.double_click(group())
        self.send_keys(group(), Keys.HOME)
        self.send_keys(group(), self.config.group)

        print("Filling Branch")
        branch_element = next(iter(self.web_scrap(term="[name='cFil'] input, [name='__cFil'] input", scrap_type=enum.ScrapType.CSS_SELECTOR, label=True, main_container=container)), None)
        if branch_element is None:
            self.restart_counter += 1
            message = "Couldn't find Branch input element."
            self.log_error(message)
            raise ValueError(message)

        branch = lambda: self.driver.find_element_by_xpath(xpath_soup(branch_element))
        self.double_click(branch())
        self.send_keys(branch(), Keys.HOME)
        self.send_keys(branch(), self.config.branch)

        print("Filling Environment")
        environment_element = next(iter(self.web_scrap(term="[name='cAmb'] input", scrap_type=enum.ScrapType.CSS_SELECTOR, label=True, main_container=container)), None)
        if environment_element is None:
            self.restart_counter += 1
            message = "Couldn't find Module input element."
            self.log_error(message)
            raise ValueError(message)
        
        env = lambda: self.driver.find_element_by_xpath(xpath_soup(environment_element))
        if ("disabled" not in environment_element.parent.attrs["class"] and env().is_enabled()):
            env_value = self.get_web_value(env())
            endtime = time.time() + self.config.time_out
            while (time.time() < endtime and env_value != self.config.module):
                self.double_click(env())
                self.send_keys(env(), Keys.HOME)
                self.send_keys(env(), self.config.module)
                env_value = self.get_web_value(env())
                time.sleep(1)

        buttons = self.filter_displayed_elements(self.web_scrap(label, scrap_type=enum.ScrapType.MIXED, optional_term="button", main_container=container), True)
        button_element = next(iter(buttons), None)
        if button_element is None or not hasattr(button_element, "name") and not hasattr(button_element, "parent"):
            self.restart_counter += 1
            message = f"Couldn't find {label} button."
            self.log_error(message)
            raise ValueError(message)

        button = lambda: self.driver.find_element_by_xpath(xpath_soup(button_element))
        self.click(button())

        self.wait_element(term=self.language.database, scrap_type=enum.ScrapType.MIXED, presence=False, optional_term="input", main_container=container)

    def ChangeEnvironment(self, date="", group="", branch="", module=""):
        """
        Clicks on the change environment area of Protheus Webapp and
        fills the environment screen.

        :param date: The date to fill on the environment screen. - **Default:** "" (empty string)
        :type date: str
        :param group: The group to fill on the environment screen. - **Default:** "" (empty string)
        :type group: str
        :param branch: The branch to fill on the environment screen. - **Default:** "" (empty string)
        :type branch: str
        :param module: The module to fill on the environment screen. - **Default:** "" (empty string)
        :type module: str

        Usage:

        >>> # Calling the method:
        >>> oHelper.ChangeEnvironment(date="13/11/2018", group="T1", branch="D MG 01 ")
        """
        if date:
            self.config.date = date
        if group:
            self.config.group = group
        if branch:
            self.config.branch = branch
        if module:
            self.config.module = module

        element = next(iter(self.web_scrap(term=self.language.change_environment, scrap_type=enum.ScrapType.MIXED, optional_term="button", main_container="body")), None)
        if not element:
            tbuttons = self.web_scrap(term=".tpanel > .tpanel > .tbutton", scrap_type=enum.ScrapType.CSS_SELECTOR, main_container="body")
            element = next(iter(list(filter(lambda x: 'TOTVS' in x.text, tbuttons))), None)
        if element:
            self.click(self.driver.find_element_by_xpath(xpath_soup(element)))
            self.environment_screen(True)

    def close_modal(self):
        """
        [Internal]

        This method closes the modal in the opening screen.

        Usage:

        >>> # Calling the method:
        >>> self.close_modal()
        """
        soup = self.get_current_DOM()
        modals = self.zindex_sort(soup.select(".tmodaldialog"), True)
        if modals and self.element_exists(term=".tmodaldialog .tbrowsebutton", scrap_type=enum.ScrapType.CSS_SELECTOR, main_container="body"):
            buttons = modals[0].select(".tbrowsebutton")
            if buttons:
                close_button = next(iter(list(filter(lambda x: x.text == self.language.close, buttons))), None)
                time.sleep(0.5)
                selenium_close_button = lambda: self.driver.find_element_by_xpath(xpath_soup(close_button))
                if close_button:
                    try:
                        self.wait_until_to( expected_condition = "element_to_be_clickable", element = close_button , locator = By.XPATH)
                        self.click(selenium_close_button())
                    except:
                        pass

    def close_coin_screen(self):
        """
        [Internal]

        Closes the coin screen.

        Usage:

        >>> # Calling the method:
        >>> self.close_coin_screen()
        """
        soup = self.get_current_DOM()
        modals = self.zindex_sort(soup.select(".tmodaldialog"), True)
        if modals and self.element_exists(term=self.language.coins, scrap_type=enum.ScrapType.MIXED, optional_term="label", main_container="body"):
            self.SetButton(self.language.confirm)
        
    def close_resolution_screen(self):
        """
        [Internal]

        Closes the Alert of resolution screen.

        Usage:

        >>> # Calling the method:
        >>> self.close_resolution_screen()
        """
        endtime = time.time() + self.config.time_out
        container = self.get_current_container()
        while (time.time() < endtime and container and self.element_exists(term="img[src*='fwskin_alert_ico.png']", scrap_type=enum.ScrapType.CSS_SELECTOR)):
            self.SetButton(self.language.close)
            time.sleep(1)
        self.wait_element_timeout(term="[name='cGetUser']", scrap_type=enum.ScrapType.CSS_SELECTOR, timeout = self.config.time_out, main_container='body')

    def set_log_info(self):
        """
        [Internal]
        Fills the log information needed by opening the About page.

        Usage:

        >>> # Calling the method:
        >>> self.set_log_info()
        """
        self.SetLateralMenu(self.language.menu_about, save_input=False)
        self.wait_element(term=".tmodaldialog", scrap_type=enum.ScrapType.CSS_SELECTOR, main_container="body")
        self.wait_until_to(expected_condition = "presence_of_all_elements_located", element = ".tmodaldialog", locator= By.CSS_SELECTOR)

        soup = self.get_current_DOM()
        labels = list(soup.select(".tmodaldialog .tpanel .tsay"))

        release_element = next(iter(filter(lambda x: x.text.startswith("Release"), labels)), None)
        database_element = next(iter(filter(lambda x: x.text.startswith("Top DataBase"), labels)), None)

        if release_element:
            release = release_element.text.split(":")[1].strip()
            self.log.release = release
            self.log.version = release.split(".")[0]

        if database_element:
            self.log.database = database_element.text.split(":")[1].strip()

        self.SetButton(self.language.close)

    def set_log_info_tss(self):

        self.log.country = self.config.country
        self.log.execution_id = self.config.execution_id
        self.log.issue = self.config.issue

        label_element = None

        self.SetButton("Sobre")
        
        soup = self.get_current_DOM()
        endtime = time.time() + self.config.time_out
        while(time.time() < endtime and not label_element):
            soup = self.get_current_DOM()
            label_element = soup.find_all("label", string="Versão do TSS:") 
               
        if not label_element:
            raise ValueError("SetupTss fail about screen not found")
            
        labels = list(map(lambda x: x.text, soup.select("label")))
        label = labels[labels.index("Versão do TSS:")+1]
        self.log.release = next(iter(re.findall(r"[\d.]*\d+", label)), None)

        self.SetButton('x')

    def get_language(self):
        """
        [Internal]

        Gets the current language of the html.

        :return: The current language of the html.
        :rtype: str

        Usage:

        >>> # Calling the method:
        >>> language = self.get_language()
        """
        language = self.driver.find_element(By.CSS_SELECTOR, "html").get_attribute("lang")
        return language

    def Program(self, program_name):
        """
        Method that sets the program in the initial menu search field.

        .. note::
            Only used when the Initial Program is the module Ex: SIGAFAT.

        :param program_name: The program name
        :type program_name: str

        Usage:

        >>> # Calling the method:
        >>> oHelper.Program("MATA020")
        """
        self.config.routine = program_name
        
        if not self.log.program:
            self.log.program = program_name
        self.set_program(program_name)

    def set_program(self, program):
        """
        [Internal]

        Method that sets the program in the initial menu search field.

        :param program: The program name
        :type program: str

        Usage:

        >>> # Calling the method:
        >>> self.set_program("MATA020")
        """
        try:
            print(f"Setting program: {program}")
            self.wait_element(term="[name=cGet] > input", scrap_type=enum.ScrapType.CSS_SELECTOR, main_container="body")
            soup = self.get_current_DOM()
            tget = next(iter(soup.select("[name=cGet]")), None)
            tget_input = next(iter(tget.select("input")), None)
            if tget:
                tget_img = next(iter(tget.select("img")), None)

                if tget_img is None:
                    self.log_error("Couldn't find Program field.")

                s_tget = lambda : self.driver.find_element_by_xpath(xpath_soup(tget_input))
                s_tget_img = lambda : self.driver.find_element_by_xpath(xpath_soup(tget_img))

                self.wait_until_to( expected_condition = "element_to_be_clickable", element = tget_input, locator = By.XPATH )
                self.double_click(s_tget())
                self.set_element_focus(s_tget())
                self.send_keys(s_tget(), Keys.BACK_SPACE)
                self.wait_until_to( expected_condition = "element_to_be_clickable", element = tget_input, locator = By.XPATH )
                self.send_keys(s_tget(), program)
                current_value = self.get_web_value(s_tget()).strip()

                endtime = time.time() + self.config.time_out
                while(time.time() < endtime and current_value != program):
                    self.send_keys(s_tget(), Keys.BACK_SPACE)
                    self.wait_until_to( expected_condition = "element_to_be_clickable", element = tget_input, locator = By.XPATH )
                    self.send_keys(s_tget(), program)
                    current_value = self.get_web_value(s_tget()).strip()
                
                if current_value.strip() != program.strip():
                    self.log_error(f"Couldn't fill program input - current value:  {current_value} - Program: {program}")
                self.set_element_focus(s_tget_img())
                self.wait_until_to( expected_condition = "element_to_be_clickable", element = tget_input, locator = By.XPATH )
                self.click(s_tget_img())
                self.wait_element_is_not_displayed(tget_img)

            while(time.time() < endtime and (not self.element_exists(term=".tmenu", scrap_type=enum.ScrapType.CSS_SELECTOR, main_container="body"))):
                self.close_coin_screen()
                self.close_modal()

        except AssertionError as error:
            raise error
        except Exception as e:
            self.log_error(str(e))

    def standard_search_field(self, term, name_attr=False,send_key=False):
        """
        [Internal]
        Do the standard query(F3) 
        this method 
        1.Search the field
        2.Search icon "lookup"
        3.Click()

        :param term: The term that must be searched.
        :type term: str
        :param name_attr: If true searchs element by name.
        :type name_attr: bool
        :param send_key: Try open standard search field send key F3 (no click).
        :type bool

        Usage:

        >>> # To search using a label name:
        >>> self.standard_search_field(name_label)
        >>> #------------------------------------------------------------------------
        >>> # To search using the name of input:
        >>> self.standard_search_field(field='A1_EST',name_attr=True)
        >>> #------------------------------------------------------------------------
        >>> # To search using the name of input and do action with a key:
        >>> oHelper.F3(field='A1_EST',name_attr=True,send_key=True)
        """
        container = self.get_current_container()

        try:
            #wait element
            if name_attr:
                self.wait_element(term=f"[name$={term}]", scrap_type=enum.ScrapType.CSS_SELECTOR)
            else:
                self.wait_element(term)
            # find element
            element = self.get_field(term,name_attr).find_parent()
            if not(element):
                raise Exception("Couldn't find element")

            print("Field successfully found")
            if(send_key):
                input_field = lambda: self.driver.find_element_by_xpath(xpath_soup(element))
                self.set_element_focus(input_field())
                self.send_keys(input_field(), Keys.F3)
            else:
                icon = next(iter(element.select("img[src*=fwskin_icon_lookup]")),None)
                icon_s = self.soup_to_selenium(icon)
                self.click(icon_s)

            container_end = self.get_current_container()
            if (container['id']  == container_end['id']):
                input_field = lambda: self.driver.find_element_by_xpath(xpath_soup(element))
                self.set_element_focus(input_field())
                self.send_keys(input_field(), Keys.F3)
            else:
                print("success")
        except Exception as e:
            self.log_error(str(e))
   
    def SearchBrowse(self, term, key=None, identifier=None, index=False):
        """
        Searchs a term on Protheus Webapp.

        It will search using the default search key, but if a **key** is provided
        it will search using the chosen key.

        It will search using the first search box on the screen, but if an **identifier**
        is provided, it will search on the chosen search box.

        :param term: The term that must be searched.
        :type term: str
        :param key: The search key to be chosen on the search dropdown. - **Default:** None
        :type key: str
        :param identifier: The identifier of the search box. If none is provided, it defaults to the first of the screen. - **Default:** None
        :type identifier: str
        :param index: Whether the key is an index or not. - **Default:** False
        :type index: bool

        Usage:

        >>> # To search using the first search box and default search key:
        >>> oHelper.SearchBrowse("D MG 001")
        >>> #------------------------------------------------------------------------
        >>> # To search using the first search box and a chosen key:
        >>> oHelper.SearchBrowse("D MG 001", key="Branch+id")
        >>> #------------------------------------------------------------------------
        >>> # To search using a chosen search box and the default search key:
        >>> oHelper.SearchBrowse("D MG 001", identifier="Products")
        >>> #------------------------------------------------------------------------
        >>> # To search using a chosen search box and a chosen search key:
        >>> oHelper.SearchBrowse("D MG 001", key="Branch+id", identifier="Products")
        """
        print(f"Searching: {term}")
        if index and isinstance(key, int):
            key -= 1
        browse_elements = self.get_search_browse_elements(identifier)
        if key:
            self.search_browse_key(key, browse_elements, index)
        self.fill_search_browse(term, browse_elements)

    def get_search_browse_elements(self, panel_name=None):
        """
        [Internal]

        Returns a tuple with the search browse elements in this order:
        Key Dropdown, Input, Icon.

        :param panel_name: The identifier of the search box. If none is provided, it defaults to the first of the screen. - **Default:** None
        :type panel_name: str

        :return: Tuple with the Key Dropdown, Input and Icon elements of a search box
        :rtype: Tuple of Beautiful Soup objects.

        Usage:

        >>> # Calling the method:
        >>> search_elements = self.get_search_browse_elements("Products")
        """
        success = False
        container = None
        elements_soup = None
        
        self.wait_element_timeout(term="[style*='fwskin_seekbar_ico']", scrap_type=enum.ScrapType.CSS_SELECTOR, timeout = self.config.time_out)
        endtime = time.time() + self.config.time_out
        
        while (time.time() < endtime and not success): 
            soup = self.get_current_DOM()
            search_index = self.get_panel_name_index(panel_name) if panel_name else 0
            containers = self.zindex_sort(soup.select(".tmodaldialog"), reverse=True) 
            container = next(iter(containers), None)
            
            if container:
                elements_soup = container.select("[style*='fwskin_seekbar_ico']")

            if elements_soup:
                if elements_soup and len(elements_soup) -1 >= search_index:
                    browse_div = elements_soup[search_index].find_parent().find_parent()
                    success = True
            
        if not elements_soup:
            self.log_error("Couldn't find element_soup.")

        if not container:
            self.log_error("Couldn't find container of element.")

        if not success:
            self.log_error("Get search browse elements couldn't find browser div")

        browse_tget = browse_div.select(".tget")[0]
        browse_key = browse_div.select(".tbutton button")[0]
        browse_input = browse_tget.select("input")[0]
        browse_icon = browse_tget.select("img")[0]

        return (browse_key, browse_input, browse_icon)

    def search_browse_key(self, search_key, search_elements, index=False):
        """
        [Internal]

        Chooses the search key to be used during the search.

        :param search_key: The search key to be chosen on the search dropdown
        :type search_key: str
        :param search_elements: Tuple of Search elements
        :type search_elements: Tuple of Beautiful Soup objects
        :param index: Whether the key is an index or not.
        :type index: bool

        Usage:

        >>> #Preparing the tuple:
        >>> search_elements = self.get_search_browse_elements("Products")
        >>> # Calling the method:
        >>> self.search_browse_key("Branch+Id", search_elements)

        """

        if index and not isinstance(search_key, int):
            self.log_error("If index parameter is True, key must be a number!")

        sel_browse_key = lambda: self.driver.find_element_by_xpath(xpath_soup(search_elements[0]))
        self.wait_element(term="[style*='fwskin_seekbar_ico']", scrap_type=enum.ScrapType.CSS_SELECTOR)
        self.wait_until_to( expected_condition = "element_to_be_clickable", element = search_elements[0], locator = By.XPATH)
        self.set_element_focus(sel_browse_key())
        self.click(sel_browse_key())

        soup = self.get_current_DOM()
        if not index:

            search_key = re.sub(r"\.+$", '', search_key).lower()

            tradiobuttonitens = soup.select(".tradiobuttonitem input")

            for element in tradiobuttonitens:

                self.wait_until_to( expected_condition = "element_to_be_clickable", element = element, locator = By.XPATH )
                selenium_input = lambda : self.soup_to_selenium(element)
                self.click(selenium_input())
                time.sleep(1)

                try_get_tooltip = 0
                success = False

                while (not success and try_get_tooltip < 3):
                    success = self.check_element_tooltip(element, search_key, contains=True)
                    print(f"SUCCESS: {success}")
                    print(f"TRYING GET TOOLTIP: {try_get_tooltip}")
                    try_get_tooltip += 1
                    
                if success:
                    break
                else:
                    pass

            if not success:
                self.log_error(f"Couldn't search the key: {search_key} on screen.")
                    
        else:
            tradiobuttonitens = soup.select(".tradiobuttonitem input")
            if len(tradiobuttonitens) < search_key + 1:
                self.log_error("Key index out of range.")
            trb_input = tradiobuttonitens[search_key]

            sel_input = lambda: self.driver.find_element_by_xpath(xpath_soup(trb_input))
            self.wait_until_to( expected_condition = "element_to_be_clickable", element = trb_input, locator = By.XPATH )
            self.click(sel_input())



    def fill_search_browse(self, term, search_elements):
        """
        [Internal]

        Fills search input method and presses the search button.

        :param term: The term to be searched
        :type term: str
        :param search_elements: Tuple of Search elements
        :type search_elements: Tuple of Beautiful Soup objects

        Usage:

        >>> #Preparing the tuple:
        >>> search_elements = self.get_search_browse_elements("Products")
        >>> # Calling the method:
        >>> self.fill_search_browse("D MG 01", search_elements)
        """
        endtime = time.time() + self.config.time_out
        sel_browse_input = lambda: self.driver.find_element_by_xpath(xpath_soup(search_elements[1]))
        sel_browse_icon = lambda: self.driver.find_element_by_xpath(xpath_soup(search_elements[2]))

        current_value = self.get_element_value(sel_browse_input())

        while (time.time() < endtime and current_value.rstrip() != term.strip()):
            try:
                self.wait_until_to( expected_condition = "element_to_be_clickable", element = search_elements[2], locator = By.XPATH )
                self.click(sel_browse_input())
                self.set_element_focus(sel_browse_input())
                self.send_keys(sel_browse_input(), Keys.DELETE)
                sel_browse_input().clear()
                self.set_element_focus(sel_browse_input())
                self.wait_until_to( expected_condition = "element_to_be_clickable", element = search_elements[1], locator = By.XPATH )
                sel_browse_input().send_keys(term.strip())
                current_value = self.get_element_value(sel_browse_input())
            except StaleElementReferenceException:
                    self.get_search_browse_elements()
        if current_value.rstrip() != term.strip():
            self.log_error(f"Couldn't search f{search_elements}  current value is {current_value.rstrip()}")
        self.send_keys(sel_browse_input(), Keys.ENTER)
        self.wait_blocker()
        self.double_click(sel_browse_icon())
        return True
    
    def wait_blocker(self):
        """
        [Internal]
        
        Wait blocker disappear

        """

        print("Waiting blocker to continue...")
        soup = None
        result = True
        endtime = time.time() + 1200

        while(time.time() < endtime and result):
            soup = self.get_current_DOM()
            container = self.get_current_container()
            blocker = soup.select('.ajax-blocker') if len(soup.select('.ajax-blocker')) > 0 else 'blocked' in container.attrs['class'] if container and hasattr(container, 'attrs') else None
            
            if blocker:
                result = True
            else:
                result = False
        return result
            
    def get_panel_name_index(self, panel_name):
        """
        [Internal]

        Gets the index of search box element based on the panel name associated with it.

        :param panel_name:
        :type panel_name:

        :return: The index of the search box starting with 0
        :rtype: int

        Usage:

        >>> # Calling the method:
        >>> index = self.get_panel_name_index("Products")
        """
        soup = self.get_current_DOM()
        panels = soup.select(".tmodaldialog > .tpanelcss > .tpanelcss")
        tsays = list(map(lambda x: x.select(".tsay"), panels))
        label = next(iter(list(filter(lambda x: x.text.lower() == panel_name.lower(), tsays)), None))
        return tsays.index(label)

    def search_element_position(self, field, position=1):
        """
        [Internal]
        Usage:
        >>> # Calling the method
        >>> self.search_element_position(field)
        """
        endtime = (time.time() + self.config.time_out)
        label = None
        position -= 1

        try:
            while( time.time() < endtime and not label ):
                container = self.get_current_container()
                labels = container.select("label")
                labels_displayed = list(filter(lambda x: self.element_is_displayed(x) ,labels))
                labels_list  = list(filter(lambda x: re.search(r"^{}([^a-zA-Z0-9]+)?$".format(re.escape(field)),x.text) ,labels_displayed))
                labels_list_filtered = list(filter(lambda x: 'th' not in self.element_name(x.parent.parent) , labels_list))
                if labels_list_filtered and len(labels_list_filtered) -1 >= position:
                    label = labels_list_filtered[position]

            if not label:
                self.log_error("Label wasn't found.")

            self.wait_until_to( expected_condition = "element_to_be_clickable", element = label, locator = By.XPATH )
            
            container_size = self.get_element_size(container['id'])
            # The safe values add to postion of element
            width_safe  = (container_size['width']  * 0.015)
            height_safe = (container_size['height'] * 0.01)

            label_s  = lambda:self.soup_to_selenium(label)
            xy_label =  self.driver.execute_script('return arguments[0].getPosition()', label_s())
            list_in_range = self.web_scrap(term=".tget, .tcombobox, .tmultiget", scrap_type=enum.ScrapType.CSS_SELECTOR) 
            list_in_range = list(filter(lambda x: self.element_is_displayed(x) and 'readonly' not in self.soup_to_selenium(x).get_attribute("class") or 'readonly focus' in self.soup_to_selenium(x).get_attribute("class"), list_in_range))
            position_list = list(map(lambda x:(x[0], self.get_position_from_bs_element(x[1])), enumerate(list_in_range)))
            position_list = list(filter(lambda xy_elem: (xy_elem[1]['y']+width_safe >= xy_label['y'] and xy_elem[1]['x']+height_safe >= xy_label['x']),position_list ))
            distance      = list(map(lambda x:(x[0], self.get_distance(xy_label,x[1])), position_list))
            elem          = min(distance, key = lambda x: x[1])
            elem          = list_in_range[elem[0]]
            if not elem:
                self.log_error("Element wasn't found.")

            return elem
            
        except AssertionError as error:
            raise error
        except Exception as error:
            print(error)
            self.log_error(str(error))


    def get_position_from_bs_element(self,element):
        """
        [Internal]

        """
        selenium_element = self.soup_to_selenium(element)
        position = self.driver.execute_script('return arguments[0].getPosition()', selenium_element)
        return position

    def get_distance(self,label_pos,element_pos):
        """
        [internal]

        """
        return sqrt((pow(element_pos['x'] - label_pos['x'], 2)) + pow(element_pos['y'] - label_pos['y'],2))

    def get_element_size(self, id):
        """
        Internal
        Return Height/Width

        """
        script = f'return document.getElementById("{id}").offsetHeight;'
        height = self.driver.execute_script(script)
        script = f'return document.getElementById("{id}").offsetWidth;'
        width  = self.driver.execute_script(script)
        return {'height': height, 'width':width}


    def SetValue(self, field, value, grid=False, grid_number=1, ignore_case=True, row=None, name_attr=False, position = 1, check_value=True):
        """
        Sets value of an input element.
        
        .. note::
            Attention on the grid use the field mask.
         
        :param field: The field name or label to receive the value
        :type field: str
        :param value: The value to be inputted on the element.
        :type value: str or bool
        :param grid: Boolean if this is a grid field or not. - **Default:** False
        :type grid: bool
        :param grid_number: Grid number of which grid should be inputted when there are multiple grids on the same screen. - **Default:** 1
        :type grid_number: int
        :param ignore_case: Boolean if case should be ignored or not. - **Default:** True
        :type ignore_case: bool
        :param check_value: Boolean ignore input check - **Default:** True
        :type name_attr: bool
        :param row: Row number that will be filled
        :type row: int
        :param name_attr: Boolean if search by Name attribute must be forced. - **Default:** False
        :type name_attr: bool

        Usage:

        >>> # Calling method to input value on a field:
        >>> oHelper.SetValue("A1_COD", "000001")
        >>> #-----------------------------------------
        >>> # Calling method to input value on a field that is a grid:
        >>> oHelper.SetValue("Client", "000001", grid=True)
        >>> oHelper.LoadGrid()
        >>> #-----------------------------------------
        >>> # Calling method to checkbox value on a field that is a grid:
        >>> oHelper.SetValue('Confirmado?', True, grid=True)
        >>> oHelper.LoadGrid()
        >>> #-----------------------------------------
        >>> # Calling method to input value on a field that is on the second grid of the screen:
        >>> oHelper.SetValue("Order", "000001", grid=True, grid_number=2)
        >>> oHelper.LoadGrid()
        """
        if grid:
            self.input_grid_appender(field, value, grid_number - 1, row=row)
        elif isinstance(value, bool):
            self.click_check_radio_button(field, value, name_attr, position)
        else:
            self.input_value(field, value, ignore_case, name_attr, position, check_value)

    def input_value(self, field, value, ignore_case=True, name_attr=False, position=1, check_value=True):
        """
        [Internal]

        Sets value of an input element.
        Returns True if succeeded, False if it failed.

        :param field: The field name or label to receive the value
        :type field: str
        :param value: The value to be set on the field
        :type value: str
        :param ignore_case: Boolean if case should be ignored or not. - **Default:** True
        :type ignore_case: bool
        :param name_attr: Boolean if search by Name attribute must be forced. - **Default:** False
        :type name_attr: bool
        :param check_value: Boolean ignore input check - **Default:** True
        :type name_attr: bool
        :returns: True if succeeded, False if it failed.
        :rtype: bool

        Usage:

        >>> # Calling the method
        >>> self.input_value("A1_COD", "000001")
        """

        field = re.sub(r"([\s\?:\*\.]+)?$", "", field).strip()

        if name_attr:
            self.wait_element(term=f"[name$={field}]", scrap_type=enum.ScrapType.CSS_SELECTOR)
        else:
            self.wait_element(field)

        success = False
        endtime = time.time() + self.config.time_out

        while(time.time() < endtime and not success):
            unmasked_value = self.remove_mask(value)

            print(f"Looking for element: {field}")

            if field.lower() == self.language.From.lower():
                element = self.get_field("cDeCond", name_attr=True)
            elif field.lower() == self.language.To.lower():
                element = self.get_field("cAteCond", name_attr=True)
            else:
                element = self.get_field(field, name_attr, position)

            if not element:
                continue

            if "tmultiget" in element.attrs['class'] if self.element_name(element) == 'div' else None:
                textarea = element.select("textarea")
                if not textarea:
                    input_field = lambda : self.soup_to_selenium(element)
                else:
                    input_field = lambda : self.soup_to_selenium(next(iter(textarea), None))
            else:
                input_field = lambda : self.soup_to_selenium(element)
            
            if input_field:
                valtype = "C"
                main_value = unmasked_value if value != unmasked_value and self.check_mask(input_field()) else value

                interface_value = self.get_web_value(input_field())
                current_value = interface_value.strip()
                interface_value_size = len(interface_value)
                user_value_size = len(value)

                if "disabled" in element.attrs:
                    self.log_error(self.create_message(['', field],enum.MessageType.DISABLED))

                if self.element_name(element) == "input":
                    valtype = element.attrs["valuetype"]

                self.scroll_to_element(input_field())

                try:
                    #Action for Combobox elements
                    if ((hasattr(element, "attrs") and "class" in element.attrs and "tcombobox" in element.attrs["class"]) or
                    (hasattr(element.find_parent(), "attrs") and "class" in element.find_parent().attrs and "tcombobox" in element.find_parent().attrs["class"])):
                        self.set_element_focus(input_field())
                        self.try_element_to_be_clickable(element)
                        self.select_combo(element, main_value)
                        current_value = self.get_web_value(input_field()).strip()
                    #Action for Input elements
                    else:
                        self.wait_until_to( expected_condition = "visibility_of", element = input_field )
                        self.wait_until_to( expected_condition = "element_to_be_clickable", element = element, locator = By.XPATH )
                        self.double_click(input_field())

                        #if Character input
                        if valtype != 'N':
                            self.set_element_focus(input_field())
                            self.wait_until_to( expected_condition = "element_to_be_clickable", element = element, locator = By.XPATH )
                            self.send_keys(input_field(), Keys.HOME)
                            ActionChains(self.driver).key_down(Keys.SHIFT).send_keys(Keys.END).key_up(Keys.SHIFT).perform()
                            time.sleep(0.1)
                            if main_value == '':
                                ActionChains(self.driver).move_to_element(input_field()).send_keys_to_element(input_field(), " ").perform()
                            else:
                                self.wait_blocker()
                                self.wait_until_to( expected_condition = "element_to_be_clickable", element = element, locator = By.XPATH )
                                ActionChains(self.driver).move_to_element(input_field()).send_keys_to_element(input_field(), main_value).perform()
                        #if Number input
                        else:
                            tries = 0
                            try_counter = 1
                            while(tries < 3):
                                self.set_element_focus(input_field())
                                self.wait_until_to( expected_condition = "element_to_be_clickable", element = element, locator = By.XPATH )
                                self.try_send_keys(input_field, main_value, try_counter)
                                current_number_value = self.get_web_value(input_field())
                                if self.remove_mask(current_number_value).strip() == main_value:
                                    break
                                tries+=1
                                try_counter+=1

                        if user_value_size < interface_value_size:
                            self.send_keys(input_field(), Keys.ENTER)
                            if not check_value:
                                return

                        if self.check_mask(input_field()):
                            current_value = self.remove_mask(self.get_web_value(input_field()).strip())
                            if re.findall(r"\s", current_value):
                                current_value = re.sub(r"\s", "", current_value)
                        else:
                            current_value = self.get_web_value(input_field()).strip()

                        if current_value != "" and current_value.encode('latin-1', 'ignore'):
                            print(f"Current field value: {current_value}")

                    if ((hasattr(element, "attrs") and "class" in element.attrs and "tcombobox" in element.attrs["class"]) or
                    (hasattr(element.find_parent(), "attrs") and "class" in element.find_parent().attrs and "tcombobox" in element.find_parent().attrs["class"])):
                        current_value = current_value[0:len(str(value))]

                    if re.match(r"^●+$", current_value):
                        success = len(current_value) == len(str(value).strip())
                    elif ignore_case:
                        success = current_value.lower() == main_value.lower()
                    else:
                        success = current_value == main_value
                except:
                    continue

        if not success:
            self.log_error(f"Could not input value {value} in field {field}")
        else:
            self.wait_until_to( expected_condition = "element_to_be_clickable", element = element, locator = By.XPATH )

    def get_field(self, field, name_attr=False, position=1):
        """
        [Internal]

        This method decides if field would be found by either it's name or by it's label.
        Internal method of input_value and CheckResult.

        :param field: Field name or field label to be searched
        :type field: str
        :param name_attr: Boolean if search by Name attribute must be forced. - **Default:** False
        :type name_attr: bool

        :return: Field element
        :rtype: Beautiful Soup object

        Usage:

        >>> # Calling the method:
        >>> element1 = self.get_field("A1_COD")
        >>> element2 = self.get_field("Product")
        """
        endtime = time.time() + self.config.time_out
        element =  None
        position -= 1
        while(time.time() < endtime and element is None):
            if re.match(r"\w+(_)", field) or name_attr:
                ##element = next(iter(self.web_scrap(f"[name$='{field}']", scrap_type=enum.ScrapType.CSS_SELECTOR)), None)
                element_list = self.web_scrap(f"[name$='{field}']", scrap_type=enum.ScrapType.CSS_SELECTOR)
                if element_list and len(element_list) -1 >= position:
                    element = element_list[position]
                
            elif position == 0:
                element = next(iter(self.web_scrap(field, scrap_type=enum.ScrapType.TEXT, label=True)), None)
            else:
                element = self.find_label_element(label_text = field, position = position)

        if element:
            element_children = next((x for x in element.contents if self.element_name(x) in ["input", "select"]), None)
            return element_children if element_children is not None else element
        else:
            self.log_error("Element wasn't found.")

    def get_web_value(self, element):
        """
        [Internal]

        Gets the current value or text of element.

        :param element: The element to get value or text from
        :type element: Selenium object

        :return: The value or text of passed element
        :rtype: str

        Usage:

        >>> # Calling the method:
        >>> current_value = self.get_web_value(selenium_field_element)
        """
        if element.tag_name == "div":
            element_children = element.find_element(By.CSS_SELECTOR, "div > * ")
            if element_children is not None:
                element = element_children

        if element.tag_name == "label":
            web_value = element.get_attribute("text")
        elif element.tag_name == "select":
            current_select = 0 if element.get_attribute('value') == '' else int(element.get_attribute('value')) 
            selected_element = element.find_elements(By.CSS_SELECTOR, "option")[current_select]
            web_value = selected_element.text
        else:
            web_value = element.get_attribute("value")

        return web_value

    def CheckResult(self, field, user_value, grid=False, line=1, grid_number=1, name_attr=False):
        """
        Checks if a field has the value the user expects.

        :param field: The field or label of a field that must be checked.
        :type field: str
        :param user_value: The value that the field is expected to contain.
        :type user_value: str
        :param grid: Boolean if this is a grid field or not. - **Default:** False
        :type grid: bool
        :param line: Grid line that contains the column field to be checked.- **Default:** 1
        :type line: int
        :param grid_number: Grid number of which grid should be checked when there are multiple grids on the same screen. - **Default:** 1
        :type grid_number: int
        :param name_attr: Boolean if search by Name attribute must be forced. - **Default:** False
        :type name_attr: bool

        Usage:

        >>> # Calling method to check a value of a field:
        >>> oHelper.CheckResult("A1_COD", "000001")
        >>> #-----------------------------------------
        >>> # Calling method to check a field that is on the second line of a grid:
        >>> oHelper.CheckResult("Client", "000001", grid=True, line=2)
        >>> oHelper.LoadGrid()
        >>> #-----------------------------------------
        >>> # Calling method to check a field that is on the second grid of the screen:
        >>> oHelper.CheckResult("Order", "000001", grid=True, line=1, grid_number=2)
        >>> oHelper.LoadGrid()
        """
        if grid:
            self.check_grid_appender(line - 1, field, user_value, grid_number - 1)
        elif isinstance(user_value, bool):
            current_value = self.result_checkbox(field, user_value)
            self.log_result(field, user_value, current_value)
        else:
            field = re.sub(r"(\:*)(\?*)", "", field).strip()
            if name_attr:
                self.wait_element(term=f"[name$={field}]", scrap_type=enum.ScrapType.CSS_SELECTOR)
            else:
                self.wait_element(field)
                
            element = self.get_field(field, name_attr=name_attr)
            if not element:
                self.log_error(f"Couldn't find element: {field}")

            field_element = lambda: self.driver.find_element_by_xpath(xpath_soup(element))

            endtime = time.time() + 10
            current_value =  ''
            while(time.time() < endtime and not current_value):
                current_value = self.get_web_value(field_element()).strip()

            print(f"Value for Field {field} is: {current_value}")

            #Remove mask if present.
            if self.check_mask(field_element()):
                current_value = self.remove_mask(current_value)
                user_value = self.remove_mask(user_value)
            #If user value is string, Slice string to match user_value's length
            if type(current_value) is str:
                current_value = current_value[0:len(str(user_value))]

            self.log_result(field, user_value, current_value)

    def log_result(self, field, user_value, captured_value):
        """
        [Internal]

        Logs the result of comparison between user value and captured value.

        :param field: The field whose values would be compared
        :type field: str
        :param user_value: The value the user expects
        :type user_value: str
        :param captured_value: The value that was captured on the screen
        :type captured_value: str

        Usage:

        >>> # Calling the method:
        >>> self.log_result("A1_COD", "000001", "000001")
        """
        txtaux = ""
        message = ""

        if user_value != captured_value:
            message = self.create_message([txtaux, field, user_value, captured_value], enum.MessageType.INCORRECT)

        self.compare_field_values(field, user_value, captured_value, message)

    def GetValue(self, field, grid=False, line=1, grid_number=1):
        """
        Gets the current value or text of element.

        :param field: The field or label of a field that must be checked.
        :type field: str
        :param grid: Boolean if this is a grid field or not. - **Default:** False
        :type grid: bool
        :param line: Grid line that contains the column field to be checked.- **Default:** 1
        :type line: int
        :param grid_number: Grid number of which grid should be checked when there are multiple grids on the same screen. - **Default:** 1
        :type grid_number: int

        Usage:

        >>> # Calling the method:
        >>> current_value = oHelper.GetValue("A1_COD")
        """
        endtime = time.time() + self.config.time_out
        element = None

        if not grid:
            while ( (time.time() < endtime) and (not element) and (not hasattr(element, "name")) and (not hasattr(element, "parent"))):           
                element = self.get_field(field)
                selenium_element = lambda: self.driver.find_element_by_xpath(xpath_soup(element))
                value = self.get_web_value(selenium_element())
        else:
            field_array = [line-1, field, "", grid_number-1]
            x3_dictionaries = self.create_x3_tuple()
            value = self.check_grid(field_array, x3_dictionaries, get_value=True)

        if ( not value ):
            self.log_error("GetValue element is none")
       
        return value


    def restart(self):
        """
        [Internal]

        Restarts the Protheus Webapp and fills the initial screens.

        Usage:

        >>> # Calling the method:
        >>> self.restart()
        """
        webdriver_exception = None

        try:
            self.driver.refresh()
        except WebDriverException as e:
            webdriver_exception = e

        if webdriver_exception:
            message = f"Wasn't possible execute Start() method: {next(iter(webdriver_exception.msg.split(':')), None)}"
            self.assertTrue(False, message)
        
        if self.config.coverage and self.config.initial_program != ''  and self.restart_counter < 3:
            self.open_url_coverage(url=self.config.url, initial_program=self.config.initial_program, environment=self.config.environment)

        try:
            self.driver.switch_to_alert().accept()
        except:
            pass

        if self.config.initial_program != ''  and self.restart_counter < 3:

            if not self.config.skip_environment and not self.config.coverage:
                self.program_screen(self.config.initial_program)
            self.user_screen()
            self.environment_screen()

            endtime = time.time() + self.config.time_out
            while(time.time() < endtime and not self.element_exists(term=".tmenu", scrap_type=enum.ScrapType.CSS_SELECTOR, main_container="body")):
                self.close_modal()

            
            if self.config.routine:
                if ">" in self.config.routine:
                    self.SetLateralMenu(self.config.routine, save_input=False)
                else:
                    self.set_program(self.config.routine)

    def Finish(self):
        """
        Exit the protheus Webapp.

        Usage:

        >>> # Calling the method.
        >>> oHelper.Finish()
        """
        element = ""
        string = "Aguarde... Coletando informacoes de cobertura de codigo."

        if self.config.coverage:
            timeout = 900
            endtime = time.time() + timeout
            while(time.time() < endtime and not element):
                ActionChains(self.driver).key_down(Keys.ESCAPE).perform()
                ActionChains(self.driver).key_down(Keys.CONTROL).send_keys('q').key_up(Keys.CONTROL).perform()
                self.SetButton(self.language.finish)

                self.wait_element_timeout(term=string, scrap_type=enum.ScrapType.MIXED, optional_term=".tsay", timeout=10, step=0.1)

                element = self.search_text(selector=".tsay", text=string)
                if element:
                    print(string)

        else:
            ActionChains(self.driver).key_down(Keys.CONTROL).send_keys('q').key_up(Keys.CONTROL).perform()
            self.SetButton(self.language.finish)

    def LogOff(self):
        """
        Logs out of the Protheus Webapp.

        Usage:

        >>> # Calling the method.
        >>> oHelper.LogOff()
        """
        element = ""
        string = "Aguarde... Coletando informacoes de cobertura de codigo."

        if self.config.coverage:
            timeout = 900
            endtime = time.time() + timeout
            while(time.time() < endtime and not element):
                ActionChains(self.driver).key_down(Keys.ESCAPE).perform()
                ActionChains(self.driver).key_down(Keys.CONTROL).send_keys('q').key_up(Keys.CONTROL).perform()
                self.SetButton(self.language.logOff)

                self.wait_element_timeout(term=string, scrap_type=enum.ScrapType.MIXED, optional_term=".tsay", timeout=10, step=0.1)

                element = self.search_text(selector=".tsay", text=string)
                if element:
                    print(string)

        else:
            ActionChains(self.driver).key_down(Keys.CONTROL).send_keys('q').key_up(Keys.CONTROL).perform()
            self.SetButton(self.language.logOff)


    def web_scrap(self, term, scrap_type=enum.ScrapType.TEXT, optional_term=None, label=False, main_container=None, check_error=True, check_help=True):
        """
        [Internal]

        Returns a BeautifulSoup object list based on the search parameters.

        Does not support ScrapType.XPATH as scrap_type parameter value.

        :param term: The first search term. A text or a selector
        :type term: str
        :param scrap_type: The type of webscraping. - **Default:** enum.ScrapType.TEXT
        :type scrap_type: enum.ScrapType.
        :param optional_term: The second search term. A selector used in MIXED webscraping. - **Default:** None
        :type optional_term: str
        :param label: If the search is based on a label near the element. - **Default:** False
        :type label: bool
        :param main_container: The selector of a container element that has all other elements. - **Default:** None
        :type main_container: str

        :return: List of BeautifulSoup4 elements based on search parameters.
        :rtype: List of BeautifulSoup4 objects

        Usage:

        >>> #All buttons
        >>> buttons = self.web_scrap(term="button", scrap_type=enum.ScrapType.CSS_SELECTOR)
        >>> #----------------#
        >>> #Elements that contain the text "Example"
        >>> example_elements = self.web_scrap(term="Example")
        >>> #----------------#
        >>> #Elements with class "my_class" and text "my_text"
        >>> elements = self.web_scrap(term="my_text", scrap_type=ScrapType.MIXED, optional_term=".my_class")
        """

        try:
            endtime = time.time() + self.config.time_out
            container =  None
            while(time.time() < endtime and container is None):
                soup = self.get_current_DOM()

                if check_error:
                    self.search_for_errors(check_help)

                if self.config.log_file:
                    with open(f"{term + str(scrap_type) + str(optional_term) + str(label) + str(main_container) + str(random.randint(1, 101)) }.txt", "w") as text_file:
                        text_file.write(f" HTML CONTENT: {str(soup)}")

                container_selector = self.base_container
                if (main_container is not None):
                    container_selector = main_container

                containers = self.zindex_sort(soup.select(container_selector), reverse=True) 

                if self.base_container in container_selector:
                    container = self.containers_filter(containers)

                container = next(iter(containers), None) if isinstance(containers, list) else container

            if container is None:
                raise Exception("Web Scrap couldn't find container")

            if (scrap_type == enum.ScrapType.TEXT):
                if label:
                    return self.find_label_element(term, container)
                elif not re.match(r"\w+(_)", term):
                    return self.filter_label_element(term, container)
                else:
                    return list(filter(lambda x: term.lower() in x.text.lower(), container.select("div > *")))
            elif (scrap_type == enum.ScrapType.CSS_SELECTOR):
                return container.select(term)
            elif (scrap_type == enum.ScrapType.MIXED and optional_term is not None):
                return list(filter(lambda x: term.lower() in x.text.lower(), container.select(optional_term)))
            elif (scrap_type == enum.ScrapType.SCRIPT):
                script_result = self.driver.execute_script(term)
                return script_result if isinstance(script_result, list) else []
            else:
                return []
        except AssertionError:
            raise
        except Exception as e:
            self.log_error(str(e))

    def search_for_errors(self, check_help=True):
        """
        [Internal]

        Searches for errors and alerts in the screen.

        Usage:

        >>> # Calling the method:
        >>> self.search_for_errors()
        """
        endtime = time.time() + self.config.time_out
        soup = None
        top_layer = None

        while(time.time() < endtime and not soup):
            soup = self.get_current_DOM()

        try:   
            if not soup:
                self.log_error("Search for erros couldn't find DOM")
            message = ""
            top_layer = next(iter(self.zindex_sort(soup.select(".tmodaldialog, .ui-dialog"), True)), None)

        except AttributeError as e:
            self.log_error(f"Search for erros couldn't find DOM\n Exception: {str(e)}")

        if not top_layer:
            return None

        icon_alert = next(iter(top_layer.select("img[src*='fwskin_info_ico.png']")), None)
        icon_error_log = next(iter(top_layer.select("img[src*='openclosing.png']")), None)
        if (not icon_alert or not check_help) and not icon_error_log:
            return None

        if icon_alert:
            label = reduce(lambda x,y: f"{x} {y}", map(lambda x: x.text.strip(), top_layer.select(".tsay label")))
            if self.language.messages.error_msg_required in label:
                message = self.language.messages.error_msg_required
            elif "help:" in label.lower() and self.language.problem in label:
                message = label
            else:
                return None

        elif icon_error_log:
            label = reduce(lambda x,y: f"{x} {y}", map(lambda x: x.text.strip(), top_layer.select(".tsay label")))
            textarea = next(iter(top_layer.select("textarea")), None)
            textarea_value = self.driver.execute_script(f"return arguments[0].value", self.driver.find_element_by_xpath(xpath_soup(textarea)))

            error_paragraphs = textarea_value.split("\n\n")
            error_message = f"Error Log: {error_paragraphs[0]} - {error_paragraphs[1]}" if len(error_paragraphs) > 2 else label
            message = error_message.replace("\n", " ")

            button = next(iter(filter(lambda x: self.language.details.lower() in x.text.lower(),top_layer.select("button"))), None)
            self.click(self.driver.find_element_by_xpath(xpath_soup(button)))
            time.sleep(1)
        self.restart_counter += 1
        self.log_error(message)

    def get_function_from_stack(self):
        """
        [Internal]

        Gets the function name that called the Webapp class from the call stack.

        Usage:

        >>> # Calling the method:
        >>> self.get_function_from_stack()
        """
        stack_item = next(iter(filter(lambda x: x.filename == self.config.routine, inspect.stack())), None)
        return stack_item.function if stack_item and stack_item.function else "function_name"

    def create_message(self, args, message_type=enum.MessageType.CORRECT):
        """
        [Internal]

        Returns default messages used all throughout the class based on input parameters.

        Each message type has a different number of placeholders to be passed as a list through args parameter:

        Correct Message = *"{} Value of field {} is correct!"* - **2 placeholders**

        Incorrect Message = *"{} Value expected for field \"{}\" ({}) is not equal to what was found ({})."* - **3 placeholders**

        Disabled Message = *"{} Field \"{}\" is disabled."* - **2 placeholders**

        AssertError Message = *"Failed: Value expected for field {}: \"{}\" is different from what was found \"{}\"."* - **2 placeholders**

        :param args: A list of strings to be replaced in each message.
        :type args: List of str
        :param message_type: Enum of which message type should be created. - **Default:** enum.MessageType.Correct
        :type message_type: enum.MessageType

        Usage:

        >>> # Calling the method:
        >>> message = self.create_message([txtaux, field, user_value, captured_value], enum.MessageType.INCORRECT)
        """
        correctMessage = "{} Value of field {} is correct!"
        incorrectMessage = "{} Value expected for field \"{}\" ({}) is not equal to what was found ({})."
        disabledMessage = "{} Field \"{}\" is disabled."
        assertErrorMessage = "Failed: Value expected for field {}: \"{}\" is different from what was found \"{}\"."

        if message_type == enum.MessageType.INCORRECT:
            return incorrectMessage.format(args[0], args[1], args[2], args[3])
        elif message_type == enum.MessageType.DISABLED:
            return disabledMessage.format(args[0], args[1])
        elif message_type == enum.MessageType.ASSERTERROR:
            return assertErrorMessage.format(args[0], args[1], args[2])
        else:
            return correctMessage.format(args[0], args[1])

    def element_exists(self, term, scrap_type=enum.ScrapType.TEXT, position=0, optional_term="", main_container=".tmodaldialog,.ui-dialog", check_error=True):
        """
        [Internal]

        Returns a boolean if element exists on the screen.

        :param term: The first term to use on a search of element
        :type term: str
        :param scrap_type: Type of element search. - **Default:** enum.ScrapType.TEXT
        :type scrap_type: enum.ScrapType
        :param position: Position which element is located. - **Default:** 0
        :type position: int
        :param optional_term: Second term to use on a search of element. Used in MIXED search. - **Default:** "" (empty string)
        :type optional_term: str

        :return: True if element is present. False if element is not present.
        :rtype: bool

        Usage:

        >>> element_is_present = element_exists(term=".ui-dialog", scrap_type=enum.ScrapType.CSS_SELECTOR)
        >>> element_is_present = element_exists(term=".tmodaldialog.twidget", scrap_type=enum.ScrapType.CSS_SELECTOR, position=initial_layer+1)
        >>> element_is_present = element_exists(term=text, scrap_type=enum.ScrapType.MIXED, optional_term=".tsay")
        """

        element_list = []
        containers = None

        if self.config.debug_log:
            with open("debug_log.txt", "a", ) as debug_log:
                debug_log.write(f"term={term}, scrap_type={scrap_type}, position={position}, optional_term={optional_term}\n")
                print(f"term={term}, scrap_type={scrap_type}, position={position}, optional_term={optional_term}")

        if scrap_type == enum.ScrapType.SCRIPT:
            return bool(self.driver.execute_script(term))
        elif (scrap_type != enum.ScrapType.MIXED and not (scrap_type == enum.ScrapType.TEXT and not re.match(r"\w+(_)", term))):
            selector = term
            if scrap_type == enum.ScrapType.CSS_SELECTOR:
                by = By.CSS_SELECTOR
            elif scrap_type == enum.ScrapType.XPATH:
                by = By.XPATH
            elif scrap_type == enum.ScrapType.TEXT:
                by = By.CSS_SELECTOR
                selector = f"[name*='{term}']"

            if scrap_type != enum.ScrapType.XPATH:
                soup = self.get_current_DOM()

                if check_error:
                    self.search_for_errors()

                container_selector = self.base_container
                if (main_container is not None):
                    container_selector = main_container

                try:
                    containers = self.zindex_sort(soup.select(container_selector), reverse=True)
                except Exception as e:
                    print(e)
                    pass

                if self.base_container in container_selector:
                    container = self.containers_filter(containers)

                container = next(iter(containers), None) if isinstance(containers, list) else containers

                if not container:
                    return False

                try:
                    container_element = self.driver.find_element_by_xpath(xpath_soup(container))
                except:
                    return False
            else:
                container_element = self.driver
            try:
                element_list = container_element.find_elements(by, selector)
            except StaleElementReferenceException:
                pass
        else:
            if scrap_type == enum.ScrapType.MIXED:
                selector = optional_term
            else:
                selector = "div"

            element_list = self.web_scrap(term=term, scrap_type=scrap_type, optional_term=optional_term, main_container=main_container, check_error=check_error)
            if not element_list:
                return None
        if position == 0:
            return len(element_list) > 0
        else:
            return len(element_list) >= position

    def SetLateralMenu(self, menu_itens, save_input=True):
        """
        Navigates through the lateral menu using provided menu path.
        e.g. "MenuItem1 > MenuItem2 > MenuItem3"

        :param menu_itens: String with the path to the menu.
        :type menu_itens: str
        :param save_input: Boolean if all input info should be saved for later usage. Leave this flag 'True' if you are not sure. **Default:** True
        :type save_input: bool

        Usage:

        >>> # Calling the method:
        >>> oHelper.SetLateralMenu("Updates > Registers > Products > Groups")
        """
        submenu = ""
        endtime = time.time() + self.config.time_out
        if save_input:
            self.config.routine = menu_itens

        print(f"Navigating lateral menu: {menu_itens}")
        self.wait_element(term=".tmenu", scrap_type=enum.ScrapType.CSS_SELECTOR, main_container="body")
        menu_itens = list(map(str.strip, menu_itens.split(">")))

        soup = self.get_current_DOM()

        menu_xpath = soup.select(".tmenu")

        menu = menu_xpath[0]
        child = menu
        count = 0
        try:
            for menuitem in menu_itens:
                self.wait_until_to(expected_condition="element_to_be_clickable", element = ".tmenu", locator=By.CSS_SELECTOR )
                self.wait_until_to(expected_condition="presence_of_all_elements_located", element = ".tmenu .tmenuitem", locator = By.CSS_SELECTOR )
                menuitem_presence = self.wait_element_timeout(term=menuitem, scrap_type=enum.ScrapType.MIXED, timeout = self.config.time_out, optional_term=".tmenuitem", main_container="body")
                if not menuitem_presence and submenu:
                    submenu().click()
                subMenuElements = menu.select(".tmenuitem")
                subMenuElements = list(filter(lambda x: self.element_is_displayed(x), subMenuElements))
                while not subMenuElements or len(subMenuElements) < self.children_element_count(f"#{child.attrs['id']}", ".tmenuitem"):
                    menu = self.get_current_DOM().select(f"#{child.attrs['id']}")[0]
                    subMenuElements = menu.select(".tmenuitem")
                    if time.time() > endtime and (not subMenuElements or len(subMenuElements) < self.children_element_count(".tmenu", ".tmenuitem")):
                        self.restart_counter += 1
                        self.log_error(f"Couldn't find menu item: {menuitem}")
                child = list(filter(lambda x: x.text.startswith(menuitem) and EC.element_to_be_clickable((By.XPATH, xpath_soup(x))), subMenuElements))[0]
                submenu = lambda: self.driver.find_element_by_xpath(xpath_soup(child))
                if subMenuElements and submenu():
                    self.scroll_to_element(submenu())
                    self.wait_until_to( expected_condition = "element_to_be_clickable", element = child, locator = By.XPATH )
                    ActionChains(self.driver).move_to_element(submenu()).click().perform()
                    if count < len(menu_itens) - 1:
                        self.wait_element(term=menu_itens[count], scrap_type=enum.ScrapType.MIXED, optional_term=".tmenuitem", main_container="body")
                        menu = self.get_current_DOM().select(f"#{child.attrs['id']}")[0]
                else:
                    self.restart_counter += 1
                    self.log_error(f"Error - Menu Item does not exist: {menuitem}")
                count+=1

            self.slm_click_last_item(f"#{child.attrs['id']} > label")

            while(time.time() < endtime and (not self.element_exists(term=".tmenu", scrap_type=enum.ScrapType.CSS_SELECTOR, main_container="body"))):
                self.close_coin_screen()
                self.close_modal()

        except AssertionError as error:
            raise error
        except Exception as error:
            print(error)
            self.restart_counter += 1
            self.log_error(str(error))
    
    def tmenuitem_element(self, menu):
        subMenuElements = menu.select(".tmenuitem")
        subMenuElements = list(filter(lambda x: self.element_is_displayed(x), subMenuElements))


    def children_element_count(self, element_selector, children_selector):
        """
        [Internal]

        Returns the count of elements of a certain CSS Selector that exists within a certain element located also via CSS Selector.

        :param element_selector: The selector to find the first element.
        :type element_selector: str
        :param children_selector: The selector to find the children elements inside of the first element.
        :type children_selector: str

        :return: The count of elements matching the children_selector inside of element_selector.
        :rtype: int

        Usage:

        >>> # Calling the method:
        >>> self.children_element_count(".tmenu", ".tmenuitem")
        """
        script = f"return document.querySelector('{element_selector}').querySelectorAll('{children_selector}').length;"
        return int(self.driver.execute_script(script))

    def slm_click_last_item(self, sub_menu_child_label):
        """
        [Internal]

        SetLateralMenu, this method retry click in the last sub item
        """
        try:
            child_label = next(iter(self.web_scrap(term=sub_menu_child_label,
                scrap_type=enum.ScrapType.CSS_SELECTOR, main_container="body")), None)
            child_label_s = self.soup_to_selenium(child_label)
            child_label_s.click()
        except Exception as e:
            print(f"Warning SetLateralMenu click last item method exception: {str(e)} ")

        


    def SetButton(self, button, sub_item="", position=1, check_error=True):
        """
        Method that clicks on a button on the screen.

        :param button: Button to be clicked.
        :type button: str
        :param sub_item: Sub item to be clicked inside the first button. - **Default:** "" (empty string)
        :type sub_item: str
        :param position: Position which element is located. - **Default:** 1
        :type position: int

        Usage:

        >>> # Calling the method to click on a regular button:
        >>> oHelper.SetButton("Add")
        >>> #-------------------------------------------------
        >>> # Calling the method to click on a sub item inside a button.
        >>> oHelper.SetButton("Other Actions", "Process")
        >>> #-------------------------------------------------
        >>> # Calling the method to click on a sub item inside a button, this form is an alternative.
        >>> oHelper.SetButton("Other Actions", "Process, Process_02, Process_03") 
        """
        self.wait_blocker()
        container = self.get_current_container()

        if container  and 'id' in container.attrs:
            id_container = container.attrs['id']

        print(f"Clicking on {button}")

        try:
            soup_element  = ""
            if (button.lower() == "x"):
                self.set_button_x(position, check_error)
                return
            else:
                self.wait_element_timeout(term=button, scrap_type=enum.ScrapType.MIXED, optional_term="button, .thbutton", timeout=10, step=0.1, check_error=check_error)
                position -= 1

            layers = 0
            if button in [self.language.confirm, self.language.save]:
                layers = len(self.driver.find_elements(By.CSS_SELECTOR, ".tmodaldialog"))

            success = False
            endtime = time.time() + self.config.time_out
            while(time.time() < endtime and not soup_element):
                soup_objects = self.web_scrap(term=button, scrap_type=enum.ScrapType.MIXED, optional_term="button, .thbutton", main_container = self.containers_selectors["SetButton"], check_error=check_error)
                soup_objects = list(filter(lambda x: self.element_is_displayed(x), soup_objects ))


                if soup_objects and len(soup_objects) - 1 >= position:
                    self.wait_until_to( expected_condition = "element_to_be_clickable", element = soup_objects[position], locator = By.XPATH )
                    soup_element = lambda : self.soup_to_selenium(soup_objects[position])
                    parent_element = self.soup_to_selenium(soup_objects[0].parent)
                    id_parent_element = parent_element.get_attribute('id')


            if not soup_element:
                other_action = next(iter(self.web_scrap(term=self.language.other_actions, scrap_type=enum.ScrapType.MIXED, optional_term="button", check_error=check_error)), None)
                if (other_action is None or not hasattr(other_action, "name") and not hasattr(other_action, "parent")):
                    self.log_error(f"Couldn't find element: {button}")

                other_action_element = lambda : self.soup_to_selenium(other_action)

                self.scroll_to_element(other_action_element())
                self.click(other_action_element())

                success = self.click_sub_menu(button if button.lower() != self.language.other_actions.lower() else sub_item)
                if success:
                    return
                else:
                    self.log_error(f"Element {button} not found!")

            if soup_element:
                self.scroll_to_element(soup_element())
                self.set_element_focus(soup_element())
                self.wait_until_to( expected_condition = "element_to_be_clickable", element = soup_objects[position], locator = By.XPATH )
                self.click(soup_element())
                self.wait_element_is_not_focused(soup_element)

            if sub_item and ',' not in sub_item:

                soup_objects_filtered = None
                while(time.time() < endtime and not soup_objects_filtered):
                    soup_objects = self.web_scrap(term=sub_item, scrap_type=enum.ScrapType.MIXED, optional_term=".tmenupopupitem", main_container="body", check_error=check_error)
                    soup_objects_filtered = self.filter_is_displayed(soup_objects)
                
                if soup_objects_filtered:
                    soup_element = lambda : self.soup_to_selenium(soup_objects_filtered[0])
                    self.wait_until_to( expected_condition = "element_to_be_clickable", element = soup_objects_filtered[0], locator = By.XPATH )
                    self.click(soup_element())
                else:

                    result = False

                    soup_objects = self.web_scrap(term=button, scrap_type=enum.ScrapType.MIXED, optional_term="button, .thbutton", main_container = self.containers_selectors["SetButton"], check_error=check_error)
                    soup_objects = list(filter(lambda x: self.element_is_displayed(x), soup_objects ))
                    if soup_objects and len(soup_objects) - 1 >= position:
                        soup_element = lambda : self.soup_to_selenium(soup_objects[position])
                    else:
                        self.log_error(f"Couldn't find element {button}")
                    
                    self.scroll_to_element(soup_element())#posiciona o scroll baseado na height do elemento a ser clicado.
                    self.set_element_focus(soup_element())
                    self.wait_until_to( expected_condition = "element_to_be_clickable", element = soup_objects[position], locator = By.XPATH )
                    self.click(soup_element())

                    result  = self.click_sub_menu(sub_item)
 
                    if not result:
                        self.log_error(f"Couldn't find element {sub_item}")
                    else:
                        return

            elif ',' in sub_item:
                list_sub_itens = sub_item.split(',')
                filtered_sub_itens = list(map(lambda x: x.strip(), list_sub_itens))
                self.click_sub_menu(filtered_sub_itens[len(filtered_sub_itens)-1])

            buttons = [self.language.Ok, self.language.confirm, self.language.finish,self.language.save, self.language.exit, self.language.next, "x"]

            buttons_filtered = list(map(lambda x: x.lower(), buttons)) 

            if button.lower() in buttons_filtered:

                if self.used_ids:
                    self.used_ids = self.pop_dict_itens(self.used_ids, id_container)
                    
                elif self.grid_counters:
                    self.grid_counters = {}

            if button == self.language.save and id_parent_element in self.get_enchoice_button_ids(layers):
                self.wait_element_timeout(term="", scrap_type=enum.ScrapType.MIXED, optional_term="[style*='fwskin_seekbar_ico']", timeout=10, step=0.1, check_error=False, main_container="body")
                self.wait_element_timeout(term="", scrap_type=enum.ScrapType.MIXED, presence=False, optional_term="[style*='fwskin_seekbar_ico']", timeout=10, step=0.1, check_error=False, main_container="body")
            elif button == self.language.confirm and id_parent_element in self.get_enchoice_button_ids(layers):
                self.wait_element_timeout(term=".tmodaldialog", scrap_type=enum.ScrapType.CSS_SELECTOR, position=layers + 1, main_container="body", timeout=10, step=0.1, check_error=False)

        except ValueError as error:
            print(error)
            self.log_error(f"Button {button} could not be located.")
        except AssertionError:
            raise
        except Exception as error:
            print(error)
            self.log_error(str(error))

    def set_button_x(self, position=1, check_error=True):
        position -= 1
        term_button = ".ui-button.ui-dialog-titlebar-close[title='Close'], img[src*='fwskin_delete_ico.png'], img[src*='fwskin_modal_close.png']"
        wait_button = self.wait_element(term=term_button, scrap_type=enum.ScrapType.CSS_SELECTOR, position=position, check_error=check_error)
        soup = self.get_current_DOM() if not wait_button else self.get_current_container()

        close_list = soup.select(term_button)
        if not close_list:
            self.log_error(f"Element not found")
        if len(close_list) < position+1:
            self.log_error(f"Element x position: {position} not found")
        if position == 0:
            element_soup = close_list.pop()
        else:
            element_soup = close_list.pop(position)
        element_selenium = self.soup_to_selenium(element_soup)
        self.scroll_to_element(element_selenium)
        self.wait_until_to( expected_condition = "element_to_be_clickable", element = element_soup, locator = By.XPATH )
        
        self.click(element_selenium)
        
    def click_sub_menu(self, sub_item):
        """
        [Internal]

        Clicks on the sub menu of buttons. Returns True if succeeded.
        Internal method of SetButton.

        :param sub_item: The menu item that should be clicked.
        :type sub_item: str

        :return: Boolean if click was successful.
        :rtype: bool

        Usage:

        >>> # Calling the method:
        >>> self.click_sub_menu("Process")
        """
        content = self.driver.page_source
        soup = BeautifulSoup(content,"html.parser")

        menu_id = self.zindex_sort(soup.select(".tmenupopup.active"), True)[0].attrs["id"]
        menu = self.driver.find_element_by_id(menu_id)

        menu_itens = menu.find_elements(By.CSS_SELECTOR, ".tmenupopupitem")

        result = self.find_sub_menu_text(sub_item, menu_itens)

        item = ""
        if result[0]:
            item = result[0]
        elif result[1]:
            item = self.find_sub_menu_child(sub_item, result[1])
        else:
            return False

        if item:
            self.scroll_to_element(item)
            self.click(item)
            return True
        else:
            return False

    def find_sub_menu_child(self, sub_item, containers):
        """
        [Internal]

        Finds the menu item inside child menu layers.

        :param sub_item: The menu item that should be clicked.
        :type sub_item: str
        :param containers: The menu itens of the current layer that have children.
        :type containers: List of Beautiful Soup objects

        :return: The item that was found. If None was found, it returns an empty string.
        :rtype: Selenium object

        Usage:

        >>> # Calling the method:
        >>> item = self.find_sub_menu_child("Process", container_list)
        """
        item = ""
        for child in containers:

            child_id = child.get_attribute("id")
            old_class = self.driver.execute_script("return document.querySelector('#{}').className".format(child_id))
            new_class = old_class + " highlighted expanded"
            self.driver.execute_script("document.querySelector('#{}').className = '{}'".format(child_id, new_class))

            child_itens = child.find_elements(By.CSS_SELECTOR, ".tmenupopupitem")
            result = self.find_sub_menu_text(sub_item, child_itens)

            if not result[0] and result[1]:
                item = self.find_sub_menu_child(sub_item, result[1])
            else:
                item = result[0]
                if item:
                    break
                self.driver.execute_script("document.querySelector('#{}').className = '{}'".format(child_id, old_class))

        return item

    def find_sub_menu_text(self, menu_item, current_itens):
        """
        [Internal]

        Returns a tuple containing a possible match of a menu item among the current itens.
        If none was found it will be an empty string.

        The second position will contain the itens that have children itens.
        If none has children itens, it will be an empty list.

        :param menu_item: The menu item that should be clicked.
        :type menu_item: str
        :param current_item: The menu itens in the current layer.
        :type current_item: List of Selenium objects.

        :return: Tuple containing a possible match of a menu item and the itens that have children itens.
        :rtype: Tuple (selenium object, list of selenium objects)

        Usage:

        >>> # Calling the method:
        >>> result = self.find_sub_menu_text(item, child_itens)
        """
        submenu = ""
        containers = []
        for child in current_itens:
            if "container" in child.get_attribute("class"):
                containers.append(child)
            elif child.text.startswith(menu_item):
                submenu = child
                break

        return (submenu, containers)

    def SetBranch(self, branch):
        """
        Chooses the branch on the branch selection screen.

        :param branch: The branch that would be chosen.
        :type branch: str

        Usage:

        >>> # Calling the method:
        >>> oHelper.SetBranch("D MG 01 ")
        """
        print(f"Setting branch: {branch}.")
        self.wait_element(term="[style*='fwskin_seekbar_ico']", scrap_type=enum.ScrapType.CSS_SELECTOR, position=2, main_container="body")
        Ret = self.fill_search_browse(branch, self.get_search_browse_elements())
        if Ret:
            self.SetButton('OK')

    def WaitHide(self, string, timeout=None):
        """
        Search string that was sent and wait hide the element.

        :param string: String that will hold the wait.
        :type string: str

        Usage:

        >>> # Calling the method:
        >>> oHelper.WaitHide("Processing")
        """
        print("Waiting processing...")

        if not timeout:
            timeout = 1200
        
        endtime = time.time() + timeout
        while(time.time() < endtime):

            element = None
            
            element = self.web_scrap(term=string, scrap_type=enum.ScrapType.MIXED, optional_term=".tsay, .tgroupbox", main_container = self.containers_selectors["AllContainers"], check_help=False)

            if not element:
                return
            if endtime - time.time() < 1180:
                time.sleep(0.5)

        self.log_error(f"Element {string} not found")

    def WaitShow(self, string, timeout=None):
        """
        Search string that was sent and wait show the elements.

        :param string: String that will hold the wait.
        :type string: str

        Usage:

        >>> # Calling the method:
        >>> oHelper.WaitShow("Processing")
        """
        print("Waiting processing...")

        if not timeout:
            timeout = 1200

        endtime = time.time() + timeout
        while(time.time() < endtime):

            element = None

            element = self.web_scrap(term=string, scrap_type=enum.ScrapType.MIXED, optional_term=".tsay, .tgroupbox", main_container = self.containers_selectors["AllContainers"], check_help=False)

            if element:
                return

            if endtime - time.time() < 1180:
                time.sleep(0.5)

        self.log_error(f"Element {string} not found")

    def WaitProcessing(self, itens, timeout=None):
        """
        Uses WaitShow and WaitHide to Wait a Processing screen

        :param itens: List of itens that will hold the wait.
        :type itens: str

        Usage:

        >>> # Calling the method:
        >>> oHelper.WaitProcessing("Processing")
        """
        if not timeout:
            timeout = 1200

        self.WaitShow(itens, timeout)

        self.WaitHide(itens, timeout)


    def SetTabEDAPP(self, table):
        """
        Chooses the table on the generic query (EDAPP).

        :param table: The table that would be chosen.
        :type table: str

        Usage:

        >>> # Calling the method:
        >>> oHelper.SetTabEDAPP("AAB")
        """
        try:
            field = self.get_field("cPesq", name_attr=True)
            element = lambda: self.driver.find_element_by_xpath(xpath_soup(field))
            self.click(element())
            self.send_keys(element(), table)
            time.sleep(0.5)
            self.send_keys(element(), Keys.ENTER)
            self.send_keys(element(), Keys.ENTER)
            self.SetButton("Ok")
        except:
            print("Search field could not be located.")

    def ClickFolder(self, folder_name):
        """
        Clicks on folder elements on the screen.

        :param folder_name: Which folder item should be clicked.
        :type folder_name: str

        Usage:

        >>> # Calling the method:
        >>> oHelper.ClickFolder("Folder1")
        """
        self.wait_element(term=folder_name, scrap_type=enum.ScrapType.MIXED, optional_term=".tfolder.twidget, .button-bar a")

        panels = self.web_scrap(term=".button-bar a", scrap_type=enum.ScrapType.CSS_SELECTOR,main_container = self.containers_selectors["GetCurrentContainer"])
        panels_filtered = list(filter(lambda x: x.text == folder_name, panels))
        panel = next(iter(self.filter_is_displayed(panels_filtered)), None)

        if not panel and panels_filtered:

            for panel in panels_filtered:
                self.scroll_to_element(self.soup_to_selenium(panel))
                
            panel = next(iter(self.filter_is_displayed(panels_filtered)), None)

        element = ""

        if panel:
            element = lambda: self.driver.find_element_by_xpath(xpath_soup(panel))

        if element:
            self.scroll_to_element(element())#posiciona o scroll baseado na height do elemento a ser clicado.
            self.set_element_focus(element())
            time.sleep(1)
            self.driver.execute_script("arguments[0].click()", element())
        else:
            self.log_error("Couldn't find panel item.")

    def ClickBox(self, field, content_list="", select_all=False, grid_number=1):
        """
        Clicks on Checkbox elements of a grid.

        :param field: The column to identify grid rows.
        :type field: str
        :param content_list: Comma divided string with values that must be checked. - **Default:** "" (empty string)
        :type content_list: str
        :param select_all: Boolean if all options should be selected. - **Default:** False
        :type select_all: bool
        :param grid_number: Which grid should be used when there are multiple grids on the same screen. - **Default:** 1
        :type grid_number: int

        Usage:

        >>> # Calling the method to select a specific checkbox:
        >>> oHelper.ClickBox("Branch", "D MG 01 ")
        >>> #--------------------------------------------------
        >>> # Calling the method to select multiple checkboxes:
        >>> oHelper.ClickBox("Branch", "D MG 01 , D RJ 02")
        >>> #--------------------------------------------------
        >>> # Calling the method to select all checkboxes:
        >>> oHelper.ClickBox("Branch", select_all=True)
        """
        self.wait_blocker()
        text = ''
        endtime = time.time() + self.config.time_out
        grid_number -= 1
        if content_list:
            self.wait_element_timeout(field)
        elif select_all:
            self.wait_element_timeout(term=self.language.invert_selection, scrap_type=enum.ScrapType.MIXED, optional_term="label span")

        grid = self.get_grid(grid_number)
        column_enumeration = list(enumerate(grid.select("thead label")))
        chosen_column = next(iter(list(filter(lambda x: field in x[1].text, column_enumeration))), None)
        if chosen_column:
            column_index = chosen_column[0]
        else:
            self.log_error("Couldn't find chosen column.")

        content_list = content_list.split(",")

        is_select_all_button = self.element_exists(term=self.language.invert_selection, scrap_type=enum.ScrapType.MIXED, optional_term="label span")

        if select_all and is_select_all_button:
            self.wait_element(term=self.language.invert_selection, scrap_type=enum.ScrapType.MIXED, optional_term="label span")
            element = next(iter(self.web_scrap(term="label.tcheckbox input", scrap_type=enum.ScrapType.CSS_SELECTOR)), None)
            if element:
                box = lambda: self.driver.find_element_by_xpath(xpath_soup(element))
                self.click(box())

        elif select_all and not is_select_all_button:
            th = next(iter(grid.select('th')))
            th_element = self.soup_to_selenium(th)
            th_element.click()

        elif content_list or (select_all and not is_select_all_button):
            self.wait_element(content_list[0]) # wait columns

            class_grid = grid.attrs['class'][0]
            sd_button_list = (self.web_scrap(term="[style*='fwskin_scroll_down.png'], .vcdown", scrap_type=enum.ScrapType.CSS_SELECTOR))
            sd_button_list = self.filter_is_displayed(sd_button_list)
            sd_button = sd_button_list[grid_number] if len(sd_button_list) - 1 >= grid_number else None
            scroll_down_button = lambda: self.soup_to_selenium(sd_button) if sd_button else None
            scroll_down = lambda: self.click(scroll_down_button()) if scroll_down_button() else None
            
            last = None
            get_current = lambda: self.get_grid(grid_number).select("tbody tr.selected-row")
            if(not get_current()):
                get_current = lambda: self.get_grid(grid_number).select("tbody tr")

            get_current_filtered = next(iter(get_current()),None)
            current = get_current_filtered
            contents = content_list[:]
            endtime = time.time() + self.config.time_out
            while(last != current or contents):
                if text in contents:
                    clicking_row_element_bs = next(iter(current.select("td")), None)
                    if not clicking_row_element_bs:
                        clicking_row_element_bs = current
                    clicking_row_element = lambda: self.soup_to_selenium(clicking_row_element_bs)
                    self.set_element_focus(clicking_row_element())
                    time.sleep(1)
                    if class_grid != "tgrid":
                        self.send_keys(clicking_row_element(),Keys.ENTER)
                    else:
                        self.double_click(clicking_row_element())
                    contents.remove(text)
                if contents:
                    time.sleep(2)
                    last = current
                    if text not in contents and text != '':
                        scroll_down()
                    time.sleep(0.5)
                    get_current_filtered = next(iter(get_current()),None)
                    current = get_current_filtered
                    time.sleep(0.5)
                    td = next(iter(current.select(f"td[id='{column_index}']")), None)
                    text = td.text.strip() if td else ""
                if time.time() > endtime:
                    self.log_error("Couldn't click in the box")
                if not contents:
                    break

        else:
            self.log_error(f"Couldn't locate content: {content_list}")

    def ScrollGrid(self, column, match_value, grid_number=1):
        """
        Scrolls Grid until a matching column is found.

        :param field: The column to be matched.
        :type field: str
        :param match_value: The value to be matched in defined column.
        :type match_value: str
        :param grid_number: Which grid should be used when there are multiple grids on the same screen. - **Default:** 1
        :type grid_number: int

        Usage:

        >>> # Calling the method to scroll to a column match:
        >>> oHelper.ScrollGrid(column="Branch",match_value="D MG 01 ")
        >>> #--------------------------------------------------
        >>> # Calling the method to scroll to a column match of the second grid:
        >>> oHelper.ScrollGrid(column="Branch", match_value="D MG 01 ", grid_number=2)
        """
        grid_number -= 1
        td_element = None
        actions = ActionChains(self.driver)
        
        self.wait_element_timeout(term = column, scrap_type = enum.ScrapType.TEXT, timeout = self.config.time_out , optional_term = 'label')
        endtime = time.time() + self.config.time_out
        
        grid = self.get_grid(grid_number)
        get_current = lambda: self.selected_row(grid_number)

        column_enumeration = list(enumerate(grid.select("thead label")))
        chosen_column = next(iter(list(filter(lambda x: column in x[1].text, column_enumeration))), None)
        column_index = chosen_column[0] if chosen_column else self.log_error("Couldn't find chosen column.")
            
        current = get_current()
        td = lambda: next(iter(current.select(f"td[id='{column_index}']")), None)

        frozen_table = next(iter(grid.select('table.frozen-table')),None)
        if (not self.click_grid_td(td()) and not frozen_table):
            self.log_error(" Couldn't click on column, td class or tr is noit selected ")

        while( time.time() < endtime and  not td_element ):
            
            grid = self.get_grid(grid_number)
            current = get_current()

            td_list = grid.select(f"td[id='{column_index}']")
            td_element_not_filtered = next(iter(td_list), None)
            td_list_filtered  = list(filter(lambda x: x.text.strip() == match_value and self.element_is_displayed(x) ,td_list))
            td_element = next(iter(td_list_filtered), None)

            if not td_element and next(self.scroll_grid_check_elements_change(xpath_soup(td_element_not_filtered))):
                actions.key_down(Keys.PAGE_DOWN).perform()
                self.wait_element_is_not_displayed(td().parent)

        if not td_element:
            self.log_error("Scroll Grid couldn't find the element")

        if frozen_table:
            self.soup_to_selenium(td_element.next_sibling).click()
            
        self.try_click(td_element)

    def click_grid_td(self, td_soup):
        """
         Click on a td element and checks if is selected

        :param td: The column to be matched.
        :type td: bs4 element
        
        >>> # Calling the method to click on td and check if is selected:
        >>> oHelper.click_grid_td(td)
        """
        success = None
        endtime = time.time() + 10

        while ( not success and time.time() < endtime ):
            try:
                td_selenium = lambda: self.soup_to_selenium(td_soup)
                tr_selenium_class = lambda: self.soup_to_selenium(td_soup.parent).get_attribute('class')
                td_is_selected = lambda: True if 'selected' in td_selenium().get_attribute('class') or 'selected' in tr_selenium_class() else False
                self.set_element_focus(td_selenium())
                td_selenium().click()
                if not td_is_selected():
                    self.wait_until_to( expected_condition = "visibility_of", element = td_selenium )
                    self.wait_until_to(expected_condition="element_to_be_clickable", element = td, locator = By.XPATH )
                    
                    success = td_is_selected()
                else:
                    success = td_is_selected()
            except:
                pass
        return success

    def scroll_grid_check_elements_change(self, xpath):
        """
        [Internal]
        Used to check PG_DOWN correct execute. 

        """
        elements_set = set()
        elements_set.add(xpath)
        yield True if xpath else False
        while(True):
            old_lenght = len(elements_set)
            elements_set.add(xpath)
            yield True if len(elements_set) > old_lenght and xpath  else False


    def selected_row(self, grid_number = 0):
        """
        [Internal]

        Returns the selected row in the grid.

        :param grid_number: Which grid should be used when there are multiple grids on the same screen. - **Default:** 1
        :type grid_number: int

        Usage:

        >>> # Calling the method to return the selected row:
        >>> oHelper.selected_row(grid_number = 0)

        """
        row_selected = None
        grid = self.get_grid(grid_number)
        if grid:
            row = next(iter(grid.select('tbody tr.selected-row')), None)
            column = next(iter(grid.select('td.selected-cell')), None)
            row_selected = column.parent  if column else row

        return row_selected

    def get_grid(self, grid_number=0, grid_element = None):
        """
        [Internal]
        Gets a grid BeautifulSoup object from the screen.

        :param grid_number: The number of the grid on the screen.
        :type: int
        :return: Grid BeautifulSoup object
        :rtype: BeautifulSoup object

        Usage:

        >>> # Calling the method:
        >>> my_grid = self.get_grid()
        """
        endtime = time.time() + 60
        grids = None
        while(time.time() < endtime and not grids):
            if not grid_element:
                grids = self.web_scrap(term=".tgetdados,.tgrid,.tcbrowse,.tmsselbr", scrap_type=enum.ScrapType.CSS_SELECTOR)
            else:
                grids = self.web_scrap(term= grid_element, scrap_type=enum.ScrapType.CSS_SELECTOR)

        if grids:
            grids = list(filter(lambda x: self.element_is_displayed(x), grids))
        else:
            self.log_error("Couldn't find grid.")

        if len(grids) - 1  >= grid_number:
            return grids[grid_number]
        else:
            self.log_error("Grid number out of bounds.")

    def check_mask(self, element):
        """
        [Internal]

        Checks whether the element has a mask or not.

        :param element: The element that must be checked.
        :type element: Selenium object

        :return: Boolean if element has a mask or not.
        :rtype: bool

        Usage:

        >>> # Calling the method:
        >>> self.check_mask(my_element)
        """
        reg = (r"^[1-9.\/-:\+]+|(@. )[1-9.\/-:\+]+")
        mask = element.get_attribute("picture")
        if mask is None:
            child = element.find_elements(By.CSS_SELECTOR, "input")
            if child:
                mask = child[0].get_attribute("picture")

        return (mask != "" and mask is not None and (re.findall(reg, mask)))

    def remove_mask(self, string):
        """
        [Internal]

        Removes special characters from received string.

        :param string: The string that would have its characters removed.
        :type string: str

        :return: The string with its special characters removed.
        :rtype: str

        Usage:

        >>> # Calling the method:
        >>> value_without_mask = self.remove_mask("111-111.111")
        >>> # value_without_mask == "111111111"
        """
        if type(string) is str:
            caracter = (r'[.\/+-]')
            if string[0:4] != 'http':
                match = re.findall(caracter, string)
                if match:
                    string = re.sub(caracter, '', string)

            return string

    def SetKey(self, key, grid=False, grid_number=1,additional_key=""):
        """
        Press the desired key on the keyboard on the focused element.

        .. warning::
            If this methods is the first to be called, we strongly recommend using some wait methods like WaitShow().

        .. warning::           
            Before using this method, set focus on any element

        Supported keys: F1 to F12, CTRL+Key, ALT+Key, Up, Down, Left, Right, ESC, Enter and Delete

        :param key: Key that would be pressed
        :type key: str
        :param grid: Boolean if action must be applied on a grid. (Usually with DOWN key)
        :type grid: bool
        :param grid_number: Which grid should be used when there are multiple grids on the same screen. - **Default:** 1
        :type grid_number: int
        :param additional_key: Key additional that would be pressed. 
        :type additional_key: str        

        Usage:

        >>> # Calling the method:
        >>> oHelper.SetKey("ENTER")
        >>> #--------------------------------------
        >>> # Calling the method on a grid:
        >>> oHelper.SetKey("DOWN", grid=True)
        >>> #--------------------------------------
        >>> # Calling the method on the second grid on the screen:
        >>> oHelper.SetKey("DOWN", grid=True, grid_number=2)
        """        
        print(f"Key pressed: {key + '+' + additional_key if additional_key != '' else '' }") 

        #JavaScript function to return focused element if DIV/Input OR empty if other element is focused

        script = """
        var getActiveElement = () => {
	        if(document.activeElement.tagName.toLowerCase() == "input" || document.activeElement.tagName.toLowerCase() == "div"){
		        if(document.activeElement.attributes["id"]){
			        return document.activeElement.attributes["id"].value
		        }else if(document.activeElement.parentElement.attributes["id"]){
			        return document.activeElement.parentElement.attributes["id"].value
		        }
            }
	        return ""
        }

        return getActiveElement()
        """
        grid_number-=1
        hotkey = ["CTRL","ALT"]
        key = key.upper()
        try:
            if key not in hotkey and self.supported_keys(key):

                Id = self.driver.execute_script(script)
                element = self.driver.find_element_by_id(Id) if Id else self.driver.find_element(By.TAG_NAME, "html")
                self.set_element_focus(element)

                if key == "DOWN" and grid:
                    grid_number = 0 if grid_number is None else grid_number
                    self.grid_input.append(["", "", grid_number, True])
                else:
                    self.send_keys(element, self.supported_keys(key))

            elif additional_key:
                ActionChains(self.driver).key_down(self.supported_keys(key)).send_keys(additional_key.lower()).key_up(self.supported_keys(key)).perform()
            else:
                self.log_error("Additional key is empty")  

        except WebDriverException as e:
            self.log_error(f"SetKey - Screen is not load: {e}")
        except Exception as error:
            self.log_error(str(error))

    def supported_keys(self, key = ""):
        """
        [Internal]
        """
        try:
            supported_keys = {
                "F1" : Keys.F1,
                "F2" : Keys.F2,
                "F3" : Keys.F3,
                "F4" : Keys.F4,
                "F5" : Keys.F5,
                "F6" : Keys.F6,
                "F7" : Keys.F7,
                "F8" : Keys.F8,
                "F9" : Keys.F9,
                "F10" : Keys.F10,
                "F11" : Keys.F11,
                "F12" : Keys.F12,
                "UP" : Keys.UP,
                "DOWN" : Keys.DOWN,
                "LEFT" : Keys.LEFT,
                "RIGHT" : Keys.RIGHT,
                "DELETE" : Keys.DELETE,
                "ENTER" : Keys.ENTER,
                "ESC" : Keys.ESCAPE,
                "CTRL" : Keys.CONTROL,
                "ALT" : Keys.ALT,
                "NUMPAD0" : Keys.NUMPAD0,
                "NUMPAD1" : Keys.NUMPAD1,
                "NUMPAD2" : Keys.NUMPAD2,
                "NUMPAD3" : Keys.NUMPAD3,
                "NUMPAD4" : Keys.NUMPAD4,
                "NUMPAD5" : Keys.NUMPAD5,
                "NUMPAD6" : Keys.NUMPAD6,
                "NUMPAD7" : Keys.NUMPAD7,
                "NUMPAD8" : Keys.NUMPAD8,
                "NUMPAD9" : Keys.NUMPAD9,
                "MULTIPLY" : Keys.MULTIPLY,
                "ADD" : Keys.ADD,
                "SEPARATOR" : Keys.SEPARATOR,
                "SUBTRACT" : Keys.SUBTRACT,
                "DECIMAL" : Keys.DECIMAL,
                "DIVIDE" : Keys.DIVIDE,  
                "META" : Keys.META,
                "COMMAND" : Keys.COMMAND,
                "NULL" : Keys.NULL, 
                "CANCEL" : Keys.CANCEL, 
                "HELP" : Keys.HELP,
                "BACKSPACE" : Keys.BACKSPACE, 
                "TAB" : Keys.TAB, 
                "CLEAR" : Keys.CLEAR, 
                "RETURN" : Keys.RETURN, 
                "SHIFT" : Keys.SHIFT, 
                "PAUSE" : Keys.PAUSE, 
                "ESCAPE" : Keys.ESCAPE, 
                "SPACE" : Keys.SPACE,
                "END" : Keys.END,
                "HOME" : Keys.HOME,
                "INSERT" : Keys.INSERT,
                "SEMICOLON" : Keys.SEMICOLON,
                "EQUALS" : Keys.EQUALS,
                "ARROW_LEFT" : Keys.ARROW_LEFT,
                "ARROW_UP" : Keys.ARROW_UP,
                "ARROW_RIGHT" : Keys.ARROW_RIGHT, 
                "ARROW_DOWN" : Keys.ARROW_DOWN,
                "BACK_SPACE" : Keys.BACK_SPACE,
                "LEFT_SHIFT" : Keys.LEFT_SHIFT,
                "LEFT_CONTROL" : Keys.LEFT_CONTROL,
                "LEFT_ALT" : Keys.LEFT_ALT, 
                "PAGE_UP" : Keys.PAGE_UP ,
                "PAGE_DOWN" : Keys.PAGE_DOWN 

            }

            return supported_keys[key.upper()]

        except KeyError:
            self.log_error("Key is not supported")

    def SetFocus(self, field, grid_cell, row_number):
        """
        Sets the current focus on the desired field.

        :param field: The field that must receive the focus.
        :type field: str
        :type grid_cell: bool

        Usage:

        >>> # Calling the method:
        >>> oHelper.SetFocus("A1_COD")
        >>> oHelper.SetFocus("A1_COD", grid_cell = True)
        """
        if grid_cell:
            self.wait_element(field)
            
            self.ClickGridCell(field, row_number)
            time.sleep(1)
            ActionChains(self.driver).key_down(Keys.ENTER).perform()
            time.sleep(1)
        else:
            print(f"Setting focus on element {field}.")
            element = lambda: self.driver.find_element_by_xpath(xpath_soup(self.get_field(field)))
            self.set_element_focus(element())

    def click_check_radio_button(self, field, value, name_attr = False, position = 1):
        """
        [Internal]
        Identify and click on check or radio button.

        :param field: The field that would receive the input.
        :type field: str
        :param value: The value that must be on the checkbox or grid.
        :type value: bool

        :return: The element that changed value.
        :rtype: Selenium object

        Usage:

        >>> # Calling the method:
        >>> element = self.check_checkbox("CheckBox1", True)
        """
        print(f'Clicking in "{self.returns_printable_string(field)}"')
        
        element_list = []

        endtime = time.time() + self.config.time_out
        while(time.time() < endtime and not element_list):
            if re.match(r"\w+(_)", field):
                self.wait_element(term=f"[name$={field}]", scrap_type=enum.ScrapType.CSS_SELECTOR)
                #element = next(iter(self.web_scrap(term=f"[name$='{field}']", scrap_type=enum.ScrapType.CSS_SELECTOR)), None)
                element_list = self.web_scrap(term=f"[name$='{field}']", scrap_type=enum.ScrapType.CSS_SELECTOR)
            else:
                self.wait_element(field, scrap_type=enum.ScrapType.MIXED, optional_term="label")
                #element = next(iter(self.web_scrap(term=field, scrap_type=enum.ScrapType.MIXED, optional_term=".tradiobutton .tradiobuttonitem label, .tcheckbox span")), None)
                element_list = self.web_scrap(term=field, scrap_type=enum.ScrapType.MIXED, optional_term=".tradiobutton .tradiobuttonitem label, .tcheckbox span")

        if not element_list:
            self.log_error("Couldn't find span element")

        position -= 1

        if not element_list:
            self.log_error("Couldn't find span element")

        #if soup_objects and len(soup_objects) - 1 >= position:
        if element_list and len(element_list) -1 >= position:
            element = element_list[position]

        if 'input' not in element and element:
            input_element = next(iter(element.find_parent().select("input")), None)

        if not input_element:
            self.log_error("Couldn't find input element")

        xpath_input = lambda: self.driver.find_element_by_xpath(xpath_soup(input_element))

        if input_element.attrs['type'] == "checkbox" and "checked" in input_element.parent.attrs['class']:
            return None

        self.scroll_to_element(xpath_input())

        self.click(xpath_input())

    def result_checkbox(self, field, value):
        """
        [Internal]

        Checks expected value of a Checkbox element.

        :param field: The field whose value would be checked.
        :type field: str
        :param value: The expected value of the radio button.
        :type value: bool

        :return: Boolean if expected value was found on the element or not.
        :rtype: bool

        Usage:

        >>> # Calling the method:
        >>> assertion_value = self.result_checkbox("CheckBox1", True)
        """
        result = False
        time.sleep(1)
        lista = self.driver.find_elements(By.CSS_SELECTOR, ".tcheckbox.twidget")
        for line in lista:
            if line.is_displayed() and line.get_attribute('name').split('->')[1] == field:
                if "CHECKED" in line.get_attribute('class').upper():
                    result = True
        return result

    def clear_grid(self):
        """
        [Internal]

        Empties the global grid list variables.

        Usage:

        >>> # Calling the method:
        >>> self.clear_grid()
        """
        self.grid_input = []
        self.grid_check = []

    def input_grid_appender(self, column, value, grid_number=0, new=False, row=None):
        """
        [Internal]

        Adds a value to the input queue of a grid.

        :param column: The column of the grid that would receive the input.
        :type column: str
        :param value: The value that would be inputted.
        :type value: str
        :param grid_number: Which grid should be used when there are multiple grids on the same screen. - **Default:** 0
        :type grid_number: int
        :param new: Boolean value if this is a new line that should be added. - **Default:** 1
        :type new: bool
        :param row: Row number that will be filled
        :type row: int

        Usage:

        >>> # Calling the method:
        >>> self.input_grid_appender("A1_COD", "000001", 0)
        >>> # ---------------------------------------------
        >>> # Calling the method for a new line:
        >>> self.input_grid_appender("", "", 0, True)
        """
        if row is not None:
            row -= 1

        self.grid_input.append([column, value, grid_number, new, row])

    def check_grid_appender(self, line, column, value, grid_number=0):
        """
        [Internal]

        Adds a value to the check queue of a grid.

        :param line: The line of the grid that would be checked.
        :type line: int
        :param column: The column of the grid that would be checked.
        :type column: str
        :param value: The value that is expected.
        :type value: str
        :param grid_number: Which grid should be used when there are multiple grids on the same screen. - **Default:** 0
        :type grid_number: int

        Usage:

        >>> # Calling the method:
        >>> self.check_grid_appender(0,"A1_COD", "000001", 0)
        """
        self.grid_check.append([line, column, value, grid_number])

    def LoadGrid(self):
        """
        This method is responsible for running all actions of the input and check queues
        of a grid. After running, the queues would be empty.

        Must be called after SetValue and CheckResult calls that has the grid parameter set to True.

        Usage:

        >>> # After SetValue:
        >>> oHelper.SetValue("A1_COD", "000001", grid=True)
        >>> oHelper.LoadGrid()
        >>> #--------------------------------------
        >>> # After CheckResult:
        >>> oHelper.CheckResult("A1_COD", "000001", grid=True, line=1)
        >>> oHelper.LoadGrid()
        """

        self.wait_element(term=".tgetdados, .tgrid, .tcbrowse", scrap_type=enum.ScrapType.CSS_SELECTOR)

        x3_dictionaries = self.create_x3_tuple()

        initial_layer = 0
        if self.grid_input:
            if "tget" in self.get_current_container().next.attrs['class']:
                self.wait_element(self.grid_input[0][0])
            soup = self.get_current_DOM()
            initial_layer = len(soup.select(".tmodaldialog"))

        for field in self.grid_input:
            if field[3] and field[0] == "":
                self.new_grid_line(field)
            else:
                print(f"Filling grid field: {field[0]}")
                self.fill_grid(field, x3_dictionaries, initial_layer)

        for field in self.grid_check:
            print(f"Checking grid field value: {field[1]}")
            self.check_grid(field, x3_dictionaries)

        self.clear_grid()

    def create_x3_tuple(self):
        """
        [Internal]

        Returns a tuple of dictionaries of field information based on all fields in the grid queues.

        :return: A tuple containing the needed x3 information.
        :rtype: Tuple of Dictionaries

        Usage:

        >>> # Calling the method:
        >>> x3_dictionaries = self.create_x3_tuple()
        """
        x3_dictionaries = ()
        inputs = list(map(lambda x: x[0], self.grid_input))
        checks = list(map(lambda x: x[1], self.grid_check))
        fields = list(filter(lambda x: "_" in x, inputs + checks))
        if fields:
            x3_dictionaries = self.get_x3_dictionaries(fields)
        return x3_dictionaries

    def fill_grid(self, field, x3_dictionaries, initial_layer):
        """
        [Internal]

        Fills the grid cell with the passed parameters.

        :param field: An item from the grid's input queue
        :type field: List of values
        :param x3_dictionaries: Tuple of dictionaries containing information extracted from x3.
        :type x3_dictionaries: Tuple of dictionaries
        :param initial_layer: The initial layer of elements of Protheus Webapp
        :type initial_layer: int

        Usage:

        >>> # Calling the method:
        >>> self.fill_grid(["A1_COD", "000001", 0, False], x3_dictionaries, 0)
        """
        field_to_label = {}
        field_to_valtype = {}
        field_to_len = {}
        current_value = ""
        column_name = ""
        grids = None
        rows = ""
        headers = ""
        columns = ""
        try_counter = 1
        grid_reload = True

        if(field[1] == True):
            field_one = 'is a boolean value'
        elif(field[1] == False):
            field_one = ''
        elif(isinstance(field[1],str)):
            field_one = self.remove_mask(field[1]).strip()

        if x3_dictionaries:
            field_to_label = x3_dictionaries[2]
            field_to_valtype = x3_dictionaries[0]
            field_to_len = x3_dictionaries[1]

        endtime = time.time() + self.config.time_out
        while(self.element_exists(term=".tmodaldialog", scrap_type=enum.ScrapType.CSS_SELECTOR, position=initial_layer+1, main_container="body") and time.time() < endtime):
            print("Waiting for container to be active")
            time.sleep(1)
            
        if "tget" in self.get_current_container().next.attrs['class']:
            self.wait_element(field[0])

        endtime = time.time() + self.config.time_out
        while(self.remove_mask(current_value).strip().replace(',','') != field_one.replace(',','') and time.time() < endtime):
            
            endtime_row = time.time() + self.config.time_out
            while(time.time() < endtime_row and grid_reload):
                
                if not field[4]:
                    grid_reload = False

                container = self.get_current_container()

                if container:
                    try:
                        container_id = self.soup_to_selenium(container).get_attribute("id") if self.soup_to_selenium(container) else None
                    except Exception as err:
                        container_id = None
                        print(err)
                        pass
                    grids = container.select(".tgetdados, .tgrid, .tcbrowse")
                    grids = self.filter_displayed_elements(grids)

                if grids:
                    headers = self.get_headers_from_grids(grids)
                    if field[2] + 1 > len(grids):
                        grid_reload = True
                    else:
                        grid_id = grids[field[2]].attrs["id"]
                        if grid_id not in self.grid_counters:
                            self.grid_counters[grid_id] = 0

                        column_name = ""
                        down_loop = 0
                        rows = grids[field[2]].select("tbody tr")
                else:
                    grid_reload = True
                
                if (field[4] is not None) and not (field[4] > len(rows) - 1 or field[4] < 0):
                    grid_reload = False

            if (field[4] is not None) and (field[4] > len(rows) - 1 or field[4] < 0):
                self.log_error(f"Couldn't select the specified row: {field[4] + 1}")

            if grids:
                if field[2] + 1 > len(grids):
                    self.log_error(f'{self.language.messages.grid_number_error} Grid number: {field[2] + 1} Grids in the screen: {len(grids)}')
            else:
                self.log_error("Grid element doesn't appear in DOM")

            row = rows[field[4]] if field[4] else self.get_selected_row(rows) if self.get_selected_row(rows) else(next(iter(rows), None))

            if row:
                while (int(row.attrs["id"]) < self.grid_counters[grid_id]) and (down_loop < 2) and self.down_loop_grid and field[4] is None and time.time() < endtime:
                    self.new_grid_line(field, False)
                    row = self.get_selected_row(self.get_current_DOM().select(f"#{grid_id} tbody tr"))
                    down_loop+=1
                self.down_loop_grid = False
                columns = row.select("td")
                if columns:
                    if "_" in field[0]:
                        try:
                            column_name = field_to_label[field[0]].lower()
                        except:
                            self.log_error("Couldn't find column '" + field[0] + "' in sx3 file. Try with the field label.")
                    else:
                        column_name = field[0].lower()

                    if column_name in headers[field[2]]:
                        column_number = headers[field[2]][column_name]

                        current_value = columns[column_number].text.strip()
                        xpath = xpath_soup(columns[column_number])
                        current_value = self.remove_mask(current_value).strip()

                        selenium_column = lambda: self.get_selenium_column_element(xpath) if self.get_selenium_column_element(xpath) else self.try_recover_lost_line(field, grid_id, row, headers, field_to_label)
                        self.scroll_to_element(selenium_column())
                        self.click(selenium_column())
                        self.set_element_focus(selenium_column())

                        soup = self.get_current_DOM()
                        tmodal_list = soup.select('.tmodaldialog.twidget.borderless')
                        tmodal_layer = len(tmodal_list) if tmodal_list else 0
                        while(time.time() < endtime and not self.element_exists(term=".tmodaldialog.twidget.borderless", scrap_type=enum.ScrapType.CSS_SELECTOR, position=tmodal_layer+1, main_container="body")):
                            time.sleep(1)
                            self.scroll_to_element(selenium_column())
                            self.set_element_focus(selenium_column())
                            self.click(selenium_column())
                            try:
                                ActionChains(self.driver).move_to_element(selenium_column()).send_keys_to_element(selenium_column(), Keys.ENTER).perform()
                            except StaleElementReferenceException:
                                pass
                            except WebDriverException:
                                self.send_keys(selenium_column(), Keys.ENTER)

                            time.sleep(1)
                            if(field[1] == True):
                                field_one = ''
                                break

                        if(field[1] == True): break # if boolean field finish here.
                        self.wait_element(term=".tmodaldialog", scrap_type=enum.ScrapType.CSS_SELECTOR, position=initial_layer+1, main_container="body")
                        soup = self.get_current_DOM()
                        new_container = self.zindex_sort(soup.select(".tmodaldialog.twidget"), True)[0]
                        child = new_container.select("input")
                        child_type = "input"
                        option_text = ""
                        if not child:
                            child = new_container.select("select")
                            child_type = "select"

                        if child_type == "input":

                            time.sleep(2)
                            selenium_input = lambda: self.driver.find_element_by_xpath(xpath_soup(child[0]))
                            self.wait_element(term=xpath_soup(child[0]), scrap_type=enum.ScrapType.XPATH)
                            valtype = selenium_input().get_attribute("valuetype")
                            lenfield = len(self.get_element_value(selenium_input()))
                            user_value = field[1]
                            check_mask = self.check_mask(selenium_input())
                            if check_mask:
                                if (check_mask[0].startswith('@D') and user_value == ''):
                                    user_value = '00000000'
                                user_value = self.remove_mask(user_value)

                            self.wait_until_to( expected_condition = "visibility_of", element = selenium_input )
                            self.set_element_focus(selenium_input())
                            self.click(selenium_input())
                            if "tget" in self.get_current_container().next.attrs['class']:
                                bsoup_element = self.get_current_container().next
                                self.wait_until_to(expected_condition="element_to_be_clickable", element = bsoup_element, locator = By.XPATH )
                                self.try_send_keys(selenium_input, user_value, try_counter)

                                if try_counter < 2:
                                    try_counter += 1
                                else:
                                    try_counter = 0

                                if (("_" in field[0] and field_to_len != {} and int(field_to_len[field[0]]) > len(field[1])) or lenfield > len(field[1])):
                                    if (("_" in field[0] and field_to_valtype != {} and field_to_valtype[field[0]] != "N") or valtype != "N"):
                                        self.send_keys(selenium_input(), Keys.ENTER)
                                    else:
                                        if not (re.match(r"[0-9]+,[0-9]+", user_value)):
                                            self.send_keys(selenium_input(), Keys.ENTER)
                                        else:
                                            self.wait_element_timeout(term= ".tmodaldialog.twidget", scrap_type= enum.ScrapType.CSS_SELECTOR, position=initial_layer+1, presence=False, main_container="body")
                                            if self.element_exists(term=".tmodaldialog.twidget", scrap_type=enum.ScrapType.CSS_SELECTOR, position=initial_layer+1, main_container="body"):
                                                self.wait_until_to(expected_condition="element_to_be_clickable", element = bsoup_element, locator = By.XPATH )
                                                self.send_keys(selenium_input(), Keys.ENTER)
                                
                                elif lenfield == len(field[1]) and self.get_current_container().attrs['id'] != container_id:
                                    try:
                                        self.send_keys(selenium_input(), Keys.ENTER)
                                    except:
                                        pass
                                    
                            try_endtime = self.config.time_out / 4
                            while try_endtime > 0:
                                element_exist = self.wait_element_timeout(term=xpath_soup(child[0]), scrap_type=enum.ScrapType.XPATH, timeout = 10, presence=False)
                                time.sleep(1)
                                if element_exist:
                                    current_value = self.get_element_text(selenium_column())
                                    break
                                else:
                                    try_endtime = try_endtime - 10
                                    container_current = self.get_current_container()
                                    if container_current.attrs['id'] != container_id:
                                        print("Consider using the waithide and setkey('ESC') method because the input can remain selected.")
                                        return
                        else:
                            option_text_list = list(filter(lambda x: field[1] == x[0:len(field[1])], map(lambda x: x.text ,child[0].select('option'))))
                            option_value_dict = dict(map(lambda x: (x.attrs["value"], x.text), child[0].select('option')))
                            option_value = self.get_element_value(self.driver.find_element_by_xpath(xpath_soup(child[0])))
                            option_text = next(iter(option_text_list), None)
                            if not option_text:
                                self.log_error("Couldn't find option")
                            if (option_text != option_value_dict[option_value]):
                                self.select_combo(child[0], field[1])
                                if field[1] in option_text[0:len(field[1])]:
                                    current_value = field[1]
                            else:
                                self.send_keys(self.driver.find_element_by_xpath(xpath_soup(child[0])), Keys.ENTER)
                                current_value = field[1]

        if (self.remove_mask(current_value).strip().replace(',','') != field_one.replace(',','')):
            self.search_for_errors()
            self.check_grid_error(grids, headers, column_name, rows, columns, field)
            self.log_error(f"Current value: {current_value} | Couldn't fill input: {field_one} value in Column: '{column_name}' of Grid: '{headers[field[2]].keys()}'.")

    def get_selenium_column_element(self, xpath):
        """
        [Internal]

        Tries to get the selenium element out of a grid column.
        Workaround method to be used instead of a lambda function on fill_grid method.

        :param xpath: The xpath to the column.
        :type xpath: str

        Usage:

        >>> #  Calling the method:
        >>> self.get_selenium_column_element(xpath)
        """
        try:
            return self.driver.find_element_by_xpath(xpath)
        except:
            return False

    def try_recover_lost_line(self, field, grid_id, row, headers, field_to_label):
        """
        [Internal]

        Tries to recover the position if a new line is lost.

        Workaround method to keep trying to get the right row fill_grid method.

        :param field: An item from the grid's input queue
        :type field: List of values
        :param grid_id: The grid's ID
        :type grid_id: str
        :param row: The current row
        :type row: Beautiful Soup object
        :param headers: List of dictionaries with each grid's headers
        :type headers: List of Dictionaries
        :param field_to_label: Dictionary from the x3 containing the field to label relationship.
        :type field_to_label: Dict

        Usage:

        >>> # Calling the method:
        >>> self.try_recover_lost_line(field, grid_id, row, headers, field_to_label)
        """
        ret = None
        endtime = time.time() + self.config.time_out
        while(time.time() < endtime and not ret):
            if self.config.debug_log:
                print("Recovering lost line")
            while ( time.time() < endtime and int(row.attrs["id"]) < self.grid_counters[grid_id]):
                self.new_grid_line(field, False)
                row = self.get_selected_row(self.get_current_DOM().select(f"#{grid_id} tbody tr"))

            columns = row.select("td")
            if columns:
                if "_" in field[0]:
                    column_name = field_to_label[field[0]]
                else:
                    column_name = field[0]
                
                column_name = column_name.lower()

                if column_name not in headers[field[2]]:
                    self.log_error(f"{self.language.messages.grid_column_error} Coluna: '{column_name}' Grid: '{headers[field[2]].keys()}'")

                column_number = headers[field[2]][column_name]
                xpath = xpath_soup(columns[column_number])
                ret = self.get_selenium_column_element(xpath)

        return ret
 
    def check_grid(self, field, x3_dictionaries, get_value=False):
        """
        [Internal]

        Checks the grid cell with the passed parameters.

        :param field: An item from the grid's check queue
        :type field: List of values
        :param x3_dictionaries: Tuple of dictionaries containing information extracted from x3.
        :type x3_dictionaries: Tuple of dictionaries
        :param get_value: Boolean value if check_grid should return its value.
        :type get_value: bool

        :return: If get_value flag is True, it will return the captured value.
        :return type: str

        Usage:

        >>> # Calling the method:
        >>> self.check_grid([0, "A1_COD", "000001", 0], x3_dictionaries, False)
        """
        text = ""
        columns = None
        success  = False
        field_to_label = {}
        endtime = time.time() + self.config.time_out
        if x3_dictionaries:
            field_to_label = x3_dictionaries[2]

        while(self.element_exists(term=".tmodaldialog .ui-dialog", scrap_type=enum.ScrapType.CSS_SELECTOR, position=3, main_container="body") and time.time() < endtime):
            if self.config.debug_log:
                print("Waiting for container to be active")
            time.sleep(1)

        while(time.time() < endtime and not success):

            containers = self.web_scrap(term=".tmodaldialog", scrap_type=enum.ScrapType.CSS_SELECTOR, main_container="body")
            container = next(iter(self.zindex_sort(containers, True)), None)

            if container:
                grids = container.select(".tgetdados, .tgrid, .tcbrowse")
                grids = self.filter_displayed_elements(grids)

            if grids:
                headers = self.get_headers_from_grids(grids)
                column_name = ""

                if field[3] > len(grids):
                    self.log_error(self.language.messages.grid_number_error)

                rows = grids[field[3]].select("tbody tr")
                
                if rows:
                    if field[0] > len(rows):
                        self.log_error(self.language.messages.grid_line_error) 

                    field_element = next(iter(field), None)
                   
                    if field_element != None and len(rows) -1 >= field_element:
                        columns = rows[field_element].select("td")
                        
                if columns and rows:

                    if "_" in field[1]:
                        column_name = field_to_label[field[1]].lower()
                    else:
                        column_name = field[1].lower()

                    if column_name in headers[field[3]]:
                        column_number = headers[field[3]][column_name]
                        text = columns[column_number].text.strip()
                        success = True

                    if success and get_value and text:
                        return text

        field_name = f"({field[0]}, {column_name})"
        self.log_result(field_name, field[2], text)
        print(f"Collected value: {text}")
        if not success:
            self.check_grid_error( grids, headers, column_name, rows, columns, field )

    def check_grid_error(self, grid, headers, column_name, rows, columns, field):
        """
        [Internal]

        """
        error = False

        if not grid:
            self.log_error("Couldn't find grids.")
            error = True

        if not error and column_name not in headers[field[3]]:
            self.log_error(f"{self.language.messages.grid_column_error} Coluna: '{column_name}' Grid: '{headers[field[3]].keys()}'")
            error = True
        
        if not error and not columns:
            self.log_error("Couldn't find columns.")

        if not error and not rows:
            self.log_error("Couldn't find rows.")
            error = True

        return
        

    def new_grid_line(self, field, add_grid_line_counter=True):
        """
        [Internal]

        Creates a new line on the grid.

        :param field: An item from the grid's input queue
        :type field: List of values
        :param add_grid_line_counter: Boolean if counter should be incremented when method is called. - **Default:** True
        :type add_grid_line_counter: bool

        Usage:

        >>> # Calling the method:
        >>> self.new_grid_line(["", "", 0, True])
        """
        grids = ''
        endtime = time.time() + self.config.time_out
        self.down_loop_grid = True
        while(not grids and time.time() < endtime):
            soup = self.get_current_DOM()

            containers = soup.select(".tmodaldialog.twidget")
            if containers:
                containers = self.zindex_sort(containers, True)
                grids = self.filter_displayed_elements(containers[0].select(".tgetdados, .tgrid"))

            time.sleep(1)

        if grids:
            if field[2] > len(grids):
                self.log_error(self.language.messages.grid_number_error)
            rows = grids[field[2]].select("tbody tr")
            row = self.get_selected_row(rows)
            if row:
                columns = row.select("td")
                if columns:
                    second_column = lambda: self.driver.find_element_by_xpath(xpath_soup(columns[1]))
                    # self.scroll_to_element(second_column())
                    self.driver.execute_script("$('.horizontal-scroll').scrollLeft(-400000);")
                    self.set_element_focus(second_column())
                    self.wait_until_to(expected_condition="visibility_of_element_located", element = columns[0], locator=By.XPATH )
                    
                    ActionChains(self.driver).move_to_element(second_column()).send_keys_to_element(second_column(), Keys.DOWN).perform()

                    endtime = time.time() + self.config.time_out
                    while (time.time() < endtime and not(self.element_exists(term=".tgetdados tbody tr, .tgrid tbody tr", scrap_type=enum.ScrapType.CSS_SELECTOR, position=len(rows)+1))):
                        if self.config.debug_log:
                            print("Waiting for the new line to show")
                        time.sleep(1)

                    if (add_grid_line_counter):
                        self.add_grid_row_counter(grids[field[2]])
                else:
                    self.log_error("Couldn't find columns.")
            else:
                self.log_error("Couldn't find rows.")
        else:
            self.log_error("Couldn't find grids.")

    def ClickGridCell(self, column, row_number=1, grid_number=1):
        """
        Clicks on a Cell of a Grid.

        :param column: The column that should be clicked.
        :type column: str
        :param row_number: Grid line that contains the column field to be checked.- **Default:** 1
        :type row_number: int
        :param grid_number: Grid number of which grid should be checked when there are multiple grids on the same screen. - **Default:** 1
        :type grid_number: int

        Usage:

        >>> # Calling the method:
        >>> oHelper.ClickGridCell("Product", 1)
        """
        success = False
        grids = None
        row_number -= 1
        grid_number -= 1
        column_name = ""
        column_element_old_class = None
        
        self.wait_element(term=".tgetdados tbody tr, .tgrid tbody tr, .tcbrowse", scrap_type=enum.ScrapType.CSS_SELECTOR)
        self.wait_element_timeout(term = column, scrap_type = enum.ScrapType.TEXT, timeout = self.config.time_out , optional_term = 'label')
        
        endtime = time.time() + self.config.time_out

        if re.match(r"\w+(_)", column):
            column_name = self.get_x3_dictionaries([column])[2][column].lower()
        else:
            column_name = column.lower()

        while(not success and time.time() < endtime):

            containers = self.web_scrap(term=".tmodaldialog,.ui-dialog", scrap_type=enum.ScrapType.CSS_SELECTOR, main_container="body")
            container = next(iter(self.zindex_sort(containers, True)), None)
            if container:
                grids = self.filter_displayed_elements(container.select(".tgetdados, .tgrid, .tcbrowse"))

                if grids:
                    grids = list(filter(lambda x:x.select("tbody tr"), grids))      
                    headers = self.get_headers_from_grids(grids)
                    if grid_number <= len(grids):
                        rows = grids[grid_number].select("tbody tr")
                    if rows:
                        if row_number <= len(rows):
                            columns = rows[row_number].select("td")
                    if columns:
                        if column_name in headers[grid_number]:
                            column_number = headers[grid_number][column_name]
                            column_element = lambda : self.driver.find_element_by_xpath(xpath_soup(columns[column_number]))
                            if column_element_old_class == None:
                                column_element_old_class = column_element().get_attribute("class")

                            self.wait_until_to(expected_condition="element_to_be_clickable", element = columns[column_number], locator = By.XPATH )
                            self.click(column_element())

                            if column_element_old_class != column_element().get_attribute("class") or 'selected' in column_element().get_attribute("class") :
                                success = True
                            elif grids[grid_number] and "tcbrowse" in grids[grid_number].attrs['class']:
                                time.sleep(0.5)
                                success = True

        if not success:
            self.log_error("Couldn't Click on grid cell ")


    def ClickGridHeader( self, column = 1, column_name = '', grid_number = 1):
        """
        Clicks on a Cell of a Grid Header.

        :param column: The column index that should be clicked.
        :type column: int
        :param column_name: The column index that should be clicked.
        :type row_number: str
        :param grid_number: Grid number of which grid should be checked when there are multiple grids on the same screen. - **Default:** 1
        :type grid_number: int

        Usage:

        >>> # Calling the method:
        >>> oHelper.ClickGridHeader(column = 1 , grid_number =  1)
        >>> oHelper.ClickGridHeader(column_name = 'Código' , grid_number =  1)
        >>> oHelper.ClickGridHeader(column = 1 , grid_number =  2)
        """
        grid_number -= 1
        column -=1 if column > 0 else 0

        self.wait_element(term=".tgetdados tbody tr, .tgrid tbody tr, .tcbrowse", scrap_type=enum.ScrapType.CSS_SELECTOR)
        grid  = self.get_grid(grid_number)
        header = self.get_headers_from_grids(grid)
        if not column_name:
            column_element = grid.select('thead label')[column].parent.parent
            column_element_selenium = self.soup_to_selenium(column_element)
            self.set_element_focus(column_element_selenium)
            self.wait_until_to(expected_condition="element_to_be_clickable", element = column_element, locator = By.XPATH )
            column_element_selenium.click()
        else:
            column_name =column_name.lower()
            header = self.get_headers_from_grids(grid)

            if column_name in header[grid_number]:
                column_number = header[grid_number][column_name]

            column_element = grid.select('thead label')[column_number].parent.parent
            column_element_selenium = self.soup_to_selenium(column_element)
            self.set_element_focus(column_element_selenium)
            self.wait_until_to(expected_condition="element_to_be_clickable", element = column_element, locator = By.XPATH )
            column_element_selenium.click()
            
                
        

    def search_column_index(self, grid, column):
        column_enumeration = list(enumerate(grid.select("thead label")))
        chosen_column = next(iter(list(filter(lambda x: column in x[1].text, column_enumeration))), None)
        if chosen_column:
            column_index = chosen_column[0]
        else: 
            self.log_error("Couldn't find chosen column.")

        return column_index

    def get_x3_dictionaries(self, fields): 
        """
        [Internal]

        Generates the dictionaries with field comparisons from the x3 file,

        Dictionaries:Field to Type, Field to Size, Field to Title.

        :param fields: List of fields that must be located in x3.
        :type fields: List of str

        :return: The three x3 dictionaries in a Tuple.
        :trype: Tuple of Dictionary

        Usage:

        >>> # Calling the method:
        >>> x3_dictionaries = self.get_x3_dictionaries(field_list)
        """
        prefixes = list(set(map(lambda x:x.split("_")[0] + "_" if "_" in x else "", fields)))
        regex = self.generate_regex_by_prefixes(prefixes)

        #caminho do arquivo csv(SX3)
        path = os.path.join(os.path.dirname(__file__), r'core\\data\\sx3.csv')

        #DataFrame para filtrar somente os dados da tabela informada pelo usuário oriundo do csv.
        data = pd.read_csv(path, sep=';', encoding='latin-1', header=None, error_bad_lines=False,
                        index_col='Campo', names=['Campo', 'Tipo', 'Tamanho', 'Titulo', 'Titulo_Spa', 'Titulo_Eng', None], low_memory=False)
        df = pd.DataFrame(data, columns=['Campo', 'Tipo', 'Tamanho', 'Titulo', 'Titulo_Spa', 'Titulo_Eng', None])
        if not regex:
            df_filtered = df.query("Tipo=='C' or Tipo=='N' or Tipo=='D' ")
        else:
            df_filtered = df.filter(regex=regex, axis=0)

        if self.config.language == "es-es":
            df_filtered.Titulo = df_filtered.loc[:,('Titulo_Spa')].str.strip()
        elif self.config.language == "en-us":
            df_filtered.Titulo = df_filtered.loc[:,('Titulo_Eng')].str.strip()
        else:
            df_filtered.Titulo = df_filtered.loc[:,('Titulo')].str.strip()

        df_filtered.index = df_filtered.index.map(lambda x: x.strip())

        dict_ = df_filtered.to_dict()

        return (dict_['Tipo'], dict_['Tamanho'], dict_['Titulo'])

    def generate_regex_by_prefixes(self, prefixes):
        """
        [Internal]

        Returns a regex string created by combining all field prefixes.

        :param prefixes: Prefixes of fields to be combined in a regex.
        :type prefixes: List of str

        Usage:

        >>> # Calling the method:
        >>> regex = self.generate_regex_by_prefixes(field_prefixes)
        """
        filtered_prefixes = list(filter(lambda x: x != "", prefixes))
        regex = ""
        for prefix in filtered_prefixes:
            regex += "^" + prefix + "|"

        return regex[:-1]

    def get_headers_from_grids(self, grids):
        """
        [Internal]

        Returns the headers of each grid in *grids* parameter.

        :param grids: The grids to extract the headers.
        :type grids: List of BeautifulSoup objects

        :return: List of Dictionaries with each header value and index.
        :rtype: List of Dict

        Usage:

        >>> # Calling the method:
        >>> headers = self.get_headers_from_grids(grids)
        """
        headers = []
        for item in grids:
            labels = item.select("thead tr label")
            if labels:
                keys = list(map(lambda x: x.text.strip().lower(), labels))
                values = list(map(lambda x: x[0], enumerate(labels)))
                headers.append(dict(zip(keys, values)))
        return headers

    def add_grid_row_counter(self, grid):
        """
        [Internal]

        Adds the counter of rows to the global dictionary.

        :param grid: The grid whose rows are being controlled.
        :type grid: BeautifulSoup object.

        Usage:

        >>> # Calling the method:
        >>> self.add_grid_row_counter(grid)
        """
        grid_id = grid.attrs["id"]

        if grid_id not in self.grid_counters:
            self.grid_counters[grid_id] = 0
        else:
            self.grid_counters[grid_id]+=1
    
    def wait_element_is_not_displayed(self, element_soup, timeout = 5 , step=0.3):
        """
        [Internal]

        Wait element.is_displayed() return false
        :param element_soup: The element soup.
        :type element_soup: BeautifulSoup object.
        :param timeout: The maximum amount of time of wait. - **Default:** 5.0
        :type timeout: float
        :param step: The amount of time each step should wait. - **Default:** 0.1
        :type step: float

        Usage:

        >>> # Calling the method:
        >>> self.wait_element_is_not_displayed(soup_element, 10, 0.5)
        """
        endtime = time.time() + timeout
        try:
            print('Waiting for element to disappear')
            while(self.element_is_displayed(element_soup) and time.time() <= endtime):
                time.sleep(step)
        except Exception:
            return

    def wait_element_is_not_focused(self, element_selenium = None, time_out = 5, step = 0.1):
        """
        [ Internal ]
        Wait element Lose focus
        """
        endtime = time.time() + time_out
        while( element_selenium and time.time() < endtime and self.driver.switch_to_active_element() == element_selenium() ):
            time.sleep(step)

    def wait_element(self, term, scrap_type=enum.ScrapType.TEXT, presence=True, position=0, optional_term=None, main_container=".tmodaldialog,.ui-dialog", check_error=True):
        """
        [Internal]

        Waits until the desired element is located on the screen.

        :param term: The first search term. A text or a selector.
        :type term: str
        :param scrap_type: The type of webscraping. - **Default:** enum.ScrapType.TEXT
        :type scrap_type: enum.ScrapType.
        :param presence: If the element should exist or not in the screen. - **Default:** False
        :type presence: bool
        :param position: If the element should exist at a specific position. e.g. The fourth button. - **Default:** 0
        :type position: int
        :param optional_term: The second search term. A selector used in MIXED webscraping. - **Default:** None
        :type optional_term: str
        :param main_container: The selector of a container element that has all other elements. - **Default:** None
        :type main_container: str

        Usage:

        >>> # Calling the method:
        >>> self.wait_element(term=".ui-button.ui-dialog-titlebar-close[title='Close']", scrap_type=enum.ScrapType.CSS_SELECTOR)
        """
        endtime = time.time() + self.config.time_out
        if self.config.debug_log:
            print("Waiting for element")

        if presence:
            while (not self.element_exists(term, scrap_type, position, optional_term, main_container, check_error) and time.time() < endtime):
                time.sleep(0.1)
        else:
            while (self.element_exists(term, scrap_type, position, optional_term, main_container, check_error) and time.time() < endtime):
                time.sleep(0.1)

        if time.time() > endtime:
            if term == "[name='cGetUser']":
                self.close_resolution_screen()
            else:
                if ".ui-button.ui-dialog-titlebar-close[title='Close']" in term:
                    return False
                self.restart_counter += 1
                self.log_error(f"Element {term} not found!")

        presence_endtime = time.time() + 10
        if presence:

            if self.config.debug_log:
                print("Element found! Waiting for element to be displayed.")

            element = next(iter(self.web_scrap(term=term, scrap_type=scrap_type, optional_term=optional_term, main_container=main_container, check_error=check_error)), None)
            
            if element is not None:

                sel_element = lambda:self.soup_to_selenium(element)
                sel_element_isdisplayed = False

                while(not sel_element_isdisplayed and time.time() < presence_endtime):
                    try:
                        if sel_element != None:
                            sel_element_isdisplayed = sel_element().is_displayed()
                        else:
                            sel_element = lambda:self.soup_to_selenium(element)
                        time.sleep(0.1)
                    except AttributeError:
                        pass
                    except StaleElementReferenceException:
                        pass


    def wait_element_timeout(self, term, scrap_type=enum.ScrapType.TEXT, timeout=5.0, step=0.1, presence=True, position=0, optional_term=None, main_container=".tmodaldialog,.ui-dialog, body", check_error=True):
        """
        [Internal]

        Waits until the desired element is located on the screen or until the timeout is met.

        :param term: The first search term. A text or a selector.
        :type term: str
        :param scrap_type: The type of webscraping. - **Default:** enum.ScrapType.TEXT
        :type scrap_type: enum.ScrapType.
        :param timeout: The maximum amount of time of wait. - **Default:** 5.0
        :type timeout: float
        :param timeout: The amount of time each step should wait. - **Default:** 0.1
        :type timeout: float
        :param presence: If the element should exist or not in the screen. - **Default:** False
        :type presence: bool
        :param position: If the element should exist at a specific position. e.g. The fourth button. - **Default:** 0
        :type position: int
        :param optional_term: The second search term. A selector used in MIXED webscraping. - **Default:** None
        :type optional_term: str
        :param main_container: The selector of a container element that has all other elements. - **Default:** None
        :type main_container: str

        Usage:

        >>> # Calling the method:
        >>> self.wait_element_timeout(term=button, scrap_type=enum.ScrapType.MIXED, optional_term="button", timeout=10, step=0.1)
        """
        success = False
        if presence:
            endtime = time.time() + timeout
            while time.time() < endtime:
                time.sleep(step)
                if self.element_exists(term, scrap_type, position, optional_term, main_container, check_error):
                    success = True
                    break
        else:
            endtime = time.time() + timeout
            while time.time() < endtime:
                time.sleep(step)
                if not self.element_exists(term, scrap_type, position, optional_term, main_container, check_error):
                    success = True
                    break

        if presence and success:
            if self.config.debug_log:
                print("Element found! Waiting for element to be displayed.")
            element = next(iter(self.web_scrap(term=term, scrap_type=scrap_type, optional_term=optional_term, main_container=main_container, check_error=check_error)), None)
            if element is not None:
                sel_element = lambda: self.driver.find_element_by_xpath(xpath_soup(element))
                endtime = time.time() + timeout
                while(time.time() < endtime and not self.element_is_displayed(element)):
                    try:
                        time.sleep(0.1)
                        self.scroll_to_element(sel_element())
                        if(sel_element().is_displayed()):
                            break
                    except:
                        continue
        return success

    def get_selected_row(self, rows):
        """
        [Internal]

        From a list of rows, filter the selected one.

        :param rows: List of rows.
        :type rows: List of Beautiful Soup objects

        :return: The selected row.
        :rtype: Beautiful Soup object.

        Usage:

        >>> # Calling the method:
        >>> selected_row = self.get_selected_row(rows)
        """
        filtered_rows = list(filter(lambda x: len(x.select("td.selected-cell")), rows))
        if filtered_rows:
            return next(iter(filtered_rows))
        else:
            filtered_rows = list(filter(lambda x: "selected-row" == self.soup_to_selenium(x).get_attribute('class'), rows))
            if filtered_rows:
                return next(iter(list(filter(lambda x: "selected-row" == self.soup_to_selenium(x).get_attribute('class'), rows))), None)

    def SetFilePath(self, value):
        """
        Fills the path screen with desired path.

        :param value: Path to be inputted.
        :type value: str

        Usage:

        >>> # Calling the method:
        >>> oHelper.SetFilePath(r"C:\\folder")
        """
        self.wait_element("Nome do Arquivo:")
        element = self.driver.find_element(By.CSS_SELECTOR, ".filepath input")
        if element:
            self.driver.execute_script("document.querySelector('#{}').value='';".format(element.get_attribute("id")))
            self.send_keys(element, value)
        elements = self.driver.find_elements(By.CSS_SELECTOR, ".tremoteopensave button")
        if elements:
            for line in elements:
                if line.text.strip().upper() == "ABRIR":
                    self.click(line)
                    break

    def MessageBoxClick(self, button_text):
        """
        Clicks on desired button inside a Messagebox element.

        :param button_text: Desired button to click.
        :type button_text: str

        Usage:

        >>> # Calling the method:
        >>> oHelper.MessageBoxClick("Ok")
        """
        self.wait_element(".messagebox-container", enum.ScrapType.CSS_SELECTOR)

        content = self.driver.page_source
        soup = BeautifulSoup(content,"html.parser")
        container = soup.select(".messagebox-container")
        if container:
            buttons = container[0].select(".ui-button")
            button = list(filter(lambda x: x.text.lower() == button_text.lower(), buttons))
            if button:
                selenium_button = self.driver.find_element_by_xpath(xpath_soup(button[0]))
                self.click(selenium_button)

    def get_enchoice_button_ids(self, layer):
        """
        [Internal]

        If current layer level has an enchoice, returns all buttons' ids.

        :param layer: Current layer level that the application is.
        :type layer: int

        :return: List with enchoice's buttons' ids.
        :rtype: List of str

        Usage:

        >>> # Calling the method:
        >>> self.get_enchoice_button_ids(current_layer)
        """
        try:
            soup = self.get_current_DOM()
            current_layer = self.zindex_sort(soup.select(".tmodaldialog"), False)[layer - 1]
            buttons = list(filter(lambda x: x.text.strip() != "", current_layer.select(".tpanel button")))
            return list(map(lambda x: x.parent.attrs["id"], buttons))
        except Exception as error:
            print(error)
            return []

    def CheckView(self, text, element_type="help"):
        """
        Checks if a certain text is present in the screen at the time and takes an action.

        "help" - alerts with messages of errors.

        :param text: Text to be checked.
        :type text: str
        :param element_type: Type of element. - **Default:** "help"
        :type element_type: str

        Usage:

        >>> # Calling the method.
        >>> oHelper.CheckView("Processing")
        """
        if element_type == "help":
            print(f"Checking text on screen: {text}")
            self.wait_element_timeout(term=text, scrap_type=enum.ScrapType.MIXED, timeout=2.5, step=0.5, optional_term=".tsay", check_error=False)
            if not self.element_exists(term=text, scrap_type=enum.ScrapType.MIXED, optional_term=".tsay", check_error=False):
                self.errors.append(f"{self.language.messages.text_not_found}({text})")

    def try_send_keys(self, element_function, key, try_counter=0):
        """
        [Internal]

        Tries to send value to element using different techniques.
        Meant to be used inside of a loop.

        :param element_function: The function that returns the element that would receive the value.
        :type element_function: function object
        :param key: The value that would be sent to the element.
        :type key: str or selenium.webdriver.common.keys
        :param try_counter: This counter will decide which technique should be used. - **Default:** 0
        :type try_counter: int

        Usage:

        >>> # Calling the method:
        >>> self.try_send_keys(selenium_input, user_value, try_counter)
        """
        self.wait_until_to( expected_condition = "visibility_of", element = element_function )
        
        if try_counter == 0:
            element_function().send_keys(Keys.HOME)
            ActionChains(self.driver).key_down(Keys.SHIFT).send_keys(Keys.END).key_up(Keys.SHIFT).perform()
            element_function().send_keys(key)
        elif try_counter == 1:
            element_function().send_keys(Keys.HOME)
            ActionChains(self.driver).key_down(Keys.SHIFT).send_keys(Keys.END).key_up(Keys.SHIFT).perform()
            ActionChains(self.driver).move_to_element(element_function()).send_keys_to_element(element_function(), key).perform()
        else:
            element_function().send_keys(Keys.HOME)
            ActionChains(self.driver).key_down(Keys.SHIFT).send_keys(Keys.END).key_up(Keys.SHIFT).perform()
            ActionChains(self.driver).move_to_element(element_function()).send_keys(key).perform()

    def find_label_element(self, label_text, container= None, position = 1):
        """
        [Internal]

        Find input element next to label containing the label_text parameter.

        :param label_text: The label text to be searched
        :type label_text: str
        :param container: The main container object to be used
        :type container: BeautifulSoup object

        :return: A list containing a BeautifulSoup object next to the label
        :rtype: List of BeautifulSoup objects

        Usage:

        >>> self.find_label_element("User:", container_object)
        """
        try:
            if container:
                elements = self.filter_label_element(label_text, container)
            if elements:
                for element in elements:
                    elem = self.search_element_position(label_text, position)
                    if elem:
                        return elem

                    #Checking previous and next element:
                    next_sibling = element.find_next_sibling("div")
                    second_next_sibling = next_sibling.find_next_sibling("div")

                    previous_sibling = element.find_next_sibling("div")
                    second_previous_sibling = previous_sibling.find_next_sibling("div")

                    #If current element is tsay and next or second next element is tget or tcombobox => return tget or tcombobox
                    if (hasattr(element, "attrs") and "class" in element.attrs
                        and "tsay" in element.attrs["class"]
                        and (hasattr(next_sibling, "attrs") and "class" in next_sibling.attrs and "id" in next_sibling.attrs
                        and ("tget" in next_sibling.attrs["class"] or "tcombobox" in next_sibling.attrs["class"])
                        and next_sibling.attrs["id"] not in self.used_ids)
                        or (hasattr(second_next_sibling, "attrs") and "class" in second_next_sibling.attrs and "id" in second_next_sibling.attrs
                        and ("tget" in second_next_sibling.attrs["class"] or "tcombobox" in second_next_sibling.attrs["class"])
                        and second_next_sibling.attrs["id"] not in self.used_ids)):

                        if (("tget" in next_sibling.attrs["class"]
                                or "tcombobox" in next_sibling.attrs["class"])
                                and next_sibling.attrs["id"] not in self.used_ids):
                            self.used_ids[next_sibling.attrs["id"]] = container.attrs["id"]
                            return [next_sibling]
                        elif (("tget" in second_next_sibling.attrs["class"]
                                or "tcombobox" in second_next_sibling.attrs["class"])
                                and second_next_sibling.attrs["id"] not in self.used_ids):
                            self.used_ids[second_next_sibling.attrs["id"]] = container.attrs["id"]
                            return [second_next_sibling]
                        else:
                            return[]

                    #If current element is tsay and previous or second previous element is tget or tcombobox => return tget or tcombobox
                    elif (hasattr(element, "attrs") and "class" in element.attrs
                        and "tsay" in element.attrs["class"]
                        and (hasattr(previous_sibling, "attrs") and "class" in previous_sibling.attrs and "id" in previous_sibling.attrs
                        and ("tget" in previous_sibling.attrs["class"] or "tcombobox" in previous_sibling.attrs["class"])
                        and previous_sibling.attrs["id"] not in self.used_ids)
                        or (hasattr(second_previous_sibling, "attrs") and "class" in second_previous_sibling.attrs and "id" in second_previous_sibling.attrs
                        and ("tget" in second_previous_sibling.attrs["class"] or "tcombobox" in second_previous_sibling.attrs["class"])
                        and second_previous_sibling.attrs["id"] not in self.used_ids)):

                        if (("tget" in previous_sibling.attrs["class"]
                                or "tcombobox" in previous_sibling.attrs["class"])
                                and previous_sibling.attrs["id"] not in self.used_ids):
                            self.used_ids[previous_sibling.attrs["id"]] = container.attrs["id"]
                            return [previous_sibling]
                        elif (("tget" in second_previous_sibling.attrs["class"]
                                or "tcombobox" in second_previous_sibling.attrs["class"])
                                and second_previous_sibling.attrs["id"] not in self.used_ids):
                            self.used_ids[second_previous_sibling.attrs["id"]] = container.attrs["id"]
                            return [second_previous_sibling]
                        else:
                            return []

                    #If element is not tsay => return it
                    elif (hasattr(element, "attrs") and "class" in element.attrs
                        and "tsay" not in element.attrs["class"]):
                        return self.search_element_position(label_text)
                        
                #If label exists but there is no element associated with it => return empty list
                if not element:
                    return []
                else:
                    return self.search_element_position(label_text)
            else:
                return []
        except AttributeError:
            return self.search_element_position(label_text)
            
    def log_error(self, message, new_log_line=True, skip_restart=False):
        """
        [Internal]

        Finishes execution of test case with an error and creates the log information for that test.

        :param message: Message to be logged
        :type message: str
        :param new_log_line: Boolean value if Message should be logged as new line or not. - **Default:** True
        :type new_log_line: bool

        Usage:

        >>> #Calling the method:
        >>> self.log_error("Element was not found")
        """
        self.clear_grid()

        routine_name = self.config.routine if ">" not in self.config.routine else self.config.routine.split(">")[-1].strip()
        routine_name = routine_name if routine_name else "error"

        stack_item = self.log.get_testcase_stack()
        test_number = f"{stack_item.split('_')[-1]} -" if stack_item else ""
        log_message = f"{test_number} {message}"
        self.log.set_seconds()

        if self.config.screenshot:

            log_file = f"{self.log.user}_{uuid.uuid4().hex}_{routine_name}-{test_number} error.png"
            
            try:
                if self.config.log_folder:
                    path = f"{self.log.folder}\\{self.log.station}\\{log_file}"
                    os.makedirs(f"{self.log.folder}\\{self.log.station}")
                else:
                    path = f"Log\\{self.log.station}\\{log_file}"
                    os.makedirs(f"Log\\{self.log.station}")
            except OSError:
                pass
            
            if self.log.get_testcase_stack() not in self.log.test_case_log:
                try:
                    self.driver.save_screenshot(path)
                except Exception as e:
                    print(f"Warning Log Error save_screenshot exception {str(e)}")

        if new_log_line:
            self.log.new_line(False, log_message)
        if ((stack_item != "setUpClass") or (stack_item == "setUpClass" and self.restart_counter == 3)):
            self.log.save_file(routine_name)
        if not self.config.skip_restart and len(self.log.list_of_testcases()) > 1 and self.config.initial_program != '':
            self.restart()
        elif self.config.coverage and self.config.initial_program != '':
            self.restart()
        else:            
            try:
                self.driver.close()
            except Exception as e:
                print(f"Warning Log Error Close {str(e)}")

        if self.restart_counter > 2:

            if self.config.num_exec and stack_item == "setUpClass" and self.log.checks_empty_line():
                try:
                    self.num_exec.post_exec(self.config.url_set_end_exec)
                except Exception as error:
                    self.restart_counter = 3
                    self.log_error(f"WARNING: Couldn't possible send post to url:{self.config.url_set_end_exec}: Error: {error}")
                
            if (stack_item == "setUpClass") :
                try:
                    self.driver.close()
                except Exception as e:
                    print(f"Warning Log Error Close {str(e)}")

        if ((stack_item != "setUpClass") or (stack_item == "setUpClass" and self.restart_counter == 3)):
            self.assertTrue(False, log_message)
        
    def ClickIcon(self, icon_text):
        """
        Clicks on an Icon button based on its tooltip text or Alt attribute title.

        :param icon_text: The tooltip/title text.
        :type icon_text: str

        Usage:

        >>> # Call the method:
        >>> oHelper.ClickIcon("Add")
        >>> oHelper.ClickIcon("Edit")
        """
        icon = ""
        success = False
        # self.wait_element(term=".tmodaldialog button[style]", scrap_type=enum.ScrapType.CSS_SELECTOR, main_container="body")
        endtime = time.time() + self.config.time_out
        while(time.time() < endtime and not icon and not success):
            self.wait_element(term=".ttoolbar, .tbtnbmp", scrap_type=enum.ScrapType.CSS_SELECTOR)
            soup = self.get_current_DOM()
            container = next(iter(self.zindex_sort(soup.select(".tmodaldialog"))), None)
            container = container if container else soup
            tbtnbmp_img = self.on_screen_enabled(container.select(".tbtnbmp > img"))
            tbtnbmp_img_str = " ".join(str(x) for x in tbtnbmp_img) if tbtnbmp_img else ''

            if icon_text not in tbtnbmp_img_str:
                container = self.get_current_container()
                tbtnbmp_img = self.on_screen_enabled(container.select(".tbtnbmp > img"))
            
            if tbtnbmp_img:
                icon = next(iter(list(filter(lambda x: icon_text == self.soup_to_selenium(x).get_attribute("alt"), tbtnbmp_img))), None)

            else:
                buttons = self.on_screen_enabled(container.select("button[style]"))
                print("Searching for Icon")
                if buttons:
                    filtered_buttons = self.filter_by_tooltip_value(buttons, icon_text)
                    icon = next(iter(filtered_buttons), None)

            if icon:
                element = lambda: self.soup_to_selenium(icon)
                self.set_element_focus(element())
                success = self.click(element())

        if not icon:
            self.log_error(f"Couldn't find Icon: {icon_text}.")
        if not success:
            self.log_error(f"Couldn't click Icon: {icon_text}.")

    def AddParameter(self, parameter, branch, portuguese_value, english_value="", spanish_value=""):
        """
        Adds a parameter to the queue of parameters to be set by SetParameters method.

        :param parameter: The parameter name.
        :type parameter: str
        :param branch: The branch to be filled in parameter edit screen.
        :type branch: str
        :param portuguese_value: The value for a portuguese repository.
        :type portuguese_value: str
        :param english_value: The value for an english repository.
        :type english_value: str
        :param spanish_value: The value for a spanish repository.
        :type spanish_value: str

        Usage:

        >>> # Calling the method:
        >>> oHelper.AddParameter("MV_MVCSA1", "", ".F.", ".F.", ".F.")
        """
        self.parameters.append([parameter.strip(), branch, portuguese_value, english_value, spanish_value])

    def SetParameters(self):
        """
        Sets the parameters in CFG screen. The parameters must be passed with calls for **AddParameter** method.

        Usage:

        >>> # Adding Parameter:
        >>> oHelper.AddParameter("MV_MVCSA1", "", ".F.", ".F.", ".F.")
        >>> # Calling the method:
        >>> oHelper.SetParameters()
        """
        self.parameter_screen(restore_backup=False)

    def RestoreParameters(self):
        """
        Restores parameters to previous value in CFG screen. Should be used after a **SetParameters** call.

        Usage:

        >>> # Adding Parameter:
        >>> oHelper.AddParameter("MV_MVCSA1", "", ".F.", ".F.", ".F.")
        >>> # Calling the method:
        >>> oHelper.SetParameters()
        """
        self.parameter_screen(restore_backup=True)

    def parameter_screen(self, restore_backup):
        """
        [Internal]

        Internal method of SetParameters and RestoreParameters.

        :param restore_backup: Boolean if method should restore the parameters.
        :type restore_backup: bool

        Usage:

        >>> # Calling the method:
        >>> self.parameter_screen(restore_backup=False)
        """
        label_param = None
        exception = None
        stack = None

        try:
            self.driver.refresh()
        except Exception as error:
            exception = error

        if not exception:
            if self.config.browser.lower() == "chrome":
                try:
                    self.wait_until_to( expected_condition = "alert_is_present" )
                    self.driver.switch_to_alert().accept()
                except:
                    pass

            self.Setup("SIGACFG", self.config.date, self.config.group, self.config.branch, save_input=False)
            self.SetLateralMenu(self.config.parameter_menu if self.config.parameter_menu else self.language.parameter_menu, save_input=False)

            self.wait_element(term=".ttoolbar", scrap_type=enum.ScrapType.CSS_SELECTOR)
            self.wait_element_timeout(term="img[src*=bmpserv1]", scrap_type=enum.ScrapType.CSS_SELECTOR, timeout=5.0, step=0.5)

            if self.element_exists(term="img[src*=bmpserv1]", scrap_type=enum.ScrapType.CSS_SELECTOR):
                
                endtime = time.time() + self.config.time_out

                while(time.time() < endtime and not label_param):

                    container = self.get_current_container()
                    img_serv1 = next(iter(container.select("img[src*='bmpserv1']")), None )
                    label_serv1 = next(iter(img_serv1.parent.select('label')), None)
                    
                    if not label_serv1:
                        self.log_error(f"Couldn't find Icon")

                    self.ClickTree(label_serv1.text.strip())
                    self.wait_element_timeout(term="img[src*=bmpparam]", scrap_type=enum.ScrapType.CSS_SELECTOR, timeout=5.0, step=0.5)
                    container = self.get_current_container()
                    img_param = next(iter(container.select("img[src*='bmpparam']")), None )
                    if img_param.parent.__bool__():
                        label_param = next(iter(img_param.parent.select('label')), None)

                        self.ClickTree(label_param.text.strip())

                if not label_param:
                    self.log_error(f"Couldn't find Icon")

            self.ClickIcon(self.language.search)

            self.fill_parameters(restore_backup=restore_backup)
            self.parameters = []
            self.ClickIcon(self.language.exit)
            time.sleep(1)

            if self.config.coverage:
                self.driver.refresh()
            else:
                self.Finish()

            self.Setup(self.config.initial_program, self.config.date, self.config.group, self.config.branch, save_input=not self.config.autostart)

            if ">" in self.config.routine:
                self.SetLateralMenu(self.config.routine, save_input=False)
            else:
                self.Program(self.config.routine)
        else:
            stack = next(iter(list(map(lambda x: x.function, filter(lambda x: re.search('tearDownClass', x.function), inspect.stack())))), None)
            if(stack and not stack.lower()  == "teardownclass"):
                self.restart_counter += 1
                self.log_error(f"Wasn't possible execute parameter_screen() method Exception: {exception}")


    def fill_parameters(self, restore_backup):
        """
        [Internal]

        Internal method of fill_parameters.
        Searches and edits all parameters in the queue.

        :param restore_backup: Boolean if method should restore the parameters.
        :type restore_backup: bool

        Usage:

        >>> # Calling the method:
        >>> self.fill_parameters(restore_backup=False)
        """
        parameter_list = self.backup_parameters if restore_backup else self.parameters
        for parameter in parameter_list:
            self.SetValue(self.language.search_by, parameter[0])
            self.used_ids = []
            self.SetButton(self.language.search2)
            self.ClickIcon(self.language.edit)

            if not restore_backup:
                current_branch = self.GetValue("X6_FIL")
                current_pt_value = self.GetValue("X6_CONTEUD")
                current_en_value = self.GetValue("X6_CONTENG")
                current_spa_value = self.GetValue("X6_CONTSPA")

                self.backup_parameters.append([parameter[0], current_branch.strip(), current_pt_value.strip(), current_en_value.strip(), current_spa_value.strip()])

            self.SetValue("X6_FIL", parameter[1]) if parameter[1] else None
            self.SetValue("X6_CONTEUD", parameter[2]) if parameter[2] else None
            self.SetValue("X6_CONTENG", parameter[3]) if parameter[3] else None
            self.SetValue("X6_CONTSPA", parameter[4]) if parameter[4] else None

            self.SetButton(self.language.save)

    def filter_by_tooltip_value(self, element_list, expected_text):
        """
        [Internal]

        Filters elements by finding the tooltip value that is shown when mouseover event
        is triggered.

        :param element_list: The list to be filtered
        :type element_list: Beautiful Soup object list
        :param expected_text: The expected tooltip text.
        :type expected_text: str

        :return: The filtered list of elements.
        :rtype: Beautiful Soup object list

        Usage:

        >>> # Calling the method:
        >>> filtered_elements = self.filter_by_tooltip_value(my_element_list, "Edit")
        """
        return list(filter(lambda x: self.check_element_tooltip(x, expected_text), element_list))

    def check_element_tooltip(self, element, expected_text, contains=False):
        """
        [Internal]

        Internal method of ClickIcon.

        Fires the MouseOver event of an element, checks tooltip text, fires the MouseOut event and
        returns a boolean whether the tooltip has the expected text value or not.

        :param element: The target element object.
        :type element: BeautifulSoup object
        :param expected_text: The text that is expected to exist in button's tooltip.
        :type expected_text: str

        :return: Boolean value whether element has tooltip text or not.
        :rtype: bool

        Usage:

        >>> # Call the method:
        >>> has_add_text = self.check_element_tooltip(button_object, "Add")
        """
        has_text = False

        element_function = lambda: self.driver.find_element_by_xpath(xpath_soup(element))
        self.driver.execute_script(f"$(arguments[0]).mouseover()", element_function())
        time.sleep(1)
        tooltips = self.driver.find_elements(By.CSS_SELECTOR, ".ttooltip")
        if tooltips:
            has_text = (len(list(filter(lambda x: expected_text.lower() in x.text.lower(), tooltips))) > 0 if contains else (tooltips[0].text.lower() == expected_text.lower()))
        self.driver.execute_script(f"$(arguments[0]).mouseout()", element_function())
        return has_text

    def WaitFieldValue(self, field, expected_value):
        """
        Wait until field has expected value.
        Recommended for Trigger fields.

        :param field: The desired field.
        :type field: str
        :param expected_value: The expected value.
        :type expected_value: str

        Usage:

        >>> # Calling method:
        >>> self.WaitFieldValue("CN0_DESCRI", "MY DESCRIPTION")
        """
        print(f"Waiting for field {field} value to be: {expected_value}")
        field = re.sub(r"(\:*)(\?*)", "", field).strip()
        self.wait_element(field)

        field_soup = self.get_field(field)

        if not field_soup:
            self.log_error(f"Couldn't find field {field}")

        field_element = lambda: self.driver.find_element_by_xpath(xpath_soup(field_soup))

        success = False
        endtime = time.time() + 60

        while(time.time() < endtime and not success):
            if ((field_element().text.strip() == expected_value) or
                (field_element().get_attribute("value").strip() == expected_value)):
                success = True
            time.sleep(0.5)

    def assert_result(self, expected):
        """
        [Internal]

        Asserts the result based on the expected value.

        :param expected: Expected value
        :type expected: bool

        Usage :

        >>> #Calling the method:
        >>> self.assert_result(True)
        """
        msg = ""
        stack_item = next(iter(list(map(lambda x: x.function, filter(lambda x: re.search('test_', x.function), inspect.stack())))), None)
        test_number = f"{stack_item.split('_')[-1]} -" if stack_item else ""
        log_message = f"{test_number}"
        self.log.set_seconds()

        if self.grid_input or self.grid_check:
            self.log_error("Grid fields were queued for input/check but weren't added/checked. Verify the necessity of a LoadGrid() call.")

        if self.errors:
            expected = not expected

            for field_msg in self.errors:
                log_message += (" " + field_msg)

        if expected:
            msg = "" if not self.errors else log_message
            self.log.new_line(True, msg)
        else:
            msg = self.language.assert_false_message if not self.errors else log_message
            self.log.new_line(False, msg)
            
        routine_name = self.config.routine if ">" not in self.config.routine else self.config.routine.split(">")[-1].strip()

        routine_name = routine_name if routine_name else "error"

        self.log.save_file(routine_name)

        if expected:
            self.assertTrue(True, "Passed" if not self.errors else log_message)
        else:
            self.assertTrue(False, msg)

        self.errors = []
        print(msg)
        
    def ClickCheckBox(self, label_box_name, position=1):
        """
        Clicks on a Label in box on the screen.

        :param label_box_name: The label box name
        :type label_box_name: str
        :param position: position label box on interface
        :type position: int

        Usage:

        >>> # Call the method:
        >>> oHelper.ClickCheckBox("Search",1)
        """
        if position > 0:

            self.wait_element(label_box_name)

            container = self.get_current_container()
            if not container:
                self.log_error("Couldn't locate container.")

            labels_boxs = container.select("span")
            filtered_labels_boxs = list(filter(lambda x: label_box_name.lower() in x.text.lower(), labels_boxs))                
        
            if position <= len(filtered_labels_boxs):
                position -= 1
                label_box = filtered_labels_boxs[position].parent
                if 'tcheckbox' in label_box.get_attribute_list('class'):
                    label_box_element = lambda: self.soup_to_selenium(label_box)                
                    self.click(label_box_element())
                else:
                    self.log_error("Index the Ckeckbox invalid.")                
            else:
                self.log_error("Index the Ckeckbox invalid.")
        else:
            self.log_error("Index the Ckeckbox invalid.")


    def ClickLabel(self, label_name):
        """
        Clicks on a Label on the screen.

        :param label_name: The label name
        :type label_name: str

        Usage:

        >>> # Call the method:
        >>> oHelper.ClickLabel("Search")
        """
        label = ''
        self.wait_element(label_name)
        endtime = time.time() + self.config.time_out
        while(not label and time.time() < endtime):
            container = self.get_current_container()
            if not container:
                self.log_error("Couldn't locate container.")
                
            labels = container.select("label")
            filtered_labels = list(filter(lambda x: label_name.lower() in x.text.lower(), labels))
            filtered_labels = list(filter(lambda x: EC.element_to_be_clickable((By.XPATH, xpath_soup(x))), filtered_labels))
            label = next(iter(filtered_labels), None)
            
        if not label:
            self.log_error("Couldn't find any labels.")

        label_element = lambda: self.soup_to_selenium(label)
        
        self.scroll_to_element(label_element())
        self.wait_until_to(expected_condition="element_to_be_clickable", element = label, locator = By.XPATH )
        self.set_element_focus(label_element())
        self.wait_until_to(expected_condition="element_to_be_clickable", element = label, locator = By.XPATH )
        self.click(label_element())

    def get_current_container(self):
        """
        [Internal]

        An internal method designed to get the current container.
        Returns the BeautifulSoup object that represents this container or NONE if nothing is found.

        :return: The container object
        :rtype: BeautifulSoup object

        Usage:

        >>> # Calling the method:
        >>> container = self.get_current_container()
        """
        soup = self.get_current_DOM()
        containers = self.zindex_sort(soup.select(self.containers_selectors["GetCurrentContainer"]), True)
        return next(iter(containers), None)

    def ClickTree(self, treepath, right_click=False, position=1):
        """
        Clicks on TreeView component.

        :param treepath: String that contains the access path for the item separate by ">" .
        :type string: str
        :param right_click: Clicks with the right button of the mouse in the last element of the tree.
        :type string: bool

        Usage:

        >>> # Calling the method:
        >>> oHelper.ClickTree("element 1 > element 2 > element 3")
        >>> # Right Click example:
        >>> oHelper.ClickTree("element 1 > element 2 > element 3", right_click=True)
        """
        self.click_tree(treepath, right_click, position)
        
    def click_tree(self, treepath, right_click, position):
        """
        [Internal]
        Take treenode and label to filter and click in the toggler element to expand the TreeView.
        """

        hierarchy=None

        position -= 1

        labels = list(map(str.strip, treepath.split(">")))

        for row, label in enumerate(labels):

            last_item = True if row == len(labels)-1 else False

            success = False

            try_counter = 0

            label_filtered = label.lower().strip()        

            endtime = time.time() + self.config.time_out

            while((time.time() < endtime) and (try_counter < 3 and not success)):

                tree_node = self.find_tree_bs(label_filtered)

                tree_node_filtered = list(filter(lambda x: "hidden" not in x.parent.parent.parent.parent.attrs['class'], tree_node))

                elements = list(filter(lambda x: label_filtered in x.text.lower().strip() and self.element_is_displayed(x), tree_node_filtered))

                if not elements:
                    self.log_error("Couldn't find elements.")

                if position:
                    elements = elements[position] if len(elements) >= position + 1 else next(iter(elements))
                    if hierarchy:
                         elements = elements if elements.attrs['hierarchy'].startswith(hierarchy) and elements.attrs['hierarchy'] != hierarchy else None
                else:
                    elements = list(filter(lambda x: self.element_is_displayed(x), elements))

                    if hierarchy:
                        elements = list(filter(lambda x: x.attrs['hierarchy'].startswith(hierarchy) and x.attrs['hierarchy'] != hierarchy, elements))

                for element in elements:
                    if not success:
                        element_class = next(iter(element.select(".toggler, .lastchild, .data")), None) 

                        if "data" in element_class.get_attribute_list("class"):
                            element_class =  element_class.select("img, span")

                        for element_class_item in element_class:
                            if not success:
                        
                                # if "expanded" not in element_class_item.attrs['class'] and not success:
                                element_click = lambda: self.soup_to_selenium(element_class_item)
                                    
                                try:
                                    if last_item:
                                        element_click().click()
                                        if self.check_toggler(label_filtered):
                                            success = self.clicktree_status_selected(label_filtered, check_expanded=True)
                                            if success and right_click:
                                                self.click(element_click(), right_click=right_click)
                                        else:
                                            if right_click:
                                                self.click(element_click(), right_click=right_click)
                                            success = self.clicktree_status_selected(label_filtered)
                                    else:
                                        element_click().click()
                                        success = self.clicktree_status_selected(label_filtered, check_expanded=True)
                                    
                                    try_counter += 1
                                except:
                                    pass

                        if not success:
                            try:
                                element_click = lambda: self.soup_to_selenium(element_class_item.parent)
                                element_click().click()
                                success = self.clicktree_status_selected(label_filtered) if last_item and not self.check_toggler(label_filtered) else self.clicktree_status_selected(label_filtered, check_expanded=True)

                            except:
                                pass
            
            if not last_item:
                treenode_selected = self.treenode_selected(label_filtered)
                hierarchy = treenode_selected.attrs['hierarchy']
                            
        if not success:
            self.log_error(f"Couldn't click on tree element {label}.")

    def find_tree_bs(self, label):
        """
        [Internal]

        Search the label string in current container and return a treenode element.
        """

        tree_node = ""
        
        self.wait_element(term=label, scrap_type=enum.ScrapType.MIXED, optional_term=".ttreenode, .data")

        endtime = time.time() + self.config.time_out

        while (time.time() < endtime and not tree_node):

            container = self.get_current_container()

            tree_node = container.select(".ttreenode")

        if not tree_node:
            self.log_error("Couldn't find tree element.")

        return(tree_node)
    
    def clicktree_status_selected(self, label_filtered, check_expanded=False):
        """
        [Internal]
        """
        container = self.get_current_container()

        tr = container.select("tr")

        tr_class = list(filter(lambda x: "class" in x.attrs, tr))

        ttreenode = list(filter(lambda x: "ttreenode" in x.attrs['class'], tr_class))

        treenode_selected = list(filter(lambda x: "selected" in x.attrs['class'], ttreenode)) 

        if not check_expanded:
            if list(filter(lambda x: label_filtered == x.text.lower().strip(), treenode_selected)):
                return True
            else:
                return False
        else:
            tree_selected = next(iter(list(filter(lambda x: label_filtered == x.text.lower().strip(), treenode_selected))), None)
            if tree_selected.find_all_next("span"):
                if "toggler" in next(iter(tree_selected.find_all_next("span"))).attrs['class']:
                    return "expanded" in next(iter(tree_selected.find_all_next("span")), None).attrs['class']
            else:
                return False
    
    def check_toggler(self, label_filtered):
        """
        [Internal]
        """
        tree_selected = self.treenode_selected(label_filtered)
        
        if tree_selected.find_all_next("span"):
            try:
                return "toggler" in next(iter(tree_selected.find_all_next("span")), None).attrs['class']
            except:
                return False
        else:
            return False

    def treenode_selected(self, label_filtered):
        """
        [Internal]
        Returns a tree node selected by label
        """
        container = self.get_current_container()

        tr = container.select("tr")

        tr_class = list(filter(lambda x: "class" in x.attrs, tr))

        ttreenode = list(filter(lambda x: "ttreenode" in x.attrs['class'], tr_class))

        treenode_selected = list(filter(lambda x: "selected" in x.attrs['class'], ttreenode)) 

        return next(iter(list(filter(lambda x: label_filtered == x.text.lower().strip(), treenode_selected))), None)
            
            
    def GridTree(self, column , tree_path, right_click = False):
        """
        Clicks on Grid TreeView component.

        :param treepath: String that contains the access path for the item separate by ">" .
        :type string: str
        :param right_click: Clicks with the right button of the mouse in the last element of the tree.
        :type string: bool

        Usage:

        >>> # Calling the method:
        >>> oHelper.GridTree("element 1 > element 2 > element 3")
        >>> # Right GridTree example:
        >>> oHelper.GridTree("element 1 > element 2 > element 3", right_click=True)
        
        """ 

        endtime = time.time() + self.config.time_out

        tree_list = list(map(str.strip, tree_path.split(">")))
        last_item = tree_list.pop()

        grid = self.get_grid(grid_element = '.tcbrowse')
        column_index = self.search_column_index(grid, column)

        while(time.time() < endtime and tree_list ):

            len_grid_lines = self.expand_treeGrid(column, tree_list[0])

            grid = self.get_grid(grid_element = '.tcbrowse')
            column_index = self.search_column_index(grid, column)

            if self.lenght_grid_lines(grid) > len_grid_lines:
                tree_list.remove(tree_list[0])
            else:
                len_grid_lines = self.expand_treeGrid(column, tree_list[0])
                tree_list.remove(tree_list[0])

        grid = self.get_grid(grid_element = '.tcbrowse')
        column_index = self.search_column_index(grid, column)
        
        div = self.search_grid_by_text(grid, last_item, column_index)
        self.wait_until_to(expected_condition="element_to_be_clickable", element = div, locator = By.XPATH )
        div_s = self.soup_to_selenium(div)
        self.click((div_s), enum.ClickType.SELENIUM , right_click)

    def expand_treeGrid(self, column, item):
        """
        [Internal]
          
        Search for a column and expand the tree
        Returns len of grid lines

        """
        grid = self.get_grid(grid_element = '.tcbrowse')
        column_index = self.search_column_index(grid, column)
        len_grid_lines = self.lenght_grid_lines(grid)
        div = self.search_grid_by_text(grid, item, column_index)
        line = div.parent.parent
        td = next(iter(line.select('td')), None)
        self.expand_tree_grid_line(td)
        self.wait_gridTree(len_grid_lines)
        return len_grid_lines

    def expand_tree_grid_line(self, element_soup):
        """
        [Internal]
        Click on a column and send the ENTER key
        
        """
        self.wait_until_to(expected_condition="element_to_be_clickable", element = element_soup, locator = By.XPATH )
        element_selenium = lambda: self.soup_to_selenium(element_soup)
        element_selenium().click()
        self.wait_blocker()
        self.wait_until_to(expected_condition="element_to_be_clickable", element = element_soup, locator = By.XPATH )
        self.send_keys(element_selenium(), Keys.ENTER)

    def wait_gridTree(self, n_lines):
        """
        [Internal]
        Wait until the GridTree line count increases or decreases.
        
        """
        endtime = time.time() + self.config.time_out
        grid = self.get_grid(grid_element = '.tcbrowse')

        while (time.time() < endtime and n_lines == self.lenght_grid_lines(grid) ):
            grid = self.get_grid(grid_element = '.tcbrowse')


    def search_grid_by_text(self, grid, text, column_index):
        """
        [Internal]
        Searches for text in grid columns
        Returns the div containing the text
        
        """
        columns_list = grid.select('td')
        columns_list_filtered = list(filter(lambda x: int(x.attrs['id']) == column_index  ,columns_list))
        div_list = list(map(lambda x: next(iter(x.select('div')), None)  ,columns_list_filtered))
        div = next(iter(list(filter(lambda x: (text.strip() == x.text.strip() and x.parent.parent.attrs['id'] != '0') ,div_list))), None)
        return div
    
    def lenght_grid_lines(self, grid):
        """
        [Internal]
        Returns the leght of grid.
        
        """
        grid_lines = grid.select("tbody tr")
        return len(grid_lines)
                
    def TearDown(self):
        """
        Closes the webdriver and ends the test case.

        Usage:

        >>> #Calling the method
        >>> self.TearDown()
        """

        webdriver_exception = None

        if self.config.coverage:
            try:
                self.driver.refresh()
            except WebDriverException as e:
                webdriver_exception = e

            if webdriver_exception:
                message = f"Wasn't possible execute self.driver.refresh() Exception: {next(iter(webdriver_exception.msg.split(':')), None)}"
                print(message)

            timeout = 1500

            if not webdriver_exception and not self.tss:
                self.wait_element(term="[name='cGetUser']", scrap_type=enum.ScrapType.CSS_SELECTOR, main_container='body')

                self.Finish()
            elif not webdriver_exception:
                self.SetupTSS(self.config.initial_program, self.config.environment )
                self.SetButton(self.language.exit)
                self.SetButton(self.language.yes)
            if not webdriver_exception:
                self.WaitProcessing("Aguarde... Coletando informacoes de cobertura de codigo.", timeout)

        if self.config.num_exec:
            try:
                self.num_exec.post_exec(self.config.url_set_end_exec)
            except Exception as error:
                self.restart_counter = 3
                self.log_error(f"WARNING: Couldn't possible send post to url:{self.config.url_set_end_exec}: Error: {error}")

        try:
            self.driver.close()
        except Exception as e:
            print(f"Warning tearDown Close {str(e)}")
            
    def containers_filter(self, containers):
        """
        [Internal]
        Filter and remove tsvg class an return a container_filtered
        
        Usage:

        >>> #Calling the method
        >>> containers = self.containers_filter(containers)
        """
        class_remove = "tsvg"
        container_filtered = []

        for container in containers:
            iscorrect = True
            container_class = list(filter(lambda x: "class" in x.attrs, container.select("div")))
            if list(filter(lambda x: class_remove in x.attrs['class'], container_class)):
                iscorrect = False
            if iscorrect:
                container_filtered.append(container)

        return container_filtered

    def filter_label_element(self, label_text, container):
        """
        [Internal]
        Filter and remove a specified character with regex, return only displayed elements if > 1.

        Usage:

        >>> #Calling the method
        >>> elements = self.filter_label_element(label_text, container)
        """
        
        elements = list(map(lambda x: self.find_first_div_parent(x), container.find_all(text=re.compile(f"^{re.escape(label_text)}" + r"([\s\?:\*\.]+)?"))))
        return list(filter(lambda x: self.element_is_displayed(x), elements)) if len(elements) > 1 else elements

    def filter_is_displayed(self, elements):
        """
        [Internal]
        Returns only displayed elements.

        Usage:

        >>> #Calling the method
        >>> elements = self.filter_is_displayed(elements)
        """
        return list(filter(lambda x: self.element_is_displayed(x), elements))

    def element_is_displayed(self, element):
        """
        [Internal]

        """
        element_selenium = self.soup_to_selenium(element)
        if element_selenium:
            return element_selenium.is_displayed()
        else:
            return False

    def search_text(self, selector, text):
        """
        [Internal]
        Return a element based on text and selector.

        Usage:

        >>> #Calling the method
        >>> element = self.search_text(selector, text)
        """
        container = self.get_current_container()

        if container:
            container_selector = container.select(selector)

            return next(iter(list(filter(lambda x: text in re.sub(r"\t|\n|\r", " ", x.text), container_selector))), None)

    def pop_dict_itens(self, dict_, element_id):
        """
        [Internal]
        """
        new_dictionary = {k: v  for k, v in dict_.items() if v == element_id}

        for key in list(new_dictionary.keys()):
            dict_.pop(key)

        return dict_

    def get_program_name(self):
        """
        [Internal]
        """
        stack_item_splited = next(iter(map(lambda x: x.filename.split("\\"), filter(lambda x: "TESTSUITE.PY" in x.filename.upper() or "TESTCASE.PY" in x.filename.upper(), inspect.stack()))), None)

        if stack_item_splited:
            get_file_name = next(iter(list(map(lambda x: "TESTSUITE.PY" if "TESTSUITE.PY" in x.upper() else "TESTCASE.PY", stack_item_splited))))

            program_name = next(iter(list(map(lambda x: re.findall(fr"(\w+)(?:{get_file_name})", x.upper()), filter(lambda x: ".PY" in x.upper(), stack_item_splited)))), None)

            if program_name:
                return next(iter(program_name))
            else:
                return None
        else:
            return None

    def GetText(self, string_left="", string_right=""):
        """
        This method returns a string from modal based on the string in the left or right position that you send on parameter.

        If the string_left was filled then the right side content is return.

        If the string_right was filled then the left side content is return.

        If no parameter was filled so the full content is return.

        :param string_left: String of the left side of content.
        :type string_left: str
        :param string_right: String of the right side of content.
        :type string_right: str

        Usage:

        >>> # Calling the method:
        >>> oHelper.GetText(string_left="Left Text", string_right="Right Text")
        >>> oHelper.GetText(string_left="Left Text")
        >>> oHelper.GetText()
        """

        return self.get_text(string_left, string_right)

    def get_text(self, string_left, string_right):
        """

        :param string:
        :return:
        """
        if string_left:
            string = string_left
        else:
            string = string_right

        if string:
            self.wait_element(string)

        container = self.get_current_container()

        labels = container.select('label')

        label = next(iter(list(filter(lambda x: string.lower() in x.text.lower(), labels))))

        return self.get_text_position(label.text, string_left, string_right)

    def get_text_position(self, text="", string_left="", string_right=""):
        """

        :param string_left:
        :param srting_right:
        :return:
        """
        if string_left and string_right:
            return text[len(string_left):text.index(string_right)].strip()
        elif string_left:
            return text[len(string_left):].strip()
        elif string_right:
            return text[:-len(string_right)].strip()
        else:
            return text.strip()

    def wait_smart_erp_environment(self):
        """
        [Internal]
        """
        content = False
        endtime = time.time() + self.config.time_out

        print("Waiting for SmartERP environment assembly")

        while not content and (time.time() < endtime):
            try:
                soup = self.get_current_DOM()

                content = True if next(iter(soup.select("img[src*='resources/images/parametersform.png']")), None) else False
            except AttributeError:
                pass

    def wait_until_to(self, expected_condition = "element_to_be_clickable", element = None, locator = None ):
        """
        [Internal]
        
        This method is responsible for encapsulating "wait.until".
        """

        expected_conditions_dictionary = {

            "element_to_be_clickable" : EC.element_to_be_clickable,
            "presence_of_all_elements_located" : EC.presence_of_all_elements_located,
            "visibility_of" : EC.visibility_of,
            "alert_is_present" : EC.alert_is_present,
            "visibility_of_element_located" : EC.visibility_of_element_located
        }

        if not element and expected_condition != "alert_is_present" : self.log_error("Error method wait_until_to() - element is None")

        element = xpath_soup(element) if locator == By.XPATH else element
        try:

            if locator:
                self.wait.until(expected_conditions_dictionary[expected_condition]((locator, element)))
            elif element:
                self.wait.until(expected_conditions_dictionary[expected_condition]( element() ))
            elif expected_condition == "alert_is_present":
                self.wait.until(expected_conditions_dictionary[expected_condition]())

        except TimeoutException as e:
            print(f"Warning waint_until_to TimeoutException - Expected Condition: {expected_condition}")
            pass


    def CheckHelp(self, text, button, text_help, text_problem, text_solution, verbosity):
        """
        Checks if some help screen is present in the screen at the time and takes an action.

        :param text: Text to be checked.
        :type text: str
        :param text_help: Only the help text will be checked.
        :type text_help: str
        :param text_problem: Only the problem text will be checked.
        :type text_problem: str
        :param text_solution: Only the solution text will be checked.
        :type text_solution: str
        :param button: Button to be clicked.
        :type button: str
        :param verbosity: Check the text with high accuracy.
        :type verbosity: bool

        Usage:
        
        >>> # Calling method to check all window text.
        >>> oHelper.CheckHelp("TK250CADRE Problema: Essa reclamação já foi informada anteriormente. Solução: Informe uma reclamação que ainda não tenha sido cadastrada nessa tabela.", "Fechar")
        >>> # Calling method to check help text only.
        >>> oHelper.CheckHelp(text_help="TK250CADRE", button="Fechar")
        >>> # Calling method to check problem text only.
        >>> oHelper.CheckHelp(text_problem="Problema: Essa reclamação já foi informada anteriormente.", button="Fechar")
        >>> # Calling method to check problem text only.
        >>> oHelper.CheckHelp(text_solution="Solução: Informe uma reclamação que ainda não tenha sido cadastrada nessa tabela.", button="Fechar")
        >>> # Calling the method to check only the problem text with high precision.
        >>> oHelper.CheckHelp(text_problem="Problema: Essa reclamação já foi informada anteriormente.", button="Fechar", verbosity=True)
        """

        text_help_extracted     = ""
        text_problem_extracted  = ""
        text_solution_extracted = ""

        if not button:
            button = self.get_single_button().text

        print(f"Checking Help on screen: {text}")
        self.wait_element_timeout(term=text, scrap_type=enum.ScrapType.MIXED, timeout=2.5, step=0.5, optional_term=".tsay", check_error=False)
        container = self.get_current_container()
        container_filtered = container.select(".tsay")
        container_text = ''
        for x in range(len(container_filtered)):
            container_text += container_filtered[x].text + ' '

        try:
            text_help_extracted     = container_text[container_text.index(self.language.checkhelp):container_text.index(self.language.checkproblem)]
            text_problem_extracted  = container_text[container_text.index(self.language.checkproblem):container_text.index(self.language.checksolution)]
            text_solution_extracted = container_text[container_text.index(self.language.checksolution):]
        except:
            pass
        
        if text_help:
            text = text_help
            text_extracted = text_help_extracted
        elif text_problem:
            text = text_problem
            text_extracted = text_problem_extracted
        elif text_solution:
            text = text_solution
            text_extracted = text_solution_extracted
        else:
            text_extracted = container_text

        if text:
            self.check_text_container(text, text_extracted, container_text, verbosity)
            self.SetButton(button, check_error=False)
            self.wait_element(term=text, scrap_type=enum.ScrapType.MIXED, optional_term=".tsay", check_error=False, presence=False)

    def check_text_container(self, text_user, text_extracted, container_text, verbosity):
        if verbosity == False:
            if text_user.replace(" ","") in text_extracted.replace(" ",""):
                print(f"Help on screen Checked: {text_user}")
                return
            else:
                print(f"Couldn't find: '{text_user}', text on display window is: '{container_text}'")
                self.log_error(f"Couldn't find: '{text_user}', text on display window is: '{container_text}'")
        else:
            if text_user in text_extracted:
                print(f"Help on screen Checked: {text_user}")
                return
            else:
                print(f"Couldn't find: '{text_user}', text on display window is: '{container_text}'")
                self.log_error(f"Couldn't find: '{text_user}', text on display window is: '{container_text}'")

    def get_single_button(self):
        """
        [Internal]
        """
        container = self.get_current_container()
        buttons = container.select("button")
        button_filtered = next(iter(filter(lambda x: x.text != "", buttons)))
        if not button_filtered:
            self.log_error(f"Couldn't find button")
        return button_filtered

    def ClickMenuPopUpItem(self, label, right_click):
        """
        Clicks on MenuPopUp Item based in a text

        :param text: Text in MenuPopUp to be clicked.
        :type text: str
        :param right_click: Button to be clicked.
        :type button: bool

        Usage:

        >>> # Calling the method.
        >>> oHelper.ClickMenuPopUpItem("Label")
        """
        self.wait_element(term=label, scrap_type=enum.ScrapType.MIXED, main_container="body", optional_term=".tmenupopup")

        label = label.lower().strip()

        endtime = time.time() + self.config.time_out

        tmenupopupitem_filtered = ""

        while(time.time() < endtime and not tmenupopupitem_filtered):

            soup = self.get_current_DOM()

            body = next(iter(soup.select("body")))

            tmenupopupitem = body.select(".tmenupopupitem")

            tmenupopupitem_displayed = list(filter(lambda x: self.element_is_displayed(x), tmenupopupitem))

            tmenupopupitem_filtered = next(iter(list(filter(lambda x: x.text.lower().strip() == label, tmenupopupitem_displayed))))

        if not tmenupopupitem_filtered:
            self.log_error(f"Couldn't find tmenupopupitem: {label}")

        tmenupopupitem_element = lambda: self.soup_to_selenium(tmenupopupitem_filtered)

        if right_click:
            self.click(tmenupopupitem_element(), right_click=right_click)
        else:
            self.click(tmenupopupitem_element())
    
    def get_release(self):
        """
        Gets the current release of the Protheus.

        :return: The current release of the Protheus.
        :type: str
        
        Usage:

        >>> # Calling the method:
        >>> oHelper.get_release()
        >>> # Conditional with method:
        >>> # Situation: Have a input that only appears in release greater than or equal to 12.1.023
        >>> if self.oHelper.get_release() >= '12.1.023':
        >>>     self.oHelper.SetValue('AK1_CODIGO', 'codigoCT001)
        """

        return self.log.release

    def try_click(self, element):
        """
        [Internal]
        """
        try:
            self.soup_to_selenium(element).click()
        except:
            pass
        
    def on_screen_enabled(self, elements):
        """
        [Internal]

        Returns a list if selenium displayed and enabled methods is True.
        """
        if elements:
            is_displayed = list(filter(lambda x: self.element_is_displayed(x), elements))
            
            return list(filter(lambda x: self.soup_to_selenium(x).is_enabled(), is_displayed))

    def update_password(self):
        """
        [Internal]
        Update the password in the Protheus password change request screen
        """
        container = self.get_current_container()
        if container and self.element_exists(term=self.language.change_password, scrap_type=enum.ScrapType.MIXED, main_container=".tmodaldialog", optional_term=".tsay"):
            user_login = self.GetValue(self.language.user_login)
            if user_login == self.config.user or self.config.user.lower() == "admin":
                self.SetValue(self.language.current_password, self.config.password)
                self.SetValue(self.language.nem_password, self.config.password)
                self.SetValue(self.language.confirm_new_password, self.config.password)
                self.SetButton(self.language.finish)
                self.wait_element(self.language.database, main_container=".twindow")
    
    def ClickListBox(self, text):
        """
        Clicks on Item based in a text in a window tlistbox

        :param text: Text in windows to be clicked.
        :type text: str

        Usage:

        >>> # Calling the method.
        >>> oHelper.ClickListBox("text")
        """

        self.wait_element(term='.tlistbox', scrap_type=enum.ScrapType.CSS_SELECTOR, main_container=".tmodaldialog")
        container = self.get_current_container()
        tlist = container.select(".tlistbox")
        list_option = tlist[0].select("option")
        list_option_filtered = list(filter(lambda x: self.element_is_displayed(x), list_option))
        element = next(iter(filter(lambda x: x.text == text, list_option_filtered)), None)
        element_selenium = self.soup_to_selenium(element)
        self.wait_until_to(expected_condition="element_to_be_clickable", element = element, locator = By.XPATH )
        element_selenium.click()

    def ClickImage(self, img_name):
        """
        Clicks in an Image button. They must be used only in case that 'ClickIcon' doesn't  support. 
        :param img_name: Image to be clicked.
        :type img_name: src

        Usage:

        >>> # Call the method:  
        >>> oHelper.ClickImage("img_name")
        """
        self.wait_element(term="div.tbtnbmp > img", scrap_type=enum.ScrapType.CSS_SELECTOR, main_container =  self.containers_selectors["ClickImage"])

        success = None
        endtime = time.time() + self.config.time_out

        while(time.time() < endtime and not success):

            img_list = self.web_scrap(term="div.tbtnbmp > img", scrap_type=enum.ScrapType.CSS_SELECTOR , main_container = self.containers_selectors["ClickImage"])
            img_list_filtered = list(filter(lambda x: img_name == self.img_src_filtered(x),img_list))
            img_soup = next(iter(img_list_filtered), None)

            if img_soup:
                    element_selenium = lambda: self.soup_to_selenium(img_soup)
                    self.set_element_focus(element_selenium())
                    self.wait_until_to(expected_condition="element_to_be_clickable", element = img_soup, locator = By.XPATH )
                    success = self.click(element_selenium())

        return success

    def img_src_filtered(self, img_soup):
        
        """
        [Internal]
        Return an image source filtered.
        """

        img_src_string = self.soup_to_selenium(img_soup).get_attribute("src")
        return next(iter(re.findall('[\w\_\-]+\.', img_src_string)), None).replace('.','')

    def try_element_to_be_clickable(self, element):
        """
        Try excpected condition element_to_be_clickable by XPATH or ID 
        """
        try:
            self.wait_until_to(expected_condition="element_to_be_clickable", element = element, locator = By.XPATH)
        except:
            if 'id' in element.find_parent('div').attrs:
                self.wait_until_to(expected_condition="element_to_be_clickable", element = element.find_previous("div").attrs['id'], locator = By.ID )
            else:
                pass

    def open_csv(self, csv_file, delimiter, column, header, filter_column, filter_value):
        """
        Returns a dictionary when the file has a header in another way returns a list
        The folder must be entered in the CSVPath parameter in the config.json. Ex:

        >>> config.json
        >>> "CsvPath" : "C:\\temp"

        :param csv_file: .csv file name
        :type csv_file: str
        :param delimiter: Delimiter option such like ';' or ',' or '|'
        :type delimiter: str
        :param column: To files with Header is possible return only a column by header name or Int value for no header files 
        :type column: str
        :param header: Indicate with the file contains a Header or not default is Header None
        :type header: bool
        :param filter_column: Is possible to filter a specific value by column and value content, if value is int starts with number 1
        :type filter_column: str or int
        :param filter_value: Value used in pair with filter_column parameter
        :type filter_value: str

        >>> # Call the method:
        >>> file_csv = test_helper.OpenCSV(delimiter=";", csv_file="no_header.csv")

        >>> file_csv_no_header_column = self.oHelper.OpenCSV(column=0, delimiter=";", csv_file="no_header_column.csv")

        >>> file_csv_column = self.oHelper.OpenCSV(column='CAMPO', delimiter=";", csv_file="header_column.csv", header=True)

        >>> file_csv_pipe = self.oHelper.OpenCSV(delimiter="|", csv_file="pipe_no_header.csv")

        >>> file_csv_header = self.oHelper.OpenCSV(delimiter=";", csv_file="header.csv", header=True)

        >>> file_csv_header_column = self.oHelper.OpenCSV(delimiter=";", csv_file="header.csv", header=True)

        >>> file_csv_header_pipe = self.oHelper.OpenCSV(delimiter="|", csv_file="pipe_header.csv", header=True)

        >>> file_csv_header_filter = self.oHelper.OpenCSV(delimiter=";", csv_file="header.csv", header=True, filter_column='CAMPO', filter_value='A00_FILIAL')

        >>> file_csv _no_header_filter = self.oHelper.OpenCSV(delimiter=";", csv_file="no_header.csv", filter_column=0, filter_value='A00_FILIAL')
        """

        has_header = 'infer' if header else None
        
        if self.config.csv_path:
            data = pd.read_csv(f"{self.config.csv_path}\\{csv_file}", sep=delimiter, encoding='latin-1', error_bad_lines=False, header=has_header, index_col=False)
            df = pd.DataFrame(data)
            df = df.dropna(axis=1, how='all')

            filter_column_user = filter_column
            
            if filter_column and filter_value:
                if isinstance(filter_column, int):
                    filter_column_user = filter_column - 1
                df = self.filter_dataframe(df, filter_column_user, filter_value)
            elif (filter_column and not filter_value) or (filter_value and not filter_column):
                print('WARNING: filter_column and filter_value is necessary to filter rows by column content. Data wasn\'t filtered') 
                
            return self.return_data(df, has_header, column)
        else:
            self.log_error("CSV Path wasn't found, please check 'CSVPath' key in the config.json.")

    def filter_dataframe(self, df, column, value):
        """
        [Internal]
        """
        return df[df[column] == value]

    def return_data(self, df, has_header, column):
        """
        [Internal]
        """
        if has_header == 'infer':
            return df[column].to_dict() if column else df.to_dict()
        else:
            return df[column].values.tolist() if isinstance(column, int) else df.values.tolist()

<<<<<<< HEAD
    def open_url_coverage(self, url='', initial_program='', environment=''):
        """
        [Internal]
        Open a webapp url with line parameters
        :param url: server url.
        :type url: str
        :param initial_program: program name.
        :type initial_program: str
        :param environment: environment server.
        :type environment: str
        Usage:
        >>> # Call the method:  
        >>> self.open_url_coverage(url=self.config.url, initial_program=initial_program, environment=self.config.environment)
        """
        self.driver.get(f"{url}/?StartProg=CASIGAADV&A={initial_program}&Env={environment}") 
=======
    def returns_printable_string(self, string):
        """
        Returns a string only is printable characters
        [Internal]
        :param string: string value
        :type string: str
        """
        return "".join(list(filter(lambda x: x.isprintable(), string)))
>>>>>>> 54270cf7
<|MERGE_RESOLUTION|>--- conflicted
+++ resolved
@@ -5887,7 +5887,6 @@
         else:
             return df[column].values.tolist() if isinstance(column, int) else df.values.tolist()
 
-<<<<<<< HEAD
     def open_url_coverage(self, url='', initial_program='', environment=''):
         """
         [Internal]
@@ -5903,7 +5902,7 @@
         >>> self.open_url_coverage(url=self.config.url, initial_program=initial_program, environment=self.config.environment)
         """
         self.driver.get(f"{url}/?StartProg=CASIGAADV&A={initial_program}&Env={environment}") 
-=======
+        
     def returns_printable_string(self, string):
         """
         Returns a string only is printable characters
@@ -5911,5 +5910,4 @@
         :param string: string value
         :type string: str
         """
-        return "".join(list(filter(lambda x: x.isprintable(), string)))
->>>>>>> 54270cf7
+        return "".join(list(filter(lambda x: x.isprintable(), string)))