import re
import time
import pandas as pd
import inspect
import os
import random
import uuid
from functools import reduce
from selenium.webdriver.common.keys import Keys
from bs4 import BeautifulSoup
from selenium.webdriver.support import expected_conditions as EC
from selenium.webdriver.common.by import By
from selenium.webdriver.common.action_chains import ActionChains
from selenium.webdriver.support.ui import Select
import tir.technologies.core.enumerations as enum
from tir.technologies.core.log import Log
from tir.technologies.core.config import ConfigLoader
from tir.technologies.core.language import LanguagePack
from tir.technologies.core.third_party.xpath_soup import xpath_soup
from tir.technologies.core.base import Base
from tir.technologies.core.numexec import NumExec
from math import sqrt, pow
from selenium.common.exceptions import StaleElementReferenceException

class WebappInternal(Base):
    """
    Internal implementation of Protheus Webapp class.

    This class contains all the methods defined to run Selenium Interface Tests on Protheus Webapp.

    Internal methods should have the **[Internal]** tag and should not be accessible to the user.

    :param config_path: The path to the config file. - **Default:** "" (empty string)
    :type config_path: str
    :param autostart: Sets whether TIR should open browser and execute from the start. - **Default:** True
    :type: bool

    Usage:

    >>> # Inside __init__ method in Webapp class of main.py
    >>> def __init__(self, config_path="", autostart=True):
    >>>     self.__webapp = WebappInternal(config_path, autostart)
    """
    def __init__(self, config_path="", autostart=True):
        """
        Definition of each global variable:

        base_container: A variable to contain the layer element to be used on all methods.

        grid_check: List with fields from a grid that must be checked in the next LoadGrid call.

        grid_counters: A global counter of grids' last row to be filled.

        grid_input: List with fields from a grid that must be filled in the next LoadGrid call.

        used_ids: Dictionary of element ids and container already captured by a label search.
        """
        super().__init__(config_path, autostart)

        self.base_container = ".tmodaldialog"

        self.grid_check = []
        self.grid_counters = {}
        self.grid_input = []
        self.down_loop_grid = False
        self.num_exec = NumExec()

        self.used_ids = {}

        self.parameters = []
        self.backup_parameters = []

    def Setup(self, initial_program, date='', group='99', branch='01', module='', save_input=True):
        """
        Prepare the Protheus Webapp for the test case, filling the needed information to access the environment.

        :param initial_program: The initial program to load.
        :type initial_program: str
        :param date: The date to fill on the environment screen. - **Default:** "" (empty string)
        :type date: str
        :param group: The group to fill on the environment screen. - **Default:** "99"
        :type group: str
        :param branch: The branch to fill on the environment screen. - **Default:** "01"
        :type branch: str
        :param module: The module to fill on the environment screen. - **Default:** "" (empty string)
        :type module: str
        :param save_input: Boolean if all input info should be saved for later usage. Leave this flag 'True' if you are not sure. **Default:** True
        :type save_input: bool

        Usage:

        >>> # Calling the method:
        >>> oHelper.Setup("SIGAFAT", "18/08/2018", "T1", "D MG 01 ")
        """

        if self.config.smart_erp:
            self.wait_smart_erp_environment()

        if not self.log.program:
            self.log.program = self.get_program_name()

        if save_input:
            self.config.initial_program = initial_program
            self.config.date = date
            self.config.group = group
            self.config.branch = branch
            self.config.module = module

        if self.config.coverage:
            self.driver.get(f"{self.config.url}/?StartProg=CASIGAADV&A={initial_program}&Env={self.config.environment}")

        if not self.config.valid_language:
            self.config.language = self.get_language()
            self.language = LanguagePack(self.config.language)

        if not self.config.skip_environment and not self.config.coverage:
            self.program_screen(initial_program)

        self.user_screen()
        self.environment_screen()

        while(not self.element_exists(term=".tmenu", scrap_type=enum.ScrapType.CSS_SELECTOR, main_container="body")):
            self.close_coin_screen()
            self.close_modal()

        if save_input:
            self.set_log_info()

        self.log.country = self.config.country
        self.log.execution_id = self.config.execution_id
        self.log.issue = self.config.issue

        if self.config.num_exec:
            self.num_exec.post_exec(self.config.url_set_start_exec)

    def program_screen(self, initial_program="", environment=""):
        """
        [Internal]

        Fills the first screen of Protheus with the first program to run and the environment to connect.

        :param initial_program: The initial program to load
        :type initial_program: str
        :param environment: The environment to connect
        :type environment: str

        Usage:

        >>> # Calling the method
        >>> self.program_screen("SIGAADV", "MYENVIRONMENT")
        """
        self.wait_element(term='#inputStartProg', scrap_type=enum.ScrapType.CSS_SELECTOR, main_container="body")
        self.wait_element(term='#inputEnv', scrap_type=enum.ScrapType.CSS_SELECTOR, main_container="body")
        soup = self.get_current_DOM()

        print("Filling Initial Program")
        start_prog_element = next(iter(soup.select("#inputStartProg")), None)
        if start_prog_element is None:
            self.log_error("Couldn't find Initial Program input element.")
        start_prog = lambda: self.driver.find_element_by_xpath(xpath_soup(start_prog_element))
        start_prog().clear()
        self.send_keys(start_prog(), initial_program)

        print("Filling Environment")
        env_element = next(iter(soup.select("#inputEnv")), None)
        if env_element is None:
            self.log_error("Couldn't find Environment input element.")
        env = lambda: self.driver.find_element_by_xpath(xpath_soup(env_element))
        env().clear()
        self.send_keys(env(), self.config.environment)

        button = self.driver.find_element(By.CSS_SELECTOR, ".button-ok")
        self.click(button)

    def user_screen(self):
        """
        [Internal]

        Fills the user login screen of Protheus with the user and password located on config.json.

        Usage:

        >>> # Calling the method
        >>> self.user_screen()
        """
        self.wait_element(term="[name='cGetUser']", scrap_type=enum.ScrapType.CSS_SELECTOR, main_container='body')

        soup = self.get_current_DOM()

        print("Filling User")
        user_element = next(iter(soup.select("[name='cGetUser'] > input")), None)

        if user_element is None:
            self.log_error("Couldn't find User input element.")

        user = lambda: self.driver.find_element_by_xpath(xpath_soup(user_element))
        self.set_element_focus(user())
        self.wait.until(EC.element_to_be_clickable((By.XPATH, xpath_soup(user_element))))
        self.double_click(user())
        self.send_keys(user(), Keys.HOME)
        self.send_keys(user(), self.config.user)
        self.send_keys(user(), Keys.ENTER)

        # loop_control = True

        # while(loop_control):
        print("Filling Password")
        password_element = next(iter(soup.select("[name='cGetPsw'] > input")), None)
        if password_element is None:
            self.log_error("Couldn't find User input element.")

        password = lambda: self.driver.find_element_by_xpath(xpath_soup(password_element))
        password_value = self.get_web_value(password())
        endtime = time.time() + self.config.time_out
        while (time.time() < endtime and not password_value.strip()):
            self.set_element_focus(password())
            self.wait.until(EC.element_to_be_clickable((By.XPATH, xpath_soup(password_element))))
            self.click(password())
            self.send_keys(password(), Keys.HOME)
            self.send_keys(password(), self.config.password)
            self.send_keys(password(), Keys.ENTER)
            password_value = self.get_web_value(password())
            self.wait_blocker_ajax()

        button_element = next(iter(list(filter(lambda x: self.language.enter in x.text, soup.select("button")))), None)
        if button_element is None:
            self.log_error("Couldn't find Enter button.")

        button = lambda: self.driver.find_element_by_xpath(xpath_soup(button_element))
        self.click(button())

            # self.wait_element_timeout(term=self.language.password, scrap_type=enum.ScrapType.MIXED, timeout=10, step=1, presence=False, optional_term="label", main_container="body")
            # loop_control = self.element_exists(term=self.language.password, scrap_type=enum.ScrapType.MIXED, optional_term="label", main_container="body")

        # self.wait_element(term=self.language.user, scrap_type=enum.ScrapType.MIXED, presence=False, optional_term="label", main_container="body")

    def environment_screen(self, change_env=False):
        """
        [Internal]

        Fills the environment screen of Protheus with the values passed on the Setup method.
        Used to fill the fields triggered by the ChangeEnvironment method as well.

        :param change_env: Boolean if the method is being called by ChangeEnvironment. - **Default:** False
        :type change_env: bool

        Usage:

        >>> # Calling the method
        >>> self.environment_screen()
        """

        if change_env:
            label = self.language.confirm
            container = None
        else:
            label = self.language.enter
            container = ".twindow"

        self.wait_element(self.language.database, main_container=container)

        print("Filling Date")
        base_date = next(iter(self.web_scrap(term="[name='dDataBase'] input, [name='__dInfoData'] input", scrap_type=enum.ScrapType.CSS_SELECTOR, label=True, main_container=container)), None)
        if base_date is None:
            self.log_error("Couldn't find Date input element.")
        date = lambda: self.driver.find_element_by_xpath(xpath_soup(base_date))
        self.double_click(date())
        self.send_keys(date(), Keys.HOME)
        self.send_keys(date(), self.config.date)

        print("Filling Group")
        group_element = next(iter(self.web_scrap(term="[name='cGroup'] input, [name='__cGroup'] input", scrap_type=enum.ScrapType.CSS_SELECTOR, label=True, main_container=container)), None)
        if group_element is None:
            self.log_error("Couldn't find Group input element.")
        group = lambda: self.driver.find_element_by_xpath(xpath_soup(group_element))
        self.double_click(group())
        self.send_keys(group(), Keys.HOME)
        self.send_keys(group(), self.config.group)

        print("Filling Branch")
        branch_element = next(iter(self.web_scrap(term="[name='cFil'] input, [name='__cFil'] input", scrap_type=enum.ScrapType.CSS_SELECTOR, label=True, main_container=container)), None)
        if branch_element is None:
            self.log_error("Couldn't find Branch input element.")
        branch = lambda: self.driver.find_element_by_xpath(xpath_soup(branch_element))
        self.double_click(branch())
        self.send_keys(branch(), Keys.HOME)
        self.send_keys(branch(), self.config.branch)

        print("Filling Environment")
        environment_element = next(iter(self.web_scrap(term="[name='cAmb'] input", scrap_type=enum.ScrapType.CSS_SELECTOR, label=True, main_container=container)), None)
        if environment_element is None:
            self.log_error("Couldn't find Module input element.")
        env = lambda: self.driver.find_element_by_xpath(xpath_soup(environment_element))
        if ("disabled" not in environment_element.parent.attrs["class"] and env().is_enabled()):
            env_value = self.get_web_value(env())
            endtime = time.time() + self.config.time_out
            while (time.time() < endtime and env_value != self.config.module):
                self.double_click(env())
                self.send_keys(env(), Keys.HOME)
                self.send_keys(env(), self.config.module)
                env_value = self.get_web_value(env())
                time.sleep(1)

        buttons = self.filter_displayed_elements(self.web_scrap(label, scrap_type=enum.ScrapType.MIXED, optional_term="button", main_container=container), True)
        button_element = next(iter(buttons), None)
        if button_element is None:
            self.log_error(f"Couldn't find {label} button.")
        button = lambda: self.driver.find_element_by_xpath(xpath_soup(button_element))
        self.click(button())

        self.wait_element(term=self.language.database, scrap_type=enum.ScrapType.MIXED, presence=False, optional_term="input", main_container=container)

    def ChangeEnvironment(self, date="", group="", branch="", module=""):
        """
        Clicks on the change environment area of Protheus Webapp and
        fills the environment screen.

        :param date: The date to fill on the environment screen. - **Default:** "" (empty string)
        :type date: str
        :param group: The group to fill on the environment screen. - **Default:** "" (empty string)
        :type group: str
        :param branch: The branch to fill on the environment screen. - **Default:** "" (empty string)
        :type branch: str
        :param module: The module to fill on the environment screen. - **Default:** "" (empty string)
        :type module: str

        Usage:

        >>> # Calling the method:
        >>> oHelper.ChangeEnvironment(date="13/11/2018", group="T1", branch="D MG 01 ")
        """
        if date:
            self.config.date = date
        if group:
            self.config.group = group
        if branch:
            self.config.branch = branch
        if module:
            self.config.module = module

        element = next(iter(self.web_scrap(term=self.language.change_environment, scrap_type=enum.ScrapType.MIXED, optional_term="button", main_container="body")), None)
        if not element:
            tbuttons = self.web_scrap(term=".tpanel > .tpanel > .tbutton", scrap_type=enum.ScrapType.CSS_SELECTOR, main_container="body")
            element = next(iter(list(filter(lambda x: 'TOTVS' in x.text, tbuttons))), None)
        if element:
            self.click(self.driver.find_element_by_xpath(xpath_soup(element)))
            self.environment_screen(True)

    def close_modal(self):
        """
        [Internal]

        This method closes the modal in the opening screen.

        Usage:

        >>> # Calling the method:
        >>> self.close_modal()
        """
        soup = self.get_current_DOM()
        modals = self.zindex_sort(soup.select(".tmodaldialog"), True)
        if modals and self.element_exists(term=".tmodaldialog .tbrowsebutton", scrap_type=enum.ScrapType.CSS_SELECTOR, main_container="body"):
            buttons = modals[0].select(".tbrowsebutton")
            if buttons:
                close_button = next(iter(list(filter(lambda x: x.text == self.language.close, buttons))), None)
                time.sleep(0.5)
                selenium_close_button = lambda: self.driver.find_element_by_xpath(xpath_soup(close_button))
                if close_button:
                    try:
                        self.wait.until(EC.element_to_be_clickable((By.XPATH, xpath_soup(close_button))))
                        self.click(selenium_close_button())
                    except:
                        pass

    def close_coin_screen(self):
        """
        [Internal]

        Closes the coin screen.

        Usage:

        >>> # Calling the method:
        >>> self.close_coin_screen()
        """
        soup = self.get_current_DOM()
        modals = self.zindex_sort(soup.select(".tmodaldialog"), True)
        if modals and self.element_exists(term=self.language.coins, scrap_type=enum.ScrapType.MIXED, optional_term="label", main_container="body"):
            self.SetButton(self.language.confirm)

    def set_log_info(self):
        """
        [Internal]
        Fills the log information needed by opening the About page.

        Usage:

        >>> # Calling the method:
        >>> self.set_log_info()
        """
        self.SetLateralMenu(self.language.menu_about, save_input=False)
        self.wait_element(term=".tmodaldialog", scrap_type=enum.ScrapType.CSS_SELECTOR, main_container="body")
        self.wait.until(EC.presence_of_all_elements_located((By.CSS_SELECTOR, ".tmodaldialog")))

        soup = self.get_current_DOM()
        labels = list(soup.select(".tmodaldialog .tpanel .tsay"))

        release_element = next(iter(filter(lambda x: x.text.startswith("Release"), labels)), None)
        database_element = next(iter(filter(lambda x: x.text.startswith("Top DataBase"), labels)), None)

        if release_element:
            release = release_element.text.split(":")[1].strip()
            self.log.release = release
            self.log.version = release.split(".")[0]

        if database_element:
            self.log.database = database_element.text.split(":")[1].strip()

        self.SetButton(self.language.close)

    def get_language(self):
        """
        [Internal]

        Gets the current language of the html.

        :return: The current language of the html.
        :rtype: str

        Usage:

        >>> # Calling the method:
        >>> language = self.get_language()
        """
        language = self.driver.find_element(By.CSS_SELECTOR, "html").get_attribute("lang")
        return language

    def Program(self, program_name):
        """
        Method that sets the program in the initial menu search field.

        .. note::
            Only used when the Initial Program is the module Ex: SIGAFAT.

        :param program_name: The program name
        :type program_name: str

        Usage:

        >>> # Calling the method:
        >>> oHelper.Program("MATA020")
        """
        self.config.routine = program_name
        
        if not self.log.program:
            self.log.program = program_name
        self.set_program(program_name)

    def set_program(self, program):
        """
        [Internal]

        Method that sets the program in the initial menu search field.

        :param program: The program name
        :type program: str

        Usage:

        >>> # Calling the method:
        >>> self.set_program("MATA020")
        """
        print(f"Setting program: {program}")
        self.wait_element(term="[name=cGet]", scrap_type=enum.ScrapType.CSS_SELECTOR, main_container="body")
        soup = self.get_current_DOM()
        tget = next(iter(soup.select("[name=cGet]")), None)
        tget_input = next(iter(tget.select("input")), None)
        if tget:
            tget_img = next(iter(tget.select("img")), None)

            if tget_img is None:
                self.log_error("Couldn't find Program field.")

            s_tget = lambda : self.driver.find_element_by_xpath(xpath_soup(tget_input))
            s_tget_img = lambda : self.driver.find_element_by_xpath(xpath_soup(tget_img))

            self.wait.until(EC.element_to_be_clickable((By.XPATH, xpath_soup(tget_input))))
            self.double_click(s_tget())
            self.set_element_focus(s_tget())
            self.send_keys(s_tget(), Keys.BACK_SPACE)
            self.send_keys(s_tget(), program)
            current_value = self.get_web_value(s_tget()).strip()
            endtime = time.time() + self.config.time_out
            while(time.time() < endtime and current_value != program):
                self.send_keys(s_tget(), Keys.BACK_SPACE)
                self.send_keys(s_tget(), program)
                current_value = self.get_web_value(s_tget()).strip()
                
            self.click(s_tget_img())

    def standard_search_field(self, term, name_attr=False,send_key=False):
        """
        [Internal]
        Do the standard query(F3) 
        this method 
        1.Search the field
        2.Search icon "lookup"
        3.Click()

        :param term: The term that must be searched.
        :type term: str
        :param name_attr: If true searchs element by name.
        :type name_attr: bool
        :param send_key: Try open standard search field send key F3 (no click).
        :type bool

        Usage:

        >>> # To search using a label name:
        >>> self.standard_search_field(name_label)
        >>> #------------------------------------------------------------------------
        >>> # To search using the name of input:
        >>> self.standard_search_field(field='A1_EST',name_attr=True)
        >>> #------------------------------------------------------------------------
        >>> # To search using the name of input and do action with a key:
        >>> oHelper.F3(field='A1_EST',name_attr=True,send_key=True)
        """
        container = self.get_current_container()

        try:
            #wait element
            if name_attr:
                self.wait_element(term=f"[name$={term}]", scrap_type=enum.ScrapType.CSS_SELECTOR)
            else:
                self.wait_element(term)
            # find element
            element = self.get_field(term,name_attr).find_parent()
            if not(element):
                raise Exception("Couldn't find element")

            print("Field successfully found")
            if(send_key):
                input_field = lambda: self.driver.find_element_by_xpath(xpath_soup(element))
                self.set_element_focus(input_field())
                self.send_keys(input_field(), Keys.F3)
            else:
                icon = next(iter(element.select("img[src*=fwskin_icon_lookup]")),None)
                icon_s = self.soup_to_selenium(icon)
                self.click(icon_s)

            container_end = self.get_current_container()
            if (container['id']  == container_end['id']):
                input_field = lambda: self.driver.find_element_by_xpath(xpath_soup(element))
                self.set_element_focus(input_field())
                self.send_keys(input_field(), Keys.F3)
            else:
                print("Sucess")
        except Exception as e:
            self.log_error(str(e))
   
    def SearchBrowse(self, term, key=None, identifier=None, index=False):
        """
        Searchs a term on Protheus Webapp.

        It will search using the default search key, but if a **key** is provided
        it will search using the chosen key.

        It will search using the first search box on the screen, but if an **identifier**
        is provided, it will search on the chosen search box.

        :param term: The term that must be searched.
        :type term: str
        :param key: The search key to be chosen on the search dropdown. - **Default:** None
        :type key: str
        :param identifier: The identifier of the search box. If none is provided, it defaults to the first of the screen. - **Default:** None
        :type identifier: str
        :param index: Whether the key is an index or not. - **Default:** False
        :type index: bool

        Usage:

        >>> # To search using the first search box and default search key:
        >>> oHelper.SearchBrowse("D MG 001")
        >>> #------------------------------------------------------------------------
        >>> # To search using the first search box and a chosen key:
        >>> oHelper.SearchBrowse("D MG 001", key="Branch+id")
        >>> #------------------------------------------------------------------------
        >>> # To search using a chosen search box and the default search key:
        >>> oHelper.SearchBrowse("D MG 001", identifier="Products")
        >>> #------------------------------------------------------------------------
        >>> # To search using a chosen search box and a chosen search key:
        >>> oHelper.SearchBrowse("D MG 001", key="Branch+id", identifier="Products")
        """
        print(f"Searching: {term}")
        if index and isinstance(key, int):
            key -= 1
        browse_elements = self.get_search_browse_elements(identifier)
        if key:
            self.search_browse_key(key, browse_elements, index)
        self.fill_search_browse(term, browse_elements)

    def get_search_browse_elements(self, panel_name=None):
        """
        [Internal]

        Returns a tuple with the search browse elements in this order:
        Key Dropdown, Input, Icon.

        :param panel_name: The identifier of the search box. If none is provided, it defaults to the first of the screen. - **Default:** None
        :type panel_name: str

        :return: Tuple with the Key Dropdown, Input and Icon elements of a search box
        :rtype: Tuple of Beautiful Soup objects.

        Usage:

        >>> # Calling the method:
        >>> search_elements = self.get_search_browse_elements("Products")
        """
        self.wait_element(term="[style*='fwskin_seekbar_ico']", scrap_type=enum.ScrapType.CSS_SELECTOR)
        soup = self.get_current_DOM()
        search_index = self.get_panel_name_index(panel_name) if panel_name else 0
        containers = self.zindex_sort(soup.select(".tmodaldialog"), reverse=True)
        container = next(iter(containers), None)
        if not container:
            self.log_error("Couldn't find container of element.")

        try:
            browse_div = container.select("[style*='fwskin_seekbar_ico']")[search_index].find_parent().find_parent()
        except IndexError:
            self.log_error("Search element wasn't found.")
        browse_tget = browse_div.select(".tget")[0]

        browse_key = browse_div.select(".tbutton button")[0]
        browse_input = browse_tget.select("input")[0]
        browse_icon = browse_tget.select("img")[0]

        return (browse_key, browse_input, browse_icon)

    def search_browse_key(self, search_key, search_elements, index=False):
        """
        [Internal]

        Chooses the search key to be used during the search.

        :param search_key: The search key to be chosen on the search dropdown
        :type search_key: str
        :param search_elements: Tuple of Search elements
        :type search_elements: Tuple of Beautiful Soup objects
        :param index: Whether the key is an index or not.
        :type index: bool

        Usage:

        >>> #Preparing the tuple:
        >>> search_elements = self.get_search_browse_elements("Products")
        >>> # Calling the method:
        >>> self.search_browse_key("Branch+Id", search_elements)

        """
        if index and not isinstance(search_key, int):
            self.log_error("If index parameter is True, key must be a number!")

        sel_browse_key = lambda: self.driver.find_element_by_xpath(xpath_soup(search_elements[0]))
        self.wait_element(term="[style*='fwskin_seekbar_ico']", scrap_type=enum.ScrapType.CSS_SELECTOR)
        self.wait.until(EC.element_to_be_clickable((By.XPATH, xpath_soup(search_elements[0]))))
        self.set_element_focus(sel_browse_key())
        self.click(sel_browse_key())

        soup = self.get_current_DOM()
        if not index:
            tradiobuttonitens = soup.select(".tradiobuttonitem")
            tradio_index = 0
            tradiobutton_texts = list(map(lambda x: x.text[0:-3].strip() if re.match(r"\.\.\.$", x.text) else x.text.strip(), tradiobuttonitens))
            tradiobutton_texts_filtered = list(map(lambda x: x.lower(), tradiobutton_texts))
            tradiobutton_text = next(iter(list(filter(lambda x: search_key.lower() in x, tradiobutton_texts_filtered))), None)
            if not tradiobutton_text:
                tradiobutton_text = self.filter_by_tooltip_value(tradiobuttonitens, search_key)
                if not tradiobutton_text:
                    self.log_error(f"Key not found: {search_key}")

            tradio_index = tradiobutton_texts_filtered.index(tradiobutton_text)

            tradiobuttonitem = tradiobuttonitens[tradio_index]
            trb_input = next(iter(tradiobuttonitem.select("input")), None)
            if not trb_input:
                self.log_error("Couldn't find key input.")
        else:
            tradiobuttonitens = soup.select(".tradiobuttonitem input")
            if len(tradiobuttonitens) < search_key + 1:
                self.log_error("Key index out of range.")
            trb_input = tradiobuttonitens[search_key]

        sel_input = lambda: self.driver.find_element_by_xpath(xpath_soup(trb_input))
        self.wait.until(EC.element_to_be_clickable((By.XPATH, xpath_soup(trb_input))))
        self.click(sel_input())



    def fill_search_browse(self, term, search_elements):
        """
        [Internal]

        Fills search input method and presses the search button.

        :param term: The term to be searched
        :type term: str
        :param search_elements: Tuple of Search elements
        :type search_elements: Tuple of Beautiful Soup objects

        Usage:

        >>> #Preparing the tuple:
        >>> search_elements = self.get_search_browse_elements("Products")
        >>> # Calling the method:
        >>> self.fill_search_browse("D MG 01", search_elements)
        """

        sel_browse_input = lambda: self.driver.find_element_by_xpath(xpath_soup(search_elements[1]))
        sel_browse_icon = lambda: self.driver.find_element_by_xpath(xpath_soup(search_elements[2]))

        current_value = self.get_element_value(sel_browse_input())

        while (current_value.rstrip() != term.strip()):
            self.wait.until(EC.element_to_be_clickable((By.XPATH, xpath_soup(search_elements[2]))))
            self.click(sel_browse_input())
            self.set_element_focus(sel_browse_input())
            self.send_keys(sel_browse_input(), Keys.DELETE)
            sel_browse_input().clear()
            self.set_element_focus(sel_browse_input())
            sel_browse_input().send_keys(term.strip())
            current_value = self.get_element_value(sel_browse_input())
        self.send_keys(sel_browse_input(), Keys.ENTER)
        self.wait_blocker_ajax()
        self.double_click(sel_browse_icon())
        return True
    
    def wait_blocker_ajax(self):
        """
        [Internal]
        
        Wait ajax blocker disappear

        """
        print("Waiting ajax blocker to continue...")
        result = True
        while(result):
            soup = self.get_current_DOM()
            blocker = soup.select('.ajax-blocker')
            if blocker:
                result = True
            else:
                result = False
        return result

    def get_panel_name_index(self, panel_name):
        """
        [Internal]

        Gets the index of search box element based on the panel name associated with it.

        :param panel_name:
        :type panel_name:

        :return: The index of the search box starting with 0
        :rtype: int

        Usage:

        >>> # Calling the method:
        >>> index = self.get_panel_name_index("Products")
        """
        soup = self.get_current_DOM()
        panels = soup.select(".tmodaldialog > .tpanelcss > .tpanelcss")
        tsays = list(map(lambda x: x.select(".tsay"), panels))
        label = next(iter(list(filter(lambda x: x.text.lower() == panel_name.lower(), tsays)), None))
        return tsays.index(label)

    def search_element_position(self,field):
        """
        [Internal]
        Usage:
        >>> # Calling the method
        >>> self.search_element_position(field)
        """
        try:
            container = self.get_current_container()
            if not container:
                self.log_error("Container wasn't found.")

            labels = container.select("label")
            labels_displayed = list(filter(lambda x: self.soup_to_selenium(x).is_displayed(),labels))
            label  = next(iter(list(filter(lambda x: re.search(r"^{}([^a-zA-Z0-9]+)?$".format(re.escape(field)),x.text) ,labels_displayed))),None)
            if not label:
                self.log_error("Label wasn't found.")
            
            container_size = self.get_element_size(container['id'])
            # The safe values add to postion of element
            width_safe  = (container_size['width']  * 0.01)
            height_safe = (container_size['height'] * 0.01)

            label_s  = lambda:self.soup_to_selenium(label)
            xy_label =  self.driver.execute_script('return arguments[0].getPosition()', label_s())
            list_in_range = self.web_scrap(term=".tget, .tcombobox, .tmultiget", scrap_type=enum.ScrapType.CSS_SELECTOR) 
            list_in_range = list(filter(lambda x: self.soup_to_selenium(x).is_displayed() and 'readonly' not in self.soup_to_selenium(x).get_attribute("class"), list_in_range))
            position_list = list(map(lambda x:(x[0], self.get_position_from_bs_element(x[1])), enumerate(list_in_range)))
            position_list = list(filter(lambda xy_elem: (xy_elem[1]['y']+width_safe >= xy_label['y'] and xy_elem[1]['x']+height_safe >= xy_label['x']),position_list ))
            distance      = list(map(lambda x:(x[0], self.get_distance(xy_label,x[1])), position_list))
            elem          = min(distance, key = lambda x: x[1])
            elem          = list_in_range[elem[0]]
            if not elem:
                self.log_error("Element wasn't found.")

            return elem
       
        except Exception as error:
            print(error)
            self.log_error(str(error))


    def get_position_from_bs_element(self,element):
        """
        [Internal]

        """
        selenium_element = self.soup_to_selenium(element)
        position = self.driver.execute_script('return arguments[0].getPosition()', selenium_element)
        return position

    def get_distance(self,label_pos,element_pos):
        """
        [internal]

        """
        return sqrt((pow(element_pos['x'] - label_pos['x'], 2)) + pow(element_pos['y'] - label_pos['y'],2))

    def get_element_size(self, id):
        """
        Internal
        Return Height/Width

        """
        script = f'return document.getElementById("{id}").offsetHeight;'
        height = self.driver.execute_script(script)
        script = f'return document.getElementById("{id}").offsetWidth;'
        width  = self.driver.execute_script(script)
        return {'height': height, 'width':width}

    def SetValue(self, field, value, grid=False, grid_number=1, ignore_case=True, row=None, name_attr=False):
        """
        Sets value of an input element.
        
        .. note::
            Attention on the grid use the field mask.
         
        :param field: The field name or label to receive the value
        :type field: str
        :param value: The value to be inputted on the element.
        :type value: str or bool
        :param grid: Boolean if this is a grid field or not. - **Default:** False
        :type grid: bool
        :param grid_number: Grid number of which grid should be inputted when there are multiple grids on the same screen. - **Default:** 1
        :type grid_number: int
        :param ignore_case: Boolean if case should be ignored or not. - **Default:** True
        :type ignore_case: bool
        :param row: Row number that will be filled
        :type row: int
        :param name_attr: Boolean if search by Name attribute must be forced. - **Default:** False
        :type name_attr: bool

        Usage:

        >>> # Calling method to input value on a field:
        >>> oHelper.SetValue("A1_COD", "000001")
        >>> #-----------------------------------------
        >>> # Calling method to input value on a field that is a grid:
        >>> oHelper.SetValue("Client", "000001", grid=True)
        >>> oHelper.LoadGrid()
        >>> #-----------------------------------------
        >>> # Calling method to checkbox value on a field that is a grid:
        >>> oHelper.SetValue('Confirmado?', True, grid=True)
        >>> oHelper.LoadGrid()
        >>> #-----------------------------------------
        >>> # Calling method to input value on a field that is on the second grid of the screen:
        >>> oHelper.SetValue("Order", "000001", grid=True, grid_number=2)
        >>> oHelper.LoadGrid()
        """
        if grid:
            self.input_grid_appender(field, value, grid_number - 1, row=row)
        elif isinstance(value, bool):
            self.click_check_radio_button(field, value)
        else:
            self.input_value(field, value, ignore_case, name_attr=name_attr)

    def input_value(self, field, value, ignore_case=True, name_attr=False):
        """
        [Internal]

        Sets value of an input element.
        Returns True if succeeded, False if it failed.

        :param field: The field name or label to receive the value
        :type field: str
        :param value: The value to be set on the field
        :type value: str
        :param ignore_case: Boolean if case should be ignored or not. - **Default:** True
        :type ignore_case: bool
        :param name_attr: Boolean if search by Name attribute must be forced. - **Default:** False
        :type name_attr: bool

        :returns: True if succeeded, False if it failed.
        :rtype: bool

        Usage:

        >>> # Calling the method
        >>> self.input_value("A1_COD", "000001")
        """

        field = re.sub(r"([\s\?:\*\.]+)?$", "", field).strip()

        if name_attr:
            self.wait_element(term=f"[name$={field}]", scrap_type=enum.ScrapType.CSS_SELECTOR)
        else:
            self.wait_element(field)

        success = False
        endtime = time.time() + 60

        while(time.time() < endtime and not success):
            unmasked_value = self.remove_mask(value)

            print(f"Looking for element: {field}")

            if field.lower() == self.language.From.lower():
                element = self.get_field("cDeCond", name_attr=True)
            elif field.lower() == self.language.To.lower():
                element = self.get_field("cAteCond", name_attr=True)
            else:
                element = self.get_field(field, name_attr)

            if not element:
                continue

            input_field = lambda: self.driver.find_element_by_xpath(xpath_soup(element))

            valtype = "C"
            main_value = unmasked_value if value != unmasked_value and self.check_mask(input_field()) else value

            interface_value = self.get_web_value(input_field())
            current_value = interface_value.strip()
            interface_value_size = len(interface_value)
            user_value_size = len(value)

            if not input_field().is_enabled() or "disabled" in element.attrs:
                self.log_error(self.create_message(['', field],enum.MessageType.DISABLED))

            if element.name == "input":
                valtype = element.attrs["valuetype"]

            self.scroll_to_element(input_field())

            try:
                #Action for Combobox elements
                if ((hasattr(element, "attrs") and "class" in element.attrs and "tcombobox" in element.attrs["class"]) or
                (hasattr(element.find_parent(), "attrs") and "class" in element.find_parent().attrs and "tcombobox" in element.find_parent().attrs["class"])):
                    #self.wait.until(EC.visibility_of(input_field()))
                    self.set_element_focus(input_field())
                    self.select_combo(element, main_value)
                    current_value = self.get_web_value(input_field()).strip()
                #Action for Input elements
                else:
                    self.wait.until(EC.visibility_of(input_field()))
                    self.wait.until(EC.element_to_be_clickable((By.XPATH, xpath_soup(element))))
                    self.double_click(input_field())

                    #if Character input
                    if valtype != 'N':
                        self.set_element_focus(input_field())
                        input_field().send_keys(Keys.CONTROL, 'a')
                        self.send_keys(input_field(), Keys.DELETE)
                        # self.send_keys(input_field(), Keys.HOME)
                        self.send_keys(input_field(), main_value)
                    #if Number input
                    else:
                        tries = 0
                        try_counter = 0
                        while(tries < 3):
                            self.set_element_focus(input_field())
                            self.send_keys(input_field(), Keys.DELETE)
                            # self.send_keys(input_field(), Keys.BACK_SPACE)
                            # if interface_value_size == 1:
                            #     self.double_click(input_field())
                            #     self.send_keys(input_field(), Keys.HOME)
                            # else:
                            #     self.click(input_field())
                            self.set_element_focus(input_field())
                            self.try_send_keys(input_field, main_value, try_counter)
                            current_number_value = self.get_web_value(input_field())
                            if self.remove_mask(current_number_value).strip() == main_value:
                                break
                            tries+=1
                            try_counter+=1

                    if user_value_size < interface_value_size:
                        self.send_keys(input_field(), Keys.ENTER)

                    if self.check_mask(input_field()):
                        current_value = self.remove_mask(self.get_web_value(input_field()).strip())
                        if re.findall(r"\s", current_value):
                            current_value = re.sub(r"\s", "", current_value)
                    else:
                        current_value = self.get_web_value(input_field()).strip()

                    if current_value != "":
                        print(f"Current field value: {current_value}")

                if ((hasattr(element, "attrs") and "class" in element.attrs and "tcombobox" in element.attrs["class"]) or
                (hasattr(element.find_parent(), "attrs") and "class" in element.find_parent().attrs and "tcombobox" in element.find_parent().attrs["class"])):
                    current_value = current_value[0:len(str(value))]

                if re.match(r"^●+$", current_value):
                    success = len(current_value) == len(str(value).strip())
                elif ignore_case:
                    success = current_value.lower() == main_value.lower()
                else:
                    success = current_value == main_value
            except:
                continue

        if not success:
            self.log_error(f"Could not input value {value} in field {field}")

    def get_field(self, field, name_attr=False):
        """
        [Internal]

        This method decides if field would be found by either it's name or by it's label.
        Internal method of input_value and CheckResult.

        :param field: Field name or field label to be searched
        :type field: str
        :param name_attr: Boolean if search by Name attribute must be forced. - **Default:** False
        :type name_attr: bool

        :return: Field element
        :rtype: Beautiful Soup object

        Usage:

        >>> # Calling the method:
        >>> element1 = self.get_field("A1_COD")
        >>> element2 = self.get_field("Product")
        """
        endtime = time.time() + 60
        element =  None
        while(time.time() < endtime and element is None):
            if re.match(r"\w+(_)", field) or name_attr:
                element = next(iter(self.web_scrap(f"[name$='{field}']", scrap_type=enum.ScrapType.CSS_SELECTOR)), None)
            else:
                element = next(iter(self.web_scrap(field, scrap_type=enum.ScrapType.TEXT, label=True)), None)

        if element:
            element_children = next((x for x in element.contents if x.name in ["input", "select"]), None)
            return element_children if element_children is not None else element
        else:
            self.log_error("Element wasn't found.")

    def get_web_value(self, element):
        """
        [Internal]

        Gets the current value or text of element.

        :param element: The element to get value or text from
        :type element: Selenium object

        :return: The value or text of passed element
        :rtype: str

        Usage:

        >>> # Calling the method:
        >>> current_value = self.get_web_value(selenium_field_element)
        """
        if element.tag_name == "div":
            element_children = element.find_element(By.CSS_SELECTOR, "div > * ")
            if element_children is not None:
                element = element_children

        if element.tag_name == "label":
            web_value = element.get_attribute("text")
        elif element.tag_name == "select":
            current_select = int(element.get_attribute('value'))
            selected_element = element.find_elements(By.CSS_SELECTOR, "option")[current_select]
            web_value = selected_element.text
        else:
            web_value = element.get_attribute("value")

        return web_value

    def CheckResult(self, field, user_value, grid=False, line=1, grid_number=1, name_attr=False):
        """
        Checks if a field has the value the user expects.

        :param field: The field or label of a field that must be checked.
        :type field: str
        :param user_value: The value that the field is expected to contain.
        :type user_value: str
        :param grid: Boolean if this is a grid field or not. - **Default:** False
        :type grid: bool
        :param line: Grid line that contains the column field to be checked.- **Default:** 1
        :type line: int
        :param grid_number: Grid number of which grid should be checked when there are multiple grids on the same screen. - **Default:** 1
        :type grid_number: int
        :param name_attr: Boolean if search by Name attribute must be forced. - **Default:** False
        :type name_attr: bool

        Usage:

        >>> # Calling method to check a value of a field:
        >>> oHelper.CheckResult("A1_COD", "000001")
        >>> #-----------------------------------------
        >>> # Calling method to check a field that is on the second line of a grid:
        >>> oHelper.CheckResult("Client", "000001", grid=True, line=2)
        >>> oHelper.LoadGrid()
        >>> #-----------------------------------------
        >>> # Calling method to check a field that is on the second grid of the screen:
        >>> oHelper.CheckResult("Order", "000001", grid=True, line=1, grid_number=2)
        >>> oHelper.LoadGrid()
        """
        if grid:
            self.check_grid_appender(line - 1, field, user_value, grid_number - 1)
        elif isinstance(user_value, bool):
            current_value = self.result_checkbox(field, user_value)
            self.log_result(field, user_value, current_value)
        else:
            field = re.sub(r"(\:*)(\?*)", "", field).strip()
            if name_attr:
                self.wait_element(term=f"[name$={field}]", scrap_type=enum.ScrapType.CSS_SELECTOR)
            else:
                self.wait_element(field)
                
            element = self.get_field(field, name_attr=name_attr)
            if not element:
                self.log_error(f"Couldn't find element: {field}")

            field_element = lambda: self.driver.find_element_by_xpath(xpath_soup(element))

            endtime = time.time() + 10
            current_value =  ''
            while(time.time() < endtime and not current_value):
                current_value = self.get_web_value(field_element()).strip()

            print(f"Value for Field {field} is: {current_value}")

            #Remove mask if present.
            if self.check_mask(field_element()):
                current_value = self.remove_mask(current_value)
                user_value = self.remove_mask(user_value)
            #If user value is string, Slice string to match user_value's length
            if type(current_value) is str:
                current_value = current_value[0:len(str(user_value))]

            self.log_result(field, user_value, current_value)

    def log_result(self, field, user_value, captured_value):
        """
        [Internal]

        Logs the result of comparison between user value and captured value.

        :param field: The field whose values would be compared
        :type field: str
        :param user_value: The value the user expects
        :type user_value: str
        :param captured_value: The value that was captured on the screen
        :type captured_value: str

        Usage:

        >>> # Calling the method:
        >>> self.log_result("A1_COD", "000001", "000001")
        """
        txtaux = ""
        message = ""

        if user_value != captured_value:
            message = self.create_message([txtaux, field, user_value, captured_value], enum.MessageType.INCORRECT)

        self.compare_field_values(field, user_value, captured_value, message)

    def GetValue(self, field, grid=False, line=1, grid_number=1):
        """
        Gets the current value or text of element.

        :param field: The field or label of a field that must be checked.
        :type field: str
        :param grid: Boolean if this is a grid field or not. - **Default:** False
        :type grid: bool
        :param line: Grid line that contains the column field to be checked.- **Default:** 1
        :type line: int
        :param grid_number: Grid number of which grid should be checked when there are multiple grids on the same screen. - **Default:** 1
        :type grid_number: int

        Usage:

        >>> # Calling the method:
        >>> current_value = oHelper.GetValue("A1_COD")
        """
        if not grid:
            element = self.get_field(field)

            selenium_element = lambda: self.driver.find_element_by_xpath(xpath_soup(element))

            value = self.get_web_value(selenium_element())
        else:
            field_array = [line-1, field, "", grid_number-1]
            x3_dictionaries = self.create_x3_tuple()
            value = self.check_grid(field_array, x3_dictionaries, get_value=True)

        return value

    def restart(self):
        """
        [Internal]

        Restarts the Protheus Webapp and fills the initial screens.

        Usage:

        >>> # Calling the method:
        >>> self.restart()
        """
        self.driver.refresh()
        
        if self.config.coverage:
            self.driver.get(f"{self.config.url}/?StartProg=CASIGAADV&A={self.config.initial_program}&Env={self.config.environment}")

        try:
            self.driver.switch_to_alert().accept()
        except:
            pass

        if not self.config.skip_environment and not self.config.coverage:
            self.program_screen(self.config.initial_program)
        self.user_screen()
        self.environment_screen()

        while(not self.element_exists(term=".tmenu", scrap_type=enum.ScrapType.CSS_SELECTOR, main_container="body")):
            self.close_modal()

        if ">" in self.config.routine:
            self.SetLateralMenu(self.config.routine, save_input=False)
        else:
            self.set_program(self.config.routine)

    def LogOff(self):
        """
        Logs out of the Protheus Webapp.

        Usage:

        >>> # Calling the method.
        >>> oHelper.LogOff()
        """
        element = ""
        string = "Aguarde... Coletando informacoes de cobertura de codigo."

        if self.config.coverage:
            timeout = 900
            endtime = time.time() + timeout
            while(time.time() < endtime and not element):
                ActionChains(self.driver).key_down(Keys.ESCAPE).perform()
                ActionChains(self.driver).key_down(Keys.CONTROL).send_keys('q').key_up(Keys.CONTROL).perform()
                self.SetButton(self.language.finish)

                self.wait_element_timeout(term=string, scrap_type=enum.ScrapType.MIXED, optional_term=".tsay", timeout=10, step=0.1)

                element = self.search_text(selector=".tsay", text=string)
                if element:
                    print(string)

        else:
            ActionChains(self.driver).key_down(Keys.CONTROL).send_keys('q').key_up(Keys.CONTROL).perform()
            self.SetButton(self.language.finish)

    def web_scrap(self, term, scrap_type=enum.ScrapType.TEXT, optional_term=None, label=False, main_container=None, check_error=True):
        """
        [Internal]

        Returns a BeautifulSoup object list based on the search parameters.

        Does not support ScrapType.XPATH as scrap_type parameter value.

        :param term: The first search term. A text or a selector
        :type term: str
        :param scrap_type: The type of webscraping. - **Default:** enum.ScrapType.TEXT
        :type scrap_type: enum.ScrapType.
        :param optional_term: The second search term. A selector used in MIXED webscraping. - **Default:** None
        :type optional_term: str
        :param label: If the search is based on a label near the element. - **Default:** False
        :type label: bool
        :param main_container: The selector of a container element that has all other elements. - **Default:** None
        :type main_container: str

        :return: List of BeautifulSoup4 elements based on search parameters.
        :rtype: List of BeautifulSoup4 objects

        Usage:

        >>> #All buttons
        >>> buttons = self.web_scrap(term="button", scrap_type=enum.ScrapType.CSS_SELECTOR)
        >>> #----------------#
        >>> #Elements that contain the text "Example"
        >>> example_elements = self.web_scrap(term="Example")
        >>> #----------------#
        >>> #Elements with class "my_class" and text "my_text"
        >>> elements = self.web_scrap(term="my_text", scrap_type=ScrapType.MIXED, optional_term=".my_class")
        """

        try:
            endtime = time.time() + 60
            container =  None
            while(time.time() < endtime and container is None):
                soup = self.get_current_DOM()

                if check_error:
                    self.search_for_errors(soup)

                if self.config.log_file:
                    with open(f"{term + str(scrap_type) + str(optional_term) + str(label) + str(main_container) + str(random.randint(1, 101)) }.txt", "w") as text_file:
                        text_file.write(f" HTML CONTENT: {str(soup)}")

                container_selector = self.base_container
                if (main_container is not None):
                    container_selector = main_container

                containers = self.zindex_sort(soup.select(container_selector), reverse=True)

                if self.base_container in container_selector:
                    container = self.containers_filter(containers)

                container = next(iter(containers), None) if isinstance(containers, list) else container

            if container is None:
                raise Exception("Couldn't find container")

            if (scrap_type == enum.ScrapType.TEXT):
                if label:
                    return self.find_label_element(term, container)
                elif not re.match(r"\w+(_)", term):
                    return self.filter_label_element(term, container)
                else:
                    return list(filter(lambda x: term.lower() in x.text.lower(), container.select("div > *")))
            elif (scrap_type == enum.ScrapType.CSS_SELECTOR):
                return container.select(term)
            elif (scrap_type == enum.ScrapType.MIXED and optional_term is not None):
                return list(filter(lambda x: term.lower() in x.text.lower(), container.select(optional_term)))
            elif (scrap_type == enum.ScrapType.SCRIPT):
                script_result = self.driver.execute_script(term)
                return script_result if isinstance(script_result, list) else []
            else:
                return []
        except AssertionError:
            raise
        except Exception as e:
            self.log_error(str(e))

    def search_for_errors(self,soup):
        """
        [Internal]

        Searches for errors and alerts in the screen.

        :param soup: Beautiful Soup object to be checked.
        :type soup: Beautiful Soup object

        Usage:

        >>> # Calling the method:
        >>> self.search_for_errors(soup)
        """
        message = ""
        top_layer = next(iter(self.zindex_sort(soup.select(".tmodaldialog, .ui-dialog"), True)), None)
        if not top_layer:
            return None

        icon_alert = next(iter(top_layer.select("img[src*='fwskin_info_ico.png']")), None)
        icon_error_log = next(iter(top_layer.select("img[src*='openclosing.png']")), None)
        critical_box = next(iter(top_layer.select(".tmessagebox")), None)
        if not icon_alert and not icon_error_log and not critical_box:
            return None

        if icon_alert:
            label = reduce(lambda x,y: f"{x} {y}", map(lambda x: x.text.strip(), top_layer.select(".tsay label")))
            if self.language.messages.error_msg_required in label:
                message = self.language.messages.error_msg_required
            elif "help:" in label.lower() and self.language.problem in label:
                message = label
            else:
                return None

        elif icon_error_log:
            label = reduce(lambda x,y: f"{x} {y}", map(lambda x: x.text.strip(), top_layer.select(".tsay label")))
            textarea = next(iter(top_layer.select("textarea")), None)
            textarea_value = self.driver.execute_script(f"return arguments[0].value", self.driver.find_element_by_xpath(xpath_soup(textarea)))

            error_paragraphs = textarea_value.split("\n\n")
            error_message = f"Error Log: {error_paragraphs[0]} - {error_paragraphs[1]}" if len(error_paragraphs) > 2 else label
            message = error_message.replace("\n", " ")

            button = next(iter(filter(lambda x: self.language.details.lower() in x.text.lower(),top_layer.select("button"))), None)
            self.click(self.driver.find_element_by_xpath(xpath_soup(button)))
            time.sleep(1)

        elif critical_box:
            error_paragraphs = critical_box.text.split("\n\n")
            error_message = f"Error Log: {error_paragraphs[0]}" if len(error_paragraphs) > 2 else "Error Log: Server down."
            message = error_message.replace("\n", " ")

        self.log_error(message)

    def get_function_from_stack(self):
        """
        [Internal]

        Gets the function name that called the Webapp class from the call stack.

        Usage:

        >>> # Calling the method:
        >>> self.get_function_from_stack()
        """
        stack_item = next(iter(filter(lambda x: x.filename == self.config.routine, inspect.stack())), None)
        return stack_item.function if stack_item and stack_item.function else "function_name"

    def create_message(self, args, message_type=enum.MessageType.CORRECT):
        """
        [Internal]

        Returns default messages used all throughout the class based on input parameters.

        Each message type has a different number of placeholders to be passed as a list through args parameter:

        Correct Message = *"{} Value of field {} is correct!"* - **2 placeholders**

        Incorrect Message = *"{} Value expected for field \"{}\" ({}) is not equal to what was found ({})."* - **3 placeholders**

        Disabled Message = *"{} Field \"{}\" is disabled."* - **2 placeholders**

        AssertError Message = *"Failed: Value expected for field {}: \"{}\" is different from what was found \"{}\"."* - **2 placeholders**

        :param args: A list of strings to be replaced in each message.
        :type args: List of str
        :param message_type: Enum of which message type should be created. - **Default:** enum.MessageType.Correct
        :type message_type: enum.MessageType

        Usage:

        >>> # Calling the method:
        >>> message = self.create_message([txtaux, field, user_value, captured_value], enum.MessageType.INCORRECT)
        """
        correctMessage = "{} Value of field {} is correct!"
        incorrectMessage = "{} Value expected for field \"{}\" ({}) is not equal to what was found ({})."
        disabledMessage = "{} Field \"{}\" is disabled."
        assertErrorMessage = "Failed: Value expected for field {}: \"{}\" is different from what was found \"{}\"."

        if message_type == enum.MessageType.INCORRECT:
            return incorrectMessage.format(args[0], args[1], args[2], args[3])
        elif message_type == enum.MessageType.DISABLED:
            return disabledMessage.format(args[0], args[1])
        elif message_type == enum.MessageType.ASSERTERROR:
            return assertErrorMessage.format(args[0], args[1], args[2])
        else:
            return correctMessage.format(args[0], args[1])

    def element_exists(self, term, scrap_type=enum.ScrapType.TEXT, position=0, optional_term="", main_container=".tmodaldialog,.ui-dialog", check_error=True):
        """
        [Internal]

        Returns a boolean if element exists on the screen.

        :param term: The first term to use on a search of element
        :type term: str
        :param scrap_type: Type of element search. - **Default:** enum.ScrapType.TEXT
        :type scrap_type: enum.ScrapType
        :param position: Position which element is located. - **Default:** 0
        :type position: int
        :param optional_term: Second term to use on a search of element. Used in MIXED search. - **Default:** "" (empty string)
        :type optional_term: str

        :return: True if element is present. False if element is not present.
        :rtype: bool

        Usage:

        >>> element_is_present = element_exists(term=".ui-dialog", scrap_type=enum.ScrapType.CSS_SELECTOR)
        >>> element_is_present = element_exists(term=".tmodaldialog.twidget", scrap_type=enum.ScrapType.CSS_SELECTOR, position=initial_layer+1)
        >>> element_is_present = element_exists(term=text, scrap_type=enum.ScrapType.MIXED, optional_term=".tsay")
        """
<<<<<<< HEAD
        element_list = 0
=======

        element_list = []

>>>>>>> a33f7df6
        if self.config.debug_log:
            with open("debug_log.txt", "a", ) as debug_log:
                debug_log.write(f"term={term}, scrap_type={scrap_type}, position={position}, optional_term={optional_term}\n")
                print(f"term={term}, scrap_type={scrap_type}, position={position}, optional_term={optional_term}")

        if scrap_type == enum.ScrapType.SCRIPT:
            return bool(self.driver.execute_script(term))
        elif (scrap_type != enum.ScrapType.MIXED and not (scrap_type == enum.ScrapType.TEXT and not re.match(r"\w+(_)", term))):
            selector = term
            if scrap_type == enum.ScrapType.CSS_SELECTOR:
                by = By.CSS_SELECTOR
            elif scrap_type == enum.ScrapType.XPATH:
                by = By.XPATH
            elif scrap_type == enum.ScrapType.TEXT:
                by = By.CSS_SELECTOR
                selector = f"[name*='{term}']"

            if scrap_type != enum.ScrapType.XPATH:
                soup = self.get_current_DOM()

                if check_error:
                    self.search_for_errors(soup)

                container_selector = self.base_container
                if (main_container is not None):
                    container_selector = main_container

                containers = self.zindex_sort(soup.select(container_selector), reverse=True)

                if self.base_container in container_selector:
                    container = self.containers_filter(containers)

                container = next(iter(containers), None) if isinstance(containers, list) else containers

                if not container:
                    return False

                try:
                    container_element = self.driver.find_element_by_xpath(xpath_soup(container))
                except:
                    return False
            else:
                container_element = self.driver
            try:
                element_list = container_element.find_elements(by, selector)
            except StaleElementReferenceException:
                pass
        else:
            if scrap_type == enum.ScrapType.MIXED:
                selector = optional_term
            else:
                selector = "div"

            element_list = self.web_scrap(term=term, scrap_type=scrap_type, optional_term=optional_term, main_container=main_container, check_error=check_error)
        if position == 0:
            return len(element_list) > 0
        else:
            return len(element_list) >= position

    def SetLateralMenu(self, menu_itens, save_input=True):
        """
        Navigates through the lateral menu using provided menu path.
        e.g. "MenuItem1 > MenuItem2 > MenuItem3"

        :param menu_itens: String with the path to the menu.
        :type menu_itens: str
        :param save_input: Boolean if all input info should be saved for later usage. Leave this flag 'True' if you are not sure. **Default:** True
        :type save_input: bool

        Usage:

        >>> # Calling the method:
        >>> oHelper.SetLateralMenu("Updates > Registers > Products > Groups")
        """
        if save_input:
            self.config.routine = menu_itens

        print(f"Navigating lateral menu: {menu_itens}")
        self.wait_element(term=".tmenu", scrap_type=enum.ScrapType.CSS_SELECTOR, main_container="body")
        menu_itens = list(map(str.strip, menu_itens.split(">")))

        soup = self.get_current_DOM()

        menu_xpath = soup.select(".tmenu")

        menu = menu_xpath[0]
        child = menu
        count = 0
        for menuitem in menu_itens:
            self.wait.until(EC.element_to_be_clickable((By.CSS_SELECTOR, ".tmenu")))
            self.wait.until(EC.presence_of_all_elements_located((By.CSS_SELECTOR, ".tmenu .tmenuitem")))
            self.wait_element(term=menuitem, scrap_type=enum.ScrapType.MIXED, optional_term=".tmenuitem", main_container="body")
            subMenuElements = menu.select(".tmenuitem")
            endTime =   time.time() + 90
            while not subMenuElements or len(subMenuElements) < self.children_element_count(f"#{child.attrs['id']}", ".tmenuitem"):
                menu = self.get_current_DOM().select(f"#{child.attrs['id']}")[0]
                subMenuElements = menu.select(".tmenuitem")
                if time.time() > endTime and (not subMenuElements or len(subMenuElements) < self.children_element_count(".tmenu", ".tmenuitem")):
                    self.log_error(f"Couldn't find menu item: {menuitem}")
            submenu = ""
            child = list(filter(lambda x: x.text.startswith(menuitem), subMenuElements))[0]
            submenu = lambda: self.driver.find_element_by_xpath(xpath_soup(child))
            if subMenuElements and submenu():
                self.scroll_to_element(submenu())
                self.wait.until(EC.element_to_be_clickable((submenu())))
                ActionChains(self.driver).move_to_element(submenu()).click().perform()
                if count < len(menu_itens) - 1:
                    self.wait_element(term=menu_itens[count], scrap_type=enum.ScrapType.MIXED, optional_term=".tmenuitem", main_container="body")
                    menu = self.get_current_DOM().select(f"#{child.attrs['id']}")[0]
            else:
                self.log_error(f"Error - Menu Item does not exist: {menuitem}")
            count+=1

    def children_element_count(self, element_selector, children_selector):
        """
        [Internal]

        Returns the count of elements of a certain CSS Selector that exists within a certain element located also via CSS Selector.

        :param element_selector: The selector to find the first element.
        :type element_selector: str
        :param children_selector: The selector to find the children elements inside of the first element.
        :type children_selector: str

        :return: The count of elements matching the children_selector inside of element_selector.
        :rtype: int

        Usage:

        >>> # Calling the method:
        >>> self.children_element_count(".tmenu", ".tmenuitem")
        """
        script = f"return document.querySelector('{element_selector}').querySelectorAll('{children_selector}').length;"
        return int(self.driver.execute_script(script))

    def SetButton(self, button, sub_item="", position=1, check_error=True):
        """
        Method that clicks on a button on the screen.

        :param button: Button to be clicked.
        :type button: str
        :param sub_item: Sub item to be clicked inside the first button. - **Default:** "" (empty string)
        :type sub_item: str
        :param position: Position which element is located. - **Default:** 1
        :type position: int

        Usage:

        >>> # Calling the method to click on a regular button:
        >>> oHelper.SetButton("Add")
        >>> #-------------------------------------------------
        >>> # Calling the method to click on a sub item inside a button.
        >>> oHelper.SetButton("Other Actions", "Process")
        >>> #-------------------------------------------------
        >>> # Calling the method to click on a sub item inside a button, this form is an alternative.
        >>> oHelper.SetButton("Other Actions", "Process, Process_02, Process_03") 
        """

        container = self.get_current_container()

        if container:
            id_container = container.attrs['id']

        print(f"Clicking on {button}")

        try:
            soup_element  = ""
            if (button.lower() == "x"):
                wait_button = self.wait_element(term=".ui-button.ui-dialog-titlebar-close[title='Close'], img[src*='fwskin_delete_ico.png'], img[src*='fwskin_modal_close.png']", scrap_type=enum.ScrapType.CSS_SELECTOR, position=position, check_error=check_error)
                if not wait_button:
                    ActionChains(self.driver).key_down(Keys.ESCAPE).perform()
                    return
            else:
                self.wait_element_timeout(term=button, scrap_type=enum.ScrapType.MIXED, optional_term="button, .thbutton", timeout=10, step=0.1, check_error=check_error)
                position -= 1

            layers = 0
            if button in [self.language.confirm, self.language.save]:
                layers = len(self.driver.find_elements(By.CSS_SELECTOR, ".tmodaldialog"))

            success = False
            endtime = time.time() + self.config.time_out
            while(time.time() < endtime and not soup_element and button.lower() != "x"): 
                soup_objects = self.web_scrap(term=button, scrap_type=enum.ScrapType.MIXED, optional_term="button, .thbutton", main_container=".tmodaldialog,.ui-dialog")
                soup_objects = list(filter(lambda x: self.soup_to_selenium(x).is_displayed(), soup_objects ))


                if soup_objects and len(soup_objects) - 1 >= position:
                    soup_element = lambda : self.soup_to_selenium(soup_objects[position])
                    parent_element = self.soup_to_selenium(soup_objects[0].parent)
                    id_parent_element = parent_element.get_attribute('id')

            if (button.lower() == "x" and self.element_exists(term=".ui-button.ui-dialog-titlebar-close[title='Close'], img[src*='fwskin_delete_ico.png'], img[src*='fwskin_modal_close.png']", scrap_type=enum.ScrapType.CSS_SELECTOR)):
                element = self.driver.find_element(By.CSS_SELECTOR, ".ui-button.ui-dialog-titlebar-close[title='Close'], img[src*='fwskin_delete_ico.png'], img[src*='fwskin_modal_close.png']")
                self.scroll_to_element(element)
                time.sleep(2)
                self.click(element)
                return

            if not soup_element:
                other_action = next(iter(self.web_scrap(term=self.language.other_actions, scrap_type=enum.ScrapType.MIXED, optional_term="button", check_error=check_error)), None)
                if other_action is None:
                    self.log_error(f"Couldn't find element: {button}")

                other_action_element = lambda : self.soup_to_selenium(other_action)

                self.scroll_to_element(other_action_element())#posiciona o scroll baseado na height do elemento a ser clicado.
                self.click(other_action_element())

                success = self.click_sub_menu(button if button.lower() != self.language.other_actions.lower() else sub_item)
                if success:
                    return
                else:
                    self.log_error(f"Element {button} not found!")

            if soup_element:

                self.scroll_to_element(soup_element())#posiciona o scroll baseado na height do elemento a ser clicado.
                self.click(soup_element())

            # if button != self.language.other_actions:

            if sub_item and ',' not in sub_item:
                soup_objects = self.web_scrap(term=sub_item, scrap_type=enum.ScrapType.MIXED, optional_term=".tmenupopupitem", main_container="body")

                if soup_objects:
                    soup_element = lambda : self.driver.find_element_by_xpath(xpath_soup(soup_objects[0]))
                else:
                    self.log_error(f"Couldn't find element {sub_item}")

                self.click(soup_element())

            elif ',' in sub_item:
                list_sub_itens = sub_item.split(',')
                filtered_sub_itens = list(map(lambda x: x.strip(), list_sub_itens))
                while(len(filtered_sub_itens) > 0):
                    soup_objects = self.web_scrap(term=filtered_sub_itens[0], scrap_type=enum.ScrapType.MIXED, optional_term=".tmenupopupitem", main_container="body")
                    if not soup_objects:
                        self.log_error(f"Couldn't find element {sub_item}")
                    for i in range(len(soup_objects)):
                        if soup_objects[i].text == filtered_sub_itens[0]:
                            soup_element = lambda : self.driver.find_element_by_xpath(xpath_soup(soup_objects[i]))
                        
                    if not soup_element:
                        soup_element = lambda : self.driver.find_element_by_xpath(xpath_soup(soup_objects[0]))

                    self.move_to_element(soup_element())
                    filtered_sub_itens.remove(filtered_sub_itens[0])

                self.scroll_to_element(soup_element())#posiciona o scroll baseado na height do elemento a ser clicado.
                self.click(soup_element())



            buttons = [self.language.Ok, self.language.confirm, self.language.finish,self.language.save, self.language.exit, self.language.next, "x"]

            buttons_filtered = list(map(lambda x: x.lower(), buttons)) 

            if button.lower() in buttons_filtered:

                if self.used_ids:
                    self.used_ids = self.pop_dict_itens(self.used_ids, id_container)
                    
                elif self.grid_counters:
                    self.grid_counters = {}

            if button == self.language.save and id_parent_element in self.get_enchoice_button_ids(layers):
                self.wait_element_timeout(term="", scrap_type=enum.ScrapType.MIXED, optional_term="[style*='fwskin_seekbar_ico']", timeout=10, step=0.1, check_error=False, main_container="body")
                self.wait_element_timeout(term="", scrap_type=enum.ScrapType.MIXED, presence=False, optional_term="[style*='fwskin_seekbar_ico']", timeout=10, step=0.1, check_error=False, main_container="body")
            elif button == self.language.confirm and id_parent_element in self.get_enchoice_button_ids(layers):
                self.wait_element_timeout(term=".tmodaldialog", scrap_type=enum.ScrapType.CSS_SELECTOR, position=layers + 1, main_container="body", timeout=10, step=0.1, check_error=False)

        except ValueError as error:
            print(error)
            self.log_error(f"Button {button} could not be located.")
        except AssertionError:
            raise
        except Exception as error:
            print(error)
            self.log_error(str(error))


    def click_sub_menu(self, sub_item):
        """
        [Internal]

        Clicks on the sub menu of buttons. Returns True if succeeded.
        Internal method of SetButton.

        :param sub_item: The menu item that should be clicked.
        :type sub_item: str

        :return: Boolean if click was successful.
        :rtype: bool

        Usage:

        >>> # Calling the method:
        >>> self.click_sub_menu("Process")
        """
        content = self.driver.page_source
        soup = BeautifulSoup(content,"html.parser")

        menu_id = self.zindex_sort(soup.select(".tmenupopup.active"), True)[0].attrs["id"]
        menu = self.driver.find_element_by_id(menu_id)

        menu_itens = menu.find_elements(By.CSS_SELECTOR, ".tmenupopupitem")

        result = self.find_sub_menu_text(sub_item, menu_itens)

        item = ""
        if result[0]:
            item = result[0]
        elif result[1]:
            item = self.find_sub_menu_child(sub_item, result[1])
        else:
            return False

        if item:
            self.scroll_to_element(item)
            self.click(item)
            return True
        else:
            return False

    def find_sub_menu_child(self, sub_item, containers):
        """
        [Internal]

        Finds the menu item inside child menu layers.

        :param sub_item: The menu item that should be clicked.
        :type sub_item: str
        :param containers: The menu itens of the current layer that have children.
        :type containers: List of Beautiful Soup objects

        :return: The item that was found. If None was found, it returns an empty string.
        :rtype: Selenium object

        Usage:

        >>> # Calling the method:
        >>> item = self.find_sub_menu_child("Process", container_list)
        """
        item = ""
        for child in containers:

            child_id = child.get_attribute("id")
            old_class = self.driver.execute_script("return document.querySelector('#{}').className".format(child_id))
            new_class = old_class + " highlighted expanded"
            self.driver.execute_script("document.querySelector('#{}').className = '{}'".format(child_id, new_class))

            child_itens = child.find_elements(By.CSS_SELECTOR, ".tmenupopupitem")
            result = self.find_sub_menu_text(sub_item, child_itens)

            if not result[0] and result[1]:
                item = self.find_sub_menu_child(sub_item, result[1])
            else:
                item = result[0]
                if item:
                    break
                self.driver.execute_script("document.querySelector('#{}').className = '{}'".format(child_id, old_class))

        return item

    def find_sub_menu_text(self, menu_item, current_itens):
        """
        [Internal]

        Returns a tuple containing a possible match of a menu item among the current itens.
        If none was found it will be an empty string.

        The second position will contain the itens that have children itens.
        If none has children itens, it will be an empty list.

        :param menu_item: The menu item that should be clicked.
        :type menu_item: str
        :param current_item: The menu itens in the current layer.
        :type current_item: List of Selenium objects.

        :return: Tuple containing a possible match of a menu item and the itens that have children itens.
        :rtype: Tuple (selenium object, list of selenium objects)

        Usage:

        >>> # Calling the method:
        >>> result = self.find_sub_menu_text(item, child_itens)
        """
        submenu = ""
        containers = []
        for child in current_itens:
            if "container" in child.get_attribute("class"):
                containers.append(child)
            elif child.text.startswith(menu_item):
                submenu = child
                break

        return (submenu, containers)

    def SetBranch(self, branch):
        """
        Chooses the branch on the branch selection screen.

        :param branch: The branch that would be chosen.
        :type branch: str

        Usage:

        >>> # Calling the method:
        >>> oHelper.SetBranch("D MG 01 ")
        """
        print(f"Setting branch: {branch}.")
        self.wait_element(term="[style*='fwskin_seekbar_ico']", scrap_type=enum.ScrapType.CSS_SELECTOR, position=2, main_container="body")
        Ret = self.fill_search_browse(branch, self.get_search_browse_elements())
        if Ret:
            self.SetButton('OK')

    def WaitHide(self, string, timeout=None):
        """
        Search string that was sent and wait hide the element.

        :param string: String that will hold the wait.
        :type string: str

        Usage:

        >>> # Calling the method:
        >>> oHelper.WaitHide("Processing")
        """
        print("Waiting processing...")

        if not timeout:
            timeout = self.config.time_out
        
        endtime = time.time() + timeout
        while(time.time() < endtime):

            element = None
            
            element = self.search_text(selector=".tsay", text=string)

            if not element:
                return
            time.sleep(3)
            
        self.log_error(f"Element {string} not found")

    def WaitShow(self, string, timeout=None):
        """
        Search string that was sent and wait show the elements.

        :param string: String that will hold the wait.
        :type string: str

        Usage:

        >>> # Calling the method:
        >>> oHelper.WaitShow("Processing")
        """
        print("Waiting processing...")

        if not timeout:
            timeout = self.config.time_out

        endtime = time.time() + timeout
        while(time.time() < endtime):

            element = None
            
            element = self.search_text(selector=".tsay", text=string)

            if element:
                return
            time.sleep(3)

        self.log_error(f"Element {string} not found")

    def WaitProcessing(self, itens, timeout=None):
        """
        Uses WaitShow and WaitHide to Wait a Processing screen

        :param itens: List of itens that will hold the wait.
        :type itens: str

        Usage:

        >>> # Calling the method:
        >>> oHelper.WaitProcessing("Processing")
        """
        if not timeout:
            timeout = self.config.time_out

        self.WaitShow(itens, timeout)

        self.WaitHide(itens, timeout)


    def SetTabEDAPP(self, table):
        """
        Chooses the table on the generic query (EDAPP).

        :param table: The table that would be chosen.
        :type table: str

        Usage:

        >>> # Calling the method:
        >>> oHelper.SetTabEDAPP("AAB")
        """
        try:
            field = self.get_field("cPesq", name_attr=True)
            element = lambda: self.driver.find_element_by_xpath(xpath_soup(field))
            self.click(element())
            self.send_keys(element(), table)
            time.sleep(0.5)
            self.send_keys(element(), Keys.ENTER)
            self.send_keys(element(), Keys.ENTER)
            self.SetButton("Ok")
        except:
            print("Search field could not be located.")

    def ClickFolder(self, folder_name):
        """
        Clicks on folder elements on the screen.

        :param folder_name: Which folder item should be clicked.
        :type folder_name: str

        Usage:

        >>> # Calling the method:
        >>> oHelper.ClickFolder("Folder1")
        """
        self.wait_element(term=folder_name, scrap_type=enum.ScrapType.MIXED, optional_term=".tfolder.twidget")
        self.wait_element(term=folder_name, scrap_type=enum.ScrapType.MIXED, optional_term=".button-bar a")
        #Retira o ToolTip dos elementos focados.
        #self.move_to_element(self.driver.find_element_by_tag_name("html"))

        #try:#Tento pegar o elemento da aba de forma direta sem webscraping
        #    element = lambda: self.driver.find_element_by_link_text(item)
        #except:#caso contrário efetuo o clique na aba com webscraping
        soup = self.get_current_DOM()
        panels = soup.select(".button-bar a")
        panels_filtered = list(filter(lambda x: x.text == folder_name, panels))
        panel = next(iter(self.filter_is_displayed(panels_filtered)))
        element = ""
        if panel:
            element = lambda: self.driver.find_element_by_xpath(xpath_soup(panel))
        if element:
            self.scroll_to_element(element())#posiciona o scroll baseado na height do elemento a ser clicado.
            self.set_element_focus(element())
            time.sleep(1)
            self.driver.execute_script("arguments[0].click()", element())
        else:
            self.log_error("Couldn't find panel item.")

    def ClickBox(self, field, content_list="", select_all=False, grid_number=1):
        """
        Clicks on Checkbox elements of a grid.

        :param field: The column to identify grid rows.
        :type field: str
        :param content_list: Comma divided string with values that must be checked. - **Default:** "" (empty string)
        :type content_list: str
        :param select_all: Boolean if all options should be selected. - **Default:** False
        :type select_all: bool
        :param grid_number: Which grid should be used when there are multiple grids on the same screen. - **Default:** 1
        :type grid_number: int

        Usage:

        >>> # Calling the method to select a specific checkbox:
        >>> oHelper.ClickBox("Branch", "D MG 01 ")
        >>> #--------------------------------------------------
        >>> # Calling the method to select multiple checkboxes:
        >>> oHelper.ClickBox("Branch", "D MG 01 , D RJ 02")
        >>> #--------------------------------------------------
        >>> # Calling the method to select all checkboxes:
        >>> oHelper.ClickBox("Branch", select_all=True)
        """
        grid_number -= 1
        if content_list:
            self.wait_element_timeout(field)
        elif select_all:
            self.wait_element_timeout(term=self.language.invert_selection, scrap_type=enum.ScrapType.MIXED, optional_term="label span")

        grid = self.get_grid(grid_number)
        column_enumeration = list(enumerate(grid.select("thead label")))
        chosen_column = next(iter(list(filter(lambda x: field in x[1].text, column_enumeration))), None)
        if chosen_column:
            column_index = chosen_column[0]
        else:
            self.log_error("Couldn't find chosen column.")

        content_list = content_list.split(",")

        is_select_all_button = self.element_exists(term=self.language.invert_selection, scrap_type=enum.ScrapType.MIXED, optional_term="label span")

        if select_all and is_select_all_button:
            self.wait_element(term=self.language.invert_selection, scrap_type=enum.ScrapType.MIXED, optional_term="label span")
            element = next(iter(self.web_scrap(term="label.tcheckbox input", scrap_type=enum.ScrapType.CSS_SELECTOR)), None)
            if element:
                box = lambda: self.driver.find_element_by_xpath(xpath_soup(element))
                self.click(box())

        elif select_all and not is_select_all_button:
            th = next(iter(grid.select('th')))
            th_element = self.soup_to_selenium(th)
            th_element.click()

        elif content_list or (select_all and not is_select_all_button):
            self.wait_element(content_list[0]) # wait columns

            class_grid = grid.attrs['class'][0]
            sd_button_list = (self.web_scrap(term="[style*='fwskin_scroll_down.png'], .vcdown", scrap_type=enum.ScrapType.CSS_SELECTOR))
            sd_button_list = self.filter_is_displayed(sd_button_list)
            sd_button = sd_button_list[grid_number] if len(sd_button_list) - 1 >= grid_number else None
            scroll_down_button = lambda: self.soup_to_selenium(sd_button) if sd_button else None
            scroll_down = lambda: self.click(scroll_down_button()) if scroll_down_button() else None
            
            last = None
            get_current = lambda: self.get_grid(grid_number).select("tbody tr.selected-row")
            if(not get_current()):
                get_current = lambda: self.get_grid(grid_number).select("tbody tr")

            get_current_filtered = next(iter(get_current()),None)
            current = get_current_filtered
            contents = content_list[:]
            while(last != current and contents):
                td = next(iter(current.select(f"td[id='{column_index}']")), None)
                text = td.text.strip() if td else ""
                if text in contents:
                    clicking_row_element_bs = next(iter(current.select("td")), None)
                    if not clicking_row_element_bs:
                        clicking_row_element_bs = current
                    clicking_row_element = lambda: self.soup_to_selenium(clicking_row_element_bs)
                    self.set_element_focus(clicking_row_element())
                    time.sleep(1)
                    if class_grid != "tgrid":
                        self.send_keys(clicking_row_element(),Keys.ENTER)
                    else:
                        self.double_click(clicking_row_element())
                    contents.remove(text)
                time.sleep(2)
                last = current
                scroll_down()
                time.sleep(0.5)
                get_current_filtered = next(iter(get_current()),None)
                current = get_current_filtered
                time.sleep(0.5)
        else:
            self.log_error(f"Couldn't locate content: {content_list}")

    def ScrollGrid(self, column, match_value, grid_number=1):
        """
        Scrolls Grid until a matching column is found.

        :param field: The column to be matched.
        :type field: str
        :param match_value: The value to be matched in defined column.
        :type match_value: str
        :param grid_number: Which grid should be used when there are multiple grids on the same screen. - **Default:** 1
        :type grid_number: int

        Usage:

        >>> # Calling the method to scroll to a column match:
        >>> oHelper.ScrollGrid(column="Branch",match_value="D MG 01 ")
        >>> #--------------------------------------------------
        >>> # Calling the method to scroll to a column match of the second grid:
        >>> oHelper.ScrollGrid(column="Branch", match_value="D MG 01 ", grid_number=2)
        """
        grid_number -= 1
        self.wait_element_timeout(column)

        grid = self.get_grid(grid_number)
        column_enumeration = list(enumerate(grid.select("thead label")))
        chosen_column = next(iter(list(filter(lambda x: column in x[1].text, column_enumeration))), None)
        if chosen_column:
            column_index = chosen_column[0]
        else:
            self.log_error("Couldn't find chosen column.")
            
        sd_button_list = (self.web_scrap(term="[style*='fwskin_scroll_down.png'], .vcdown", scrap_type=enum.ScrapType.CSS_SELECTOR))
        sd_button_list_displayed = list(filter(lambda x: self.soup_to_selenium(x).is_displayed(), sd_button_list))
        sd_button = sd_button_list_displayed[grid_number] if len(sd_button_list_displayed) - 1 >= grid_number else None
        scroll_down_button = lambda: self.soup_to_selenium(sd_button) if sd_button else None
        scroll_down = lambda: self.click(scroll_down_button()) if scroll_down_button() else None

        last = None
        get_current = lambda: self.get_grid(grid_number).select("tbody tr.selected-row")[0]
        current = get_current()
        while(last != current and match_value):
            td = next(iter(current.select(f"td[id='{column_index}']")), None)
            text = td.text.strip() if td else ""
            if text in match_value:
                break
            time.sleep(2)
            last = current
            scroll_down()
            time.sleep(0.5)
            current = get_current()
            time.sleep(0.5)
        else:
            self.log_error(f"Couldn't locate content: {match_value}")

    def get_grid(self, grid_number=0):
        """
        [Internal]
        Gets a grid BeautifulSoup object from the screen.

        :param grid_number: The number of the grid on the screen.
        :type: int
        :return: Grid BeautifulSoup object
        :rtype: BeautifulSoup object

        Usage:

        >>> # Calling the method:
        >>> my_grid = self.get_grid()
        """
        endtime = time.time() + 60
        grids = None
        while(time.time() < endtime and not grids):
            grids = self.web_scrap(term=".tgetdados,.tgrid,.tcbrowse", scrap_type=enum.ScrapType.CSS_SELECTOR)

        if grids:
            if len(grids) > 1:
                grids = self.filter_displayed_elements(grids,False)
            else:
                grids = self.filter_displayed_elements(grids,True)
        else:
            self.log_error("Couldn't find grid.")

        if len(grids) - 1  >= grid_number:
            return grids[grid_number]
        else:
            self.log_error("Grid number out of bounds.")

    def check_mask(self, element):
        """
        [Internal]

        Checks whether the element has a mask or not.

        :param element: The element that must be checked.
        :type element: Selenium object

        :return: Boolean if element has a mask or not.
        :rtype: bool

        Usage:

        >>> # Calling the method:
        >>> self.check_mask(my_element)
        """
        reg = (r"^[1-9.\/-:\+]+|(@. )[1-9.\/-:\+]+")
        mask = element.get_attribute("picture")
        if mask is None:
            child = element.find_elements(By.CSS_SELECTOR, "input")
            if child:
                mask = child[0].get_attribute("picture")

        return (mask != "" and mask is not None and (re.findall(reg, mask)))

    def remove_mask(self, string):
        """
        [Internal]

        Removes special characters from received string.

        :param string: The string that would have its characters removed.
        :type string: str

        :return: The string with its special characters removed.
        :rtype: str

        Usage:

        >>> # Calling the method:
        >>> value_without_mask = self.remove_mask("111-111.111")
        >>> # value_without_mask == "111111111"
        """
        if type(string) is str:
            caracter = (r'[.\/+-]')
            if string[0:4] != 'http':
                match = re.findall(caracter, string)
                if match:
                    string = re.sub(caracter, '', string)

            return string

    def SetKey(self, key, grid=False, grid_number=1,additional_key=""):
        """
        Press the desired key on the keyboard on the focused element.

        Supported keys: F1 to F12, CTRL+Key, ALT+Key, Up, Down, Left, Right, ESC, Enter and Delete

        :param key: Key that would be pressed
        :type key: str
        :param grid: Boolean if action must be applied on a grid. (Usually with DOWN key)
        :type grid: bool
        :param grid_number: Which grid should be used when there are multiple grids on the same screen. - **Default:** 1
        :type grid_number: int
        :param additional_key: Key additional that would be pressed. 
        :type additional_key: str        

        Usage:

        >>> # Calling the method:
        >>> oHelper.SetKey("ENTER")
        >>> #--------------------------------------
        >>> # Calling the method on a grid:
        >>> oHelper.SetKey("DOWN", grid=True)
        >>> #--------------------------------------
        >>> # Calling the method on the second grid on the screen:
        >>> oHelper.SetKey("DOWN", grid=True, grid_number=2)
        """        
        print(f"Key pressed: {key + '+' + additional_key if additional_key != '' else '' }") 
        supported_keys = {
            "F1" : Keys.F1,
            "F2" : Keys.F2,
            "F3" : Keys.F3,
            "F4" : Keys.F4,
            "F5" : Keys.F5,
            "F6" : Keys.F6,
            "F7" : Keys.F7,
            "F8" : Keys.F8,
            "F9" : Keys.F9,
            "F10" : Keys.F10,
            "F11" : Keys.F11,
            "F12" : Keys.F12,
            "UP" : Keys.UP,
            "DOWN" : Keys.DOWN,
            "LEFT": Keys.LEFT,
            "RIGHT": Keys.RIGHT,
            "DELETE" : Keys.DELETE,
            "ENTER": Keys.ENTER,
            "ESC": Keys.ESCAPE,
            "CTRL": Keys.CONTROL,
            "ALT": Keys.ALT
        }

        #JavaScript function to return focused element if DIV/Input OR empty if other element is focused

        script = """
        var getActiveElement = () => {
	        if(document.activeElement.tagName.toLowerCase() == "input" || document.activeElement.tagName.toLowerCase() == "div"){
		        if(document.activeElement.attributes["id"]){
			        return document.activeElement.attributes["id"].value
		        }else if(document.activeElement.parentElement.attributes["id"]){
			        return document.activeElement.parentElement.attributes["id"].value
		        }
            }
	        return ""
        }

        return getActiveElement()
        """
        grid_number-=1
        hotkey = ["CTRL","ALT"]
        key = key.upper()
        try:
            if key in supported_keys:      

                if key not in hotkey:
                    Id = self.driver.execute_script(script)
                    if Id:
                        element = self.driver.find_element_by_id(Id)
                    else:
                        element = self.driver.find_element(By.TAG_NAME, "html")

                    if key == "DOWN" and grid:
                        if grid_number is None:
                            grid_number = 0
                        self.grid_input.append(["", "", grid_number, True])
                        self.set_element_focus(element)
                    else:
                        self.set_element_focus(element)
                        self.send_keys(element, supported_keys[key])
                else:
                    if additional_key != "":
                        ActionChains(self.driver).key_down(supported_keys[key]).send_keys(additional_key.lower()).key_up(supported_keys[key]).perform()
                    else:
                        self.log_error("Additional key is empty")  
            else:
                self.log_error("Key is not supported")
        except Exception as error:
            self.log_error(str(error))

    def SetFocus(self, field, grid_cell, row_number):
        """
        Sets the current focus on the desired field.

        :param field: The field that must receive the focus.
        :type field: str
        :type grid_cell: bool

        Usage:

        >>> # Calling the method:
        >>> oHelper.SetFocus("A1_COD")
        >>> oHelper.SetFocus("A1_COD", grid_cell = True)
        """
        if grid_cell:
            self.wait_element(field)
            
            self.ClickGridCell(field, row_number)
            time.sleep(1)
            ActionChains(self.driver).key_down(Keys.ENTER).perform()
            time.sleep(1)
        else:
            print(f"Setting focus on element {field}.")
            element = lambda: self.driver.find_element_by_xpath(xpath_soup(self.get_field(field)))
            self.set_element_focus(element())

    def click_check_radio_button(self, field, value):
        """
        [Internal]
        Identify and click on check or radio button.

        :param field: The field that would receive the input.
        :type field: str
        :param value: The value that must be on the checkbox or grid.
        :type value: bool

        :return: The element that changed value.
        :rtype: Selenium object

        Usage:

        >>> # Calling the method:
        >>> element = self.check_checkbox("CheckBox1", True)
        """

        if re.match(r"\w+(_)", field):
            self.wait_element(field)
            element = next(iter(self.web_scrap(term=f"[name$='{field}']", scrap_type=enum.ScrapType.CSS_SELECTOR)), None)
        else:
            self.wait_element(field, scrap_type=enum.ScrapType.MIXED, optional_term="label")
            element = next(iter(self.web_scrap(term=field, scrap_type=enum.ScrapType.MIXED, optional_term=".tradiobutton .tradiobuttonitem label, .tcheckbox span")), None)


        if not element:
            self.log_error("Couldn't find span element")

        input_element = next(iter(element.find_parent().select("input")), None)

        if not input_element:
            self.log_error("Couldn't find input element")

        xpath_input = lambda: self.driver.find_element_by_xpath(xpath_soup(input_element))

        if input_element.attrs['type'] == "checkbox" and "checked" in input_element.parent.attrs['class']:
            return None

        self.scroll_to_element(xpath_input())

        self.click(xpath_input())

    def result_checkbox(self, field, value):
        """
        [Internal]

        Checks expected value of a Checkbox element.

        :param field: The field whose value would be checked.
        :type field: str
        :param value: The expected value of the radio button.
        :type value: bool

        :return: Boolean if expected value was found on the element or not.
        :rtype: bool

        Usage:

        >>> # Calling the method:
        >>> assertion_value = self.result_checkbox("CheckBox1", True)
        """
        result = False
        time.sleep(1)
        lista = self.driver.find_elements(By.CSS_SELECTOR, ".tcheckbox.twidget")
        for line in lista:
            if line.is_displayed() and line.get_attribute('name').split('->')[1] == field:
                if "CHECKED" in line.get_attribute('class').upper():
                    result = True
        return result

    def clear_grid(self):
        """
        [Internal]

        Empties the global grid list variables.

        Usage:

        >>> # Calling the method:
        >>> self.clear_grid()
        """
        self.grid_input = []
        self.grid_check = []

    def input_grid_appender(self, column, value, grid_number=0, new=False, row=None):
        """
        [Internal]

        Adds a value to the input queue of a grid.

        :param column: The column of the grid that would receive the input.
        :type column: str
        :param value: The value that would be inputted.
        :type value: str
        :param grid_number: Which grid should be used when there are multiple grids on the same screen. - **Default:** 0
        :type grid_number: int
        :param new: Boolean value if this is a new line that should be added. - **Default:** 1
        :type new: bool
        :param row: Row number that will be filled
        :type row: int

        Usage:

        >>> # Calling the method:
        >>> self.input_grid_appender("A1_COD", "000001", 0)
        >>> # ---------------------------------------------
        >>> # Calling the method for a new line:
        >>> self.input_grid_appender("", "", 0, True)
        """
        if row is not None:
            row -= 1

        self.grid_input.append([column, value, grid_number, new, row])

    def check_grid_appender(self, line, column, value, grid_number=0):
        """
        [Internal]

        Adds a value to the check queue of a grid.

        :param line: The line of the grid that would be checked.
        :type line: int
        :param column: The column of the grid that would be checked.
        :type column: str
        :param value: The value that is expected.
        :type value: str
        :param grid_number: Which grid should be used when there are multiple grids on the same screen. - **Default:** 0
        :type grid_number: int

        Usage:

        >>> # Calling the method:
        >>> self.check_grid_appender(0,"A1_COD", "000001", 0)
        """
        self.grid_check.append([line, column, value, grid_number])

    def LoadGrid(self):
        """
        This method is responsible for running all actions of the input and check queues
        of a grid. After running, the queues would be empty.

        Must be called after SetValue and CheckResult calls that has the grid parameter set to True.

        Usage:

        >>> # After SetValue:
        >>> oHelper.SetValue("A1_COD", "000001", grid=True)
        >>> oHelper.LoadGrid()
        >>> #--------------------------------------
        >>> # After CheckResult:
        >>> oHelper.CheckResult("A1_COD", "000001", grid=True, line=1)
        >>> oHelper.LoadGrid()
        """

        self.wait_element(term=".tgetdados, .tgrid, .tcbrowse", scrap_type=enum.ScrapType.CSS_SELECTOR)

        x3_dictionaries = self.create_x3_tuple()

        initial_layer = 0
        if self.grid_input:
            if "tget" in self.get_current_container().next.attrs['class']:
                self.wait_element(self.grid_input[0][0])
            soup = self.get_current_DOM()
            initial_layer = len(soup.select(".tmodaldialog"))

        for field in self.grid_input:
            if field[3] and field[0] == "":
                self.new_grid_line(field)
            else:
                print(f"Filling grid field: {field[0]}")
                self.fill_grid(field, x3_dictionaries, initial_layer)

        for field in self.grid_check:
            print(f"Checking grid field value: {field[1]}")
            self.check_grid(field, x3_dictionaries)

        self.clear_grid()

    def create_x3_tuple(self):
        """
        [Internal]

        Returns a tuple of dictionaries of field information based on all fields in the grid queues.

        :return: A tuple containing the needed x3 information.
        :rtype: Tuple of Dictionaries

        Usage:

        >>> # Calling the method:
        >>> x3_dictionaries = self.create_x3_tuple()
        """
        x3_dictionaries = ()
        inputs = list(map(lambda x: x[0], self.grid_input))
        checks = list(map(lambda x: x[1], self.grid_check))
        fields = list(filter(lambda x: "_" in x, inputs + checks))
        if fields:
            x3_dictionaries = self.get_x3_dictionaries(fields)
        return x3_dictionaries

    def fill_grid(self, field, x3_dictionaries, initial_layer):
        """
        [Internal]

        Fills the grid cell with the passed parameters.

        :param field: An item from the grid's input queue
        :type field: List of values
        :param x3_dictionaries: Tuple of dictionaries containing information extracted from x3.
        :type x3_dictionaries: Tuple of dictionaries
        :param initial_layer: The initial layer of elements of Protheus Webapp
        :type initial_layer: int

        Usage:

        >>> # Calling the method:
        >>> self.fill_grid(["A1_COD", "000001", 0, False], x3_dictionaries, 0)
        """
        field_to_label = {}
        field_to_valtype = {}
        field_to_len = {}

        if x3_dictionaries:
            field_to_label = x3_dictionaries[2]
            field_to_valtype = x3_dictionaries[0]
            field_to_len = x3_dictionaries[1]

        while(self.element_exists(term=".tmodaldialog", scrap_type=enum.ScrapType.CSS_SELECTOR, position=initial_layer+1, main_container="body")):
            print("Waiting for container to be active")
            time.sleep(1)
            
        if "tget" in self.get_current_container().next.attrs['class']:
            self.wait_element(field[0])

        soup = self.get_current_DOM()

        containers = soup.select(".tmodaldialog")
        if containers:
            containers = self.zindex_sort(containers, True)

            grids = containers[0].select(".tgetdados, .tgrid")

            grids = self.filter_displayed_elements(grids)
            if grids:
                headers = self.get_headers_from_grids(grids)
                grid_id = grids[field[2]].attrs["id"]
                if grid_id not in self.grid_counters:
                    self.grid_counters[grid_id] = 0

                column_name = ""
                if field[2] > len(grids):
                    self.log_error(self.language.messages.grid_number_error)
                down_loop = 0
                rows = grids[field[2]].select("tbody tr")

                if (field[4] is not None) and (field[4] > len(rows) - 1 or field[4] < 0):
                    self.log_error(f"Couldn't select the specified row: {field[4] + 1}")

                row = self.get_selected_row(rows) if field[4] == None else rows[field[4]]

                if row:
                    while (int(row.attrs["id"]) < self.grid_counters[grid_id]) and (down_loop < 2) and self.down_loop_grid and field[4] is None:
                        self.new_grid_line(field, False)
                        row = self.get_selected_row(self.get_current_DOM().select(f"#{grid_id} tbody tr"))
                        down_loop+=1
                    self.down_loop_grid = False
                    columns = row.select("td")
                    if columns:
                        if "_" in field[0]:
                            try:
                                column_name = field_to_label[field[0]].lower()
                            except:
                                self.log_error("Couldn't find column '" + field[0] + "' in sx3 file. Try with the field label.")
                        else:
                            column_name = field[0].lower()

                        if column_name not in headers[field[2]]:
                            self.log_error(self.language.messages.grid_column_error)

                        column_number = headers[field[2]][column_name]

                        current_value = columns[column_number].text.strip()
                        xpath = xpath_soup(columns[column_number])

                        try_counter = 0
                        current_value = self.remove_mask(current_value).strip()

                        if(field[1] == True):
                            field_one = 'is a boolean value'
                        elif(field[1] == False):
                            field_one = ''
                        elif(isinstance(field[1],str)):
                            field_one = self.remove_mask(field[1]).strip()

                        while(self.remove_mask(current_value).strip().replace(',','') != field_one.replace(',','')):

                            selenium_column = lambda: self.get_selenium_column_element(xpath) if self.get_selenium_column_element(xpath) else self.try_recover_lost_line(field, grid_id, row, headers, field_to_label)
                            self.scroll_to_element(selenium_column())
                            self.click(selenium_column())
                            self.set_element_focus(selenium_column())

                            while(not self.element_exists(term=".tmodaldialog", scrap_type=enum.ScrapType.CSS_SELECTOR, position=initial_layer+1, main_container="body")):
                                time.sleep(1)
                                self.scroll_to_element(selenium_column())
                                self.set_element_focus(selenium_column())
                                self.click(selenium_column())
                                ActionChains(self.driver).move_to_element(selenium_column()).send_keys_to_element(selenium_column(), Keys.ENTER).perform()
                                time.sleep(1)
                                if(field[1] == True):
                                    field_one = ''
                                    break

                            if(field[1] == True): break # if boolean field finish here.
                            self.wait_element(term=".tmodaldialog", scrap_type=enum.ScrapType.CSS_SELECTOR, position=initial_layer+1, main_container="body")
                            soup = self.get_current_DOM()
                            new_container = self.zindex_sort(soup.select(".tmodaldialog.twidget"), True)[0]
                            child = new_container.select("input")
                            child_type = "input"
                            option_text = ""
                            if not child:
                                child = new_container.select("select")
                                child_type = "select"

                            if child_type == "input":

                                time.sleep(2)
                                selenium_input = lambda: self.driver.find_element_by_xpath(xpath_soup(child[0]))
                                self.wait_element(term=xpath_soup(child[0]), scrap_type=enum.ScrapType.XPATH)
                                valtype = selenium_input().get_attribute("valuetype")
                                lenfield = len(self.get_element_value(selenium_input()))
                                user_value = field[1]
                                check_mask = self.check_mask(selenium_input())
                                if check_mask:
                                    if (check_mask[0].startswith('@D') and user_value == ''):
                                        user_value = '00000000'
                                    user_value = self.remove_mask(user_value)

                                self.wait.until(EC.visibility_of(selenium_input()))
                                self.set_element_focus(selenium_input())
                                self.click(selenium_input())
                                if "tget" in self.get_current_container().next.attrs['class']:
                                    bsoup_element = self.get_current_container().next
                                    self.wait.until(EC.element_to_be_clickable((By.XPATH, xpath_soup(bsoup_element))))
                                    self.try_send_keys(selenium_input, user_value, try_counter)

                                    if try_counter < 2:
                                        try_counter += 1
                                    else:
                                        try_counter = 0

                                    if (("_" in field[0] and field_to_len != {} and int(field_to_len[field[0]]) > len(field[1])) or lenfield > len(field[1])):
                                        if (("_" in field[0] and field_to_valtype != {} and field_to_valtype[field[0]] != "N") or valtype != "N"):
                                            self.send_keys(selenium_input(), Keys.ENTER)
                                        else:
                                            if not (re.match(r"[0-9]+,[0-9]+", user_value)):
                                                self.send_keys(selenium_input(), Keys.ENTER)
                                            else:
                                                self.wait_element_timeout(term= ".tmodaldialog.twidget", scrap_type= enum.ScrapType.CSS_SELECTOR, position=initial_layer+1, presence=False, main_container="body")
                                                if self.element_exists(term=".tmodaldialog.twidget", scrap_type=enum.ScrapType.CSS_SELECTOR, position=initial_layer+1, main_container="body"):
                                                    self.wait.until(EC.element_to_be_clickable((By.XPATH, xpath_soup(bsoup_element))))
                                                    self.send_keys(selenium_input(), Keys.ENTER)

                                self.wait_element(term=xpath_soup(child[0]), scrap_type=enum.ScrapType.XPATH, presence=False)
                                time.sleep(1)
                                current_value = self.get_element_text(selenium_column())

                            else:
                                option_text_list = list(filter(lambda x: field[1] == x[0:len(field[1])], map(lambda x: x.text ,child[0].select('option'))))
                                option_value_dict = dict(map(lambda x: (x.attrs["value"], x.text), child[0].select('option')))
                                option_value = self.get_element_value(self.driver.find_element_by_xpath(xpath_soup(child[0])))
                                option_text = next(iter(option_text_list), None)
                                if not option_text:
                                    self.log_error("Couldn't find option")
                                if (option_text != option_value_dict[option_value]):
                                    self.select_combo(child[0], field[1])
                                    if field[1] in option_text[0:len(field[1])]:
                                        current_value = field[1]
                                else:
                                    self.send_keys(self.driver.find_element_by_xpath(xpath_soup(child[0])), Keys.ENTER)
                                    current_value = field[1]
                    else:
                        self.log_error("Couldn't find columns.")
                else:
                    self.log_error("Couldn't find rows.")
            else:
                self.log_error("Couldn't find grids.")

    def get_selenium_column_element(self, xpath):
        """
        [Internal]

        Tries to get the selenium element out of a grid column.
        Workaround method to be used instead of a lambda function on fill_grid method.

        :param xpath: The xpath to the column.
        :type xpath: str

        Usage:

        >>> #  Calling the method:
        >>> self.get_selenium_column_element(xpath)
        """
        try:
            return self.driver.find_element_by_xpath(xpath)
        except:
            return False

    def try_recover_lost_line(self, field, grid_id, row, headers, field_to_label):
        """
        [Internal]

        Tries to recover the position if a new line is lost.

        Workaround method to keep trying to get the right row fill_grid method.

        :param field: An item from the grid's input queue
        :type field: List of values
        :param grid_id: The grid's ID
        :type grid_id: str
        :param row: The current row
        :type row: Beautiful Soup object
        :param headers: List of dictionaries with each grid's headers
        :type headers: List of Dictionaries
        :param field_to_label: Dictionary from the x3 containing the field to label relationship.
        :type field_to_label: Dict

        Usage:

        >>> # Calling the method:
        >>> self.try_recover_lost_line(field, grid_id, row, headers, field_to_label)
        """
        if self.config.debug_log:
            print("Recovering lost line")
        while int(row.attrs["id"]) < self.grid_counters[grid_id]:
            self.new_grid_line(field, False)
            row = self.get_selected_row(self.get_current_DOM().select(f"#{grid_id} tbody tr"))

        columns = row.select("td")
        if columns:
            if "_" in field[0]:
                column_name = field_to_label[field[0]]
            else:
                column_name = field[0]

            if column_name not in headers[field[2]]:
                self.log_error(self.language.messages.grid_column_error)

            column_number = headers[field[2]][column_name]
            xpath = xpath_soup(columns[column_number])
            ret = self.get_selenium_column_element(xpath)
            while not ret:
                ret = self.try_recover_lost_line(field, grid_id, row, headers, field_to_label)
            return ret
        else:
            return False

    def check_grid(self, field, x3_dictionaries, get_value=False):
        """
        [Internal]

        Checks the grid cell with the passed parameters.

        :param field: An item from the grid's check queue
        :type field: List of values
        :param x3_dictionaries: Tuple of dictionaries containing information extracted from x3.
        :type x3_dictionaries: Tuple of dictionaries
        :param get_value: Boolean value if check_grid should return its value.
        :type get_value: bool

        :return: If get_value flag is True, it will return the captured value.
        :return type: str

        Usage:

        >>> # Calling the method:
        >>> self.check_grid([0, "A1_COD", "000001", 0], x3_dictionaries, False)
        """
        field_to_label = {}
        if x3_dictionaries:
            field_to_label = x3_dictionaries[2]

        while(self.element_exists(term=".tmodaldialog .ui-dialog", scrap_type=enum.ScrapType.CSS_SELECTOR, position=3, main_container="body")):
            if self.config.debug_log:
                print("Waiting for container to be active")
            time.sleep(1)

        containers = self.web_scrap(term=".tmodaldialog", scrap_type=enum.ScrapType.CSS_SELECTOR, main_container="body")
        container = next(iter(self.zindex_sort(containers, True)), None)

        if not container:
            self.log_error('Container not found')
            
        grids = self.filter_displayed_elements(container.select(".tgetdados, .tgrid, .tcbrowse"))

        if grids:
            headers = self.get_headers_from_grids(grids)
            column_name = ""

            if field[3] > len(grids):
                self.log_error(self.language.messages.grid_number_error)

            rows = grids[field[3]].select("tbody tr")
            if rows:
                if field[0] > len(rows):
                    self.log_error(self.language.messages.grid_line_error)

                columns = rows[field[0]].select("td")
                if columns:
                    if "_" in field[1]:
                        column_name = field_to_label[field[1]].lower()
                    else:
                        column_name = field[1].lower()

                    if column_name not in headers[field[3]]:
                        self.log_error(self.language.messages.grid_column_error)

                    column_number = headers[field[3]][column_name]
                    text = columns[column_number].text.strip()

                    if get_value:
                        return text

                    field_name = f"({field[0]}, {column_name})"
                    self.log_result(field_name, field[2], text)
                    print(f"Collected value: {text}")
                else:
                    self.log_error("Couldn't find columns.")
            else:
                self.log_error("Couldn't find rows.")
        else:
            self.log_error("Couldn't find grids.")

    def new_grid_line(self, field, add_grid_line_counter=True):
        """
        [Internal]

        Creates a new line on the grid.

        :param field: An item from the grid's input queue
        :type field: List of values
        :param add_grid_line_counter: Boolean if counter should be incremented when method is called. - **Default:** True
        :type add_grid_line_counter: bool

        Usage:

        >>> # Calling the method:
        >>> self.new_grid_line(["", "", 0, True])
        """
        self.down_loop_grid = True

        soup = self.get_current_DOM()

        containers = soup.select(".tmodaldialog.twidget")
        if containers:

            containers = self.zindex_sort(containers, True)
            grids = self.filter_displayed_elements(containers[0].select(".tgetdados, .tgrid"))
            if grids:
                if field[2] > len(grids):
                    self.log_error(self.language.messages.grid_number_error)
                rows = grids[field[2]].select("tbody tr")
                row = self.get_selected_row(rows)
                if row:
                    columns = row.select("td")
                    if columns:
                        second_column = lambda: self.driver.find_element_by_xpath(xpath_soup(columns[1]))
                        # self.scroll_to_element(second_column())
                        self.driver.execute_script("$('.horizontal-scroll').scrollLeft(-400000);")
                        self.set_element_focus(second_column())
                        self.wait.until(EC.visibility_of_element_located((By.XPATH, xpath_soup(columns[0]))))
                        ActionChains(self.driver).move_to_element(second_column()).send_keys_to_element(second_column(), Keys.DOWN).perform()

                        while not(self.element_exists(term=".tgetdados tbody tr, .tgrid tbody tr", scrap_type=enum.ScrapType.CSS_SELECTOR, position=len(rows)+1)):
                            if self.config.debug_log:
                                print("Waiting for the new line to show")
                            time.sleep(1)

                        if (add_grid_line_counter):
                            self.add_grid_row_counter(grids[field[2]])
                    else:
                        self.log_error("Couldn't find columns.")
                else:
                    self.log_error("Couldn't find rows.")
            else:
                self.log_error("Couldn't find grids.")

    def ClickGridCell(self, column, row_number=1, grid_number=1):
        """
        Clicks on a Cell of a Grid.

        :param column: The column that should be clicked.
        :type column: str
        :param row_number: Grid line that contains the column field to be checked.- **Default:** 1
        :type row_number: int
        :param grid_number: Grid number of which grid should be checked when there are multiple grids on the same screen. - **Default:** 1
        :type grid_number: int

        Usage:

        >>> # Calling the method:
        >>> oHelper.ClickGridCell("Product", 1)
        """
        grids = None
        row_number -= 1
        grid_number -= 1
        column_name = ""
        endtime = time.time() + self.config.time_out

        self.wait_element(term=".tgetdados tbody tr, .tgrid tbody tr, .tcbrowse", scrap_type=enum.ScrapType.CSS_SELECTOR)

        if re.match(r"\w+(_)", column):
            column_name = self.get_x3_dictionaries([column])[2][column].lower()
        else:
            column_name = column.lower()

        while(not grids and time.time() < endtime):
            containers = self.web_scrap(term=".tmodaldialog", scrap_type=enum.ScrapType.CSS_SELECTOR, main_container="body")
            container = next(iter(self.zindex_sort(containers, True)), None)
            grids = self.filter_displayed_elements(container.select(".tgetdados, .tgrid, .tcbrowse"))
            grids = list(filter(lambda x:x.select("tbody tr"), grids))
            time.sleep(1)

        if not containers:
            self.log_error("Couldn't find controller.")
            
        if not grids:
            self.log_error("Couldn't find any grid.")

        headers = self.get_headers_from_grids(grids)
        if grid_number > len(grids):
            self.log_error(self.language.messages.grid_number_error)

        rows = grids[grid_number].select("tbody tr")
        if not rows:
            self.log_error("Couldn't find rows.")

        if row_number > len(rows):
            self.log_error(self.language.messages.grid_line_error)

        columns = rows[row_number].select("td")
        if not columns:
            self.log_error("Couldn't find columns.")

        if column_name not in headers[grid_number]:
            self.log_error(self.language.messages.grid_column_error)

        column_number = headers[grid_number][column_name]
        column_element = lambda : self.driver.find_element_by_xpath(xpath_soup(columns[column_number]))

        self.wait.until(EC.element_to_be_clickable((By.XPATH, xpath_soup(columns[column_number]))))
        self.click(column_element())

    def get_x3_dictionaries(self, fields):
        """
        [Internal]

        Generates the dictionaries with field comparisons from the x3 file,

        Dictionaries:Field to Type, Field to Size, Field to Title.

        :param fields: List of fields that must be located in x3.
        :type fields: List of str

        :return: The three x3 dictionaries in a Tuple.
        :trype: Tuple of Dictionary

        Usage:

        >>> # Calling the method:
        >>> x3_dictionaries = self.get_x3_dictionaries(field_list)
        """
        prefixes = list(set(map(lambda x:x.split("_")[0] + "_" if "_" in x else "", fields)))
        regex = self.generate_regex_by_prefixes(prefixes)

        #caminho do arquivo csv(SX3)
        path = os.path.join(os.path.dirname(__file__), r'core\\data\\sx3.csv')

        #DataFrame para filtrar somente os dados da tabela informada pelo usuário oriundo do csv.
        data = pd.read_csv(path, sep=';', encoding='latin-1', header=None, error_bad_lines=False,
                        index_col='Campo', names=['Campo', 'Tipo', 'Tamanho', 'Titulo', 'Titulo_Spa', 'Titulo_Eng', None], low_memory=False)
        df = pd.DataFrame(data, columns=['Campo', 'Tipo', 'Tamanho', 'Titulo', 'Titulo_Spa', 'Titulo_Eng', None])
        if not regex:
            df_filtered = df.query("Tipo=='C' or Tipo=='N' or Tipo=='D' ")
        else:
            df_filtered = df.filter(regex=regex, axis=0)

        if self.config.language == "es-es":
            df_filtered.Titulo = df_filtered.loc[:,('Titulo_Spa')].str.strip()
        elif self.config.language == "en-us":
            df_filtered.Titulo = df_filtered.loc[:,('Titulo_Eng')].str.strip()
        else:
            df_filtered.Titulo = df_filtered.loc[:,('Titulo')].str.strip()

        df_filtered.index = df_filtered.index.map(lambda x: x.strip())

        dict_ = df_filtered.to_dict()

        return (dict_['Tipo'], dict_['Tamanho'], dict_['Titulo'])

    def generate_regex_by_prefixes(self, prefixes):
        """
        [Internal]

        Returns a regex string created by combining all field prefixes.

        :param prefixes: Prefixes of fields to be combined in a regex.
        :type prefixes: List of str

        Usage:

        >>> # Calling the method:
        >>> regex = self.generate_regex_by_prefixes(field_prefixes)
        """
        filtered_prefixes = list(filter(lambda x: x != "", prefixes))
        regex = ""
        for prefix in filtered_prefixes:
            regex += "^" + prefix + "|"

        return regex[:-1]

    def get_headers_from_grids(self, grids):
        """
        [Internal]

        Returns the headers of each grid in *grids* parameter.

        :param grids: The grids to extract the headers.
        :type grids: List of BeautifulSoup objects

        :return: List of Dictionaries with each header value and index.
        :rtype: List of Dict

        Usage:

        >>> # Calling the method:
        >>> headers = self.get_headers_from_grids(grids)
        """
        headers = []
        for item in grids:
            labels = item.select("thead tr label")
            if labels:
                keys = list(map(lambda x: x.text.strip().lower(), labels))
                values = list(map(lambda x: x[0], enumerate(labels)))
                headers.append(dict(zip(keys, values)))
        return headers

    def add_grid_row_counter(self, grid):
        """
        [Internal]

        Adds the counter of rows to the global dictionary.

        :param grid: The grid whose rows are being controlled.
        :type grid: BeautifulSoup object.

        Usage:

        >>> # Calling the method:
        >>> self.add_grid_row_counter(grid)
        """
        grid_id = grid.attrs["id"]

        if grid_id not in self.grid_counters:
            self.grid_counters[grid_id] = 0
        else:
            self.grid_counters[grid_id]+=1

    def wait_element(self, term, scrap_type=enum.ScrapType.TEXT, presence=True, position=0, optional_term=None, main_container=".tmodaldialog,.ui-dialog", check_error=True):
        """
        [Internal]

        Waits until the desired element is located on the screen.

        :param term: The first search term. A text or a selector.
        :type term: str
        :param scrap_type: The type of webscraping. - **Default:** enum.ScrapType.TEXT
        :type scrap_type: enum.ScrapType.
        :param presence: If the element should exist or not in the screen. - **Default:** False
        :type presence: bool
        :param position: If the element should exist at a specific position. e.g. The fourth button. - **Default:** 0
        :type position: int
        :param optional_term: The second search term. A selector used in MIXED webscraping. - **Default:** None
        :type optional_term: str
        :param main_container: The selector of a container element that has all other elements. - **Default:** None
        :type main_container: str

        Usage:

        >>> # Calling the method:
        >>> self.wait_element(term=".ui-button.ui-dialog-titlebar-close[title='Close']", scrap_type=enum.ScrapType.CSS_SELECTOR)
        """
        endtime = time.time() + self.config.time_out
        if self.config.debug_log:
            print("Waiting for element")

        if presence:
            while (not self.element_exists(term, scrap_type, position, optional_term, main_container, check_error) and time.time() < endtime):
                time.sleep(0.1)
        else:
            while (self.element_exists(term, scrap_type, position, optional_term, main_container, check_error) and time.time() < endtime):
                time.sleep(0.1)

        if time.time() > endtime:
            if ".ui-button.ui-dialog-titlebar-close[title='Close']" in term:
                return False
            self.log_error(f"Element {term} not found!")

        presence_endtime = time.time() + 10
        if presence:
            if self.config.debug_log:
                print("Element found! Waiting for element to be displayed.")
            element = next(iter(self.web_scrap(term=term, scrap_type=scrap_type, optional_term=optional_term, main_container=main_container, check_error=check_error)), None)
            if element is not None:
                sel_element = lambda: self.driver.find_element_by_xpath(xpath_soup(element))
                while(not sel_element().is_displayed() and time.time() < presence_endtime):
                    time.sleep(0.1)

    def wait_element_timeout(self, term, scrap_type=enum.ScrapType.TEXT, timeout=5.0, step=0.1, presence=True, position=0, optional_term=None, main_container=".tmodaldialog,.ui-dialog", check_error=True):
        """
        [Internal]

        Waits until the desired element is located on the screen or until the timeout is met.

        :param term: The first search term. A text or a selector.
        :type term: str
        :param scrap_type: The type of webscraping. - **Default:** enum.ScrapType.TEXT
        :type scrap_type: enum.ScrapType.
        :param timeout: The maximum amount of time of wait. - **Default:** 5.0
        :type timeout: float
        :param timeout: The amount of time each step should wait. - **Default:** 0.1
        :type timeout: float
        :param presence: If the element should exist or not in the screen. - **Default:** False
        :type presence: bool
        :param position: If the element should exist at a specific position. e.g. The fourth button. - **Default:** 0
        :type position: int
        :param optional_term: The second search term. A selector used in MIXED webscraping. - **Default:** None
        :type optional_term: str
        :param main_container: The selector of a container element that has all other elements. - **Default:** None
        :type main_container: str

        Usage:

        >>> # Calling the method:
        >>> self.wait_element_timeout(term=button, scrap_type=enum.ScrapType.MIXED, optional_term="button", timeout=10, step=0.1)
        """
        success = False
        if presence:
            endtime = time.time() + timeout
            while time.time() < endtime:
                time.sleep(step)
                if self.element_exists(term, scrap_type, position, optional_term, main_container, check_error):
                    success = True
                    break
        else:
            endtime = time.time() + timeout
            while time.time() < endtime:
                time.sleep(step)
                if not self.element_exists(term, scrap_type, position, optional_term, main_container, check_error):
                    success = True
                    break

        if presence and success:
            if self.config.debug_log:
                print("Element found! Waiting for element to be displayed.")
            element = next(iter(self.web_scrap(term=term, scrap_type=scrap_type, optional_term=optional_term, main_container=main_container, check_error=check_error)), None)
            if element is not None:
                sel_element = lambda: self.driver.find_element_by_xpath(xpath_soup(element))
                endtime = time.time() + timeout
                while(time.time() < endtime and not sel_element().is_displayed()):
                    try:
                        time.sleep(0.1)
                        self.scroll_to_element(sel_element())
                        if(sel_element().is_displayed()):
                            break
                    except:
                        continue

    def get_selected_row(self, rows):
        """
        [Internal]

        From a list of rows, filter the selected one.

        :param rows: List of rows.
        :type rows: List of Beautiful Soup objects

        :return: The selected row.
        :rtype: Beautiful Soup object.

        Usage:

        >>> # Calling the method:
        >>> selected_row = self.get_selected_row(rows)
        """
        filtered_rows = list(filter(lambda x: len(x.select("td.selected-cell")), rows))
        if filtered_rows:
            return next(iter(filtered_rows))

    def SetFilePath(self, value):
        """
        Fills the path screen with desired path.

        :param value: Path to be inputted.
        :type value: str

        Usage:

        >>> # Calling the method:
        >>> oHelper.SetFilePath(r"C:\\folder")
        """
        self.wait_element("Nome do Arquivo:")
        element = self.driver.find_element(By.CSS_SELECTOR, ".filepath input")
        if element:
            self.driver.execute_script("document.querySelector('#{}').value='';".format(element.get_attribute("id")))
            self.send_keys(element, value)
        elements = self.driver.find_elements(By.CSS_SELECTOR, ".tremoteopensave button")
        if elements:
            for line in elements:
                if line.text.strip().upper() == "ABRIR":
                    self.click(line)
                    break

    def MessageBoxClick(self, button_text):
        """
        Clicks on desired button inside a Messagebox element.

        :param button_text: Desired button to click.
        :type button_text: str

        Usage:

        >>> # Calling the method:
        >>> oHelper.MessageBoxClick("Ok")
        """
        self.wait_element(".messagebox-container", enum.ScrapType.CSS_SELECTOR)

        content = self.driver.page_source
        soup = BeautifulSoup(content,"html.parser")
        container = soup.select(".messagebox-container")
        if container:
            buttons = container[0].select(".ui-button")
            button = list(filter(lambda x: x.text.lower() == button_text.lower(), buttons))
            if button:
                selenium_button = self.driver.find_element_by_xpath(xpath_soup(button[0]))
                self.click(selenium_button)

    def get_enchoice_button_ids(self, layer):
        """
        [Internal]

        If current layer level has an enchoice, returns all buttons' ids.

        :param layer: Current layer level that the application is.
        :type layer: int

        :return: List with enchoice's buttons' ids.
        :rtype: List of str

        Usage:

        >>> # Calling the method:
        >>> self.get_enchoice_button_ids(current_layer)
        """
        try:
            soup = self.get_current_DOM()
            current_layer = self.zindex_sort(soup.select(".tmodaldialog"), False)[layer - 1]
            buttons = list(filter(lambda x: x.text.strip() != "", current_layer.select(".tpanel button")))
            return list(map(lambda x: x.parent.attrs["id"], buttons))
        except Exception as error:
            print(error)
            return []

    def CheckView(self, text, element_type="help"):
        """
        Checks if a certain text is present in the screen at the time and takes an action.

        "help" - alerts with messages of errors.

        :param text: Text to be checked.
        :type text: str
        :param element_type: Type of element. - **Default:** "help"
        :type element_type: str

        Usage:

        >>> # Calling the method.
        >>> oHelper.CheckView("Processing")
        """
        if element_type == "help":
            print(f"Checking text on screen: {text}")
            self.wait_element_timeout(term=text, scrap_type=enum.ScrapType.MIXED, timeout=2.5, step=0.5, optional_term=".tsay", check_error=False)
            if not self.element_exists(term=text, scrap_type=enum.ScrapType.MIXED, optional_term=".tsay", check_error=False):
                self.errors.append(f"{self.language.messages.text_not_found}({text})")

    def try_send_keys(self, element_function, key, try_counter=0):
        """
        [Internal]

        Tries to send value to element using different techniques.
        Meant to be used inside of a loop.

        :param element_function: The function that returns the element that would receive the value.
        :type element_function: function object
        :param key: The value that would be sent to the element.
        :type key: str or selenium.webdriver.common.keys
        :param try_counter: This counter will decide which technique should be used. - **Default:** 0
        :type try_counter: int

        Usage:

        >>> # Calling the method:
        >>> self.try_send_keys(selenium_input, user_value, try_counter)
        """
        self.wait.until(EC.visibility_of(element_function()))
        if try_counter == 0:
            element_function().send_keys(Keys.CONTROL, 'a')
            element_function().send_keys(key)
        elif try_counter == 1:
            ActionChains(self.driver).key_down(Keys.CONTROL).send_keys('a').perform()
            ActionChains(self.driver).move_to_element(element_function()).send_keys_to_element(element_function(), key).perform()
        else:
            ActionChains(self.driver).key_down(Keys.CONTROL).send_keys('a').perform()
            ActionChains(self.driver).move_to_element(element_function()).send_keys(key).perform()

    def find_label_element(self, label_text, container):
        """
        [Internal]

        Find input element next to label containing the label_text parameter.

        :param label_text: The label text to be searched
        :type label_text: str
        :param container: The main container object to be used
        :type container: BeautifulSoup object

        :return: A list containing a BeautifulSoup object next to the label
        :rtype: List of BeautifulSoup objects

        Usage:

        >>> self.find_label_element("User:", container_object)
        """
        try:
            elements = self.filter_label_element(label_text, container)
            if elements:
                for element in elements:
                    elem = self.search_element_position(label_text)
                    if elem:
                        return elem

                    #Checking previous and next element:
                    next_sibling = element.find_next_sibling("div")
                    second_next_sibling = next_sibling.find_next_sibling("div")

                    previous_sibling = element.find_next_sibling("div")
                    second_previous_sibling = previous_sibling.find_next_sibling("div")

                    #If current element is tsay and next or second next element is tget or tcombobox => return tget or tcombobox
                    if (hasattr(element, "attrs") and "class" in element.attrs
                        and "tsay" in element.attrs["class"]
                        and (hasattr(next_sibling, "attrs") and "class" in next_sibling.attrs and "id" in next_sibling.attrs
                        and ("tget" in next_sibling.attrs["class"] or "tcombobox" in next_sibling.attrs["class"])
                        and next_sibling.attrs["id"] not in self.used_ids)
                        or (hasattr(second_next_sibling, "attrs") and "class" in second_next_sibling.attrs and "id" in second_next_sibling.attrs
                        and ("tget" in second_next_sibling.attrs["class"] or "tcombobox" in second_next_sibling.attrs["class"])
                        and second_next_sibling.attrs["id"] not in self.used_ids)):

                        if (("tget" in next_sibling.attrs["class"]
                                or "tcombobox" in next_sibling.attrs["class"])
                                and next_sibling.attrs["id"] not in self.used_ids):
                            self.used_ids[next_sibling.attrs["id"]] = container.attrs["id"]
                            return [next_sibling]
                        elif (("tget" in second_next_sibling.attrs["class"]
                                or "tcombobox" in second_next_sibling.attrs["class"])
                                and second_next_sibling.attrs["id"] not in self.used_ids):
                            self.used_ids[second_next_sibling.attrs["id"]] = container.attrs["id"]
                            return [second_next_sibling]
                        else:
                            return[]

                    #If current element is tsay and previous or second previous element is tget or tcombobox => return tget or tcombobox
                    elif (hasattr(element, "attrs") and "class" in element.attrs
                        and "tsay" in element.attrs["class"]
                        and (hasattr(previous_sibling, "attrs") and "class" in previous_sibling.attrs and "id" in previous_sibling.attrs
                        and ("tget" in previous_sibling.attrs["class"] or "tcombobox" in previous_sibling.attrs["class"])
                        and previous_sibling.attrs["id"] not in self.used_ids)
                        or (hasattr(second_previous_sibling, "attrs") and "class" in second_previous_sibling.attrs and "id" in second_previous_sibling.attrs
                        and ("tget" in second_previous_sibling.attrs["class"] or "tcombobox" in second_previous_sibling.attrs["class"])
                        and second_previous_sibling.attrs["id"] not in self.used_ids)):

                        if (("tget" in previous_sibling.attrs["class"]
                                or "tcombobox" in previous_sibling.attrs["class"])
                                and previous_sibling.attrs["id"] not in self.used_ids):
                            self.used_ids[previous_sibling.attrs["id"]] = container.attrs["id"]
                            return [previous_sibling]
                        elif (("tget" in second_previous_sibling.attrs["class"]
                                or "tcombobox" in second_previous_sibling.attrs["class"])
                                and second_previous_sibling.attrs["id"] not in self.used_ids):
                            self.used_ids[second_previous_sibling.attrs["id"]] = container.attrs["id"]
                            return [second_previous_sibling]
                        else:
                            return []

                    #If element is not tsay => return it
                    elif (hasattr(element, "attrs") and "class" in element.attrs
                        and "tsay" not in element.attrs["class"]):
                        return self.search_element_position(label_text)
                        
                #If label exists but there is no element associated with it => return empty list
                if not element:
                    return []
                else:
                    return self.search_element_position(label_text)
            else:
                return []
        except AttributeError:
            return self.search_element_position(label_text)
            
    def log_error(self, message, new_log_line=True):
        """
        [Internal]

        Finishes execution of test case with an error and creates the log information for that test.

        :param message: Message to be logged
        :type message: str
        :param new_log_line: Boolean value if Message should be logged as new line or not. - **Default:** True
        :type new_log_line: bool

        Usage:

        >>> #Calling the method:
        >>> self.log_error("Element was not found")
        """

        routine_name = self.config.routine if ">" not in self.config.routine else self.config.routine.split(">")[-1].strip()

        routine_name = routine_name if routine_name else "error"

        
        stack_item = next(iter(list(map(lambda x: x.function, filter(lambda x: re.search('test_', x.function), inspect.stack())))), None)
        test_number = f"{stack_item.split('_')[-1]} -" if stack_item else ""
        log_message = f"{test_number} {message}"
        self.log.set_seconds()

        if self.config.screenshot:

            log_file = f"{self.log.user}_{uuid.uuid4().hex}_{routine_name}-{test_number} error.png"
            
            try:
                if self.config.log_folder:
                    path = f"{self.log.folder}\\{self.log.station}\\{log_file}"
                    os.makedirs(f"{self.log.folder}\\{self.log.station}")
                else:
                    path = f"Log\\{self.log.station}\\{log_file}"
                    os.makedirs(f"Log\\{self.log.station}")
            except OSError:
                pass

            self.driver.save_screenshot(path)

        if new_log_line:
            self.log.new_line(False, log_message)
        self.log.save_file(routine_name)
        if not self.config.skip_restart and len(self.log.list_of_testcases()) > 1:
            self.restart()
        else:
            self.driver.close()

        if self.config.num_exec:
            self.num_exec.post_exec(self.config.url_set_end_exec)
            
        self.assertTrue(False, log_message)

    def ClickIcon(self, icon_text):
        """
        Clicks on an Icon button based on its tooltip text.

        :param icon_text: The tooltip text.
        :type icon_text: str

        Usage:

        >>> # Call the method:
        >>> oHelper.ClickIcon("Add")
        >>> oHelper.ClickIcon("Edit")
        """
        button = ""
        # self.wait_element(term=".tmodaldialog button[style]", scrap_type=enum.ScrapType.CSS_SELECTOR, main_container="body")
        endtime = time.time() + self.config.time_out
        while(time.time() < endtime and not button):
            self.wait_element(term=".ttoolbar", scrap_type=enum.ScrapType.CSS_SELECTOR)
            soup = self.get_current_DOM()
            container = next(iter(self.zindex_sort(soup.select(".tmodaldialog"))), None)
            container = container if container else soup
            buttons = container.select("button[style]")
            print("Searching for Icon")
            filtered_buttons = self.filter_by_tooltip_value(buttons, icon_text)
            #filtered_buttons = list(filter(lambda x: self.check_element_tooltip(x, icon_text), buttons))

            button = next(iter(filtered_buttons), None)

            button_element = lambda: self.driver.find_element_by_xpath(xpath_soup(button))
        
        if not button:
            self.log_error("Couldn't find Icon button.")

        self.click(button_element())

    def AddParameter(self, parameter, branch, portuguese_value, english_value="", spanish_value=""):
        """
        Adds a parameter to the queue of parameters to be set by SetParameters method.

        :param parameter: The parameter name.
        :type parameter: str
        :param branch: The branch to be filled in parameter edit screen.
        :type branch: str
        :param portuguese_value: The value for a portuguese repository.
        :type portuguese_value: str
        :param english_value: The value for an english repository.
        :type english_value: str
        :param spanish_value: The value for a spanish repository.
        :type spanish_value: str

        Usage:

        >>> # Calling the method:
        >>> oHelper.AddParameter("MV_MVCSA1", "", ".F.", ".F.", ".F.")
        """
        self.parameters.append([parameter, branch, portuguese_value, english_value, spanish_value])

    def SetParameters(self):
        """
        Sets the parameters in CFG screen. The parameters must be passed with calls for **AddParameter** method.

        Usage:

        >>> # Adding Parameter:
        >>> oHelper.AddParameter("MV_MVCSA1", "", ".F.", ".F.", ".F.")
        >>> # Calling the method:
        >>> oHelper.SetParameters()
        """
        self.parameter_screen(restore_backup=False)

    def RestoreParameters(self):
        """
        Restores parameters to previous value in CFG screen. Should be used after a **SetParameters** call.

        Usage:

        >>> # Adding Parameter:
        >>> oHelper.AddParameter("MV_MVCSA1", "", ".F.", ".F.", ".F.")
        >>> # Calling the method:
        >>> oHelper.SetParameters()
        """
        self.parameter_screen(restore_backup=True)

    def parameter_screen(self, restore_backup):
        """
        [Internal]

        Internal method of SetParameters and RestoreParameters.

        :param restore_backup: Boolean if method should restore the parameters.
        :type restore_backup: bool

        Usage:

        >>> # Calling the method:
        >>> self.parameter_screen(restore_backup=False)
        """
        self.driver.refresh()
        if self.config.browser.lower() == "chrome":
            try:
                self.wait.until(EC.alert_is_present())
                self.driver.switch_to_alert().accept()
            except:
                pass

        self.Setup("SIGACFG", self.config.date, self.config.group, self.config.branch, save_input=False)
        self.SetLateralMenu(self.config.parameter_menu if self.config.parameter_menu else self.language.parameter_menu, save_input=False)
        self.ClickIcon(self.language.search)

        self.fill_parameters(restore_backup=restore_backup)
        self.parameters = []

        if self.config.coverage:
            self.ClickIcon(self.language.exit)
            time.sleep(1)
            self.driver.refresh()

        else:
            self.LogOff()

        self.Setup(self.config.initial_program, self.config.date, self.config.group, self.config.branch, save_input=not self.config.autostart)

        if ">" in self.config.routine:
            self.SetLateralMenu(self.config.routine, save_input=False)
        else:
            self.Program(self.config.routine)

    def fill_parameters(self, restore_backup):
        """
        [Internal]

        Internal method of fill_parameters.
        Searches and edits all parameters in the queue.

        :param restore_backup: Boolean if method should restore the parameters.
        :type restore_backup: bool

        Usage:

        >>> # Calling the method:
        >>> self.fill_parameters(restore_backup=False)
        """
        parameter_list = self.backup_parameters if restore_backup else self.parameters
        for parameter in parameter_list:
            self.SetValue(self.language.search_by, parameter[0])
            self.used_ids = []
            self.SetButton(self.language.search2)
            self.ClickIcon(self.language.edit)

            if not restore_backup:
                current_branch = self.GetValue("X6_FIL")
                current_pt_value = self.GetValue("X6_CONTEUD")
                current_en_value = self.GetValue("X6_CONTENG")
                current_spa_value = self.GetValue("X6_CONTSPA")

                self.backup_parameters.append([parameter[0], current_branch.strip(), current_pt_value.strip(), current_en_value.strip(), current_spa_value.strip()])

            self.SetValue("X6_FIL", parameter[1]) if parameter[1] else None
            self.SetValue("X6_CONTEUD", parameter[2]) if parameter[2] else None
            self.SetValue("X6_CONTENG", parameter[3]) if parameter[3] else None
            self.SetValue("X6_CONTSPA", parameter[4]) if parameter[4] else None

            self.SetButton(self.language.save)

    def filter_by_tooltip_value(self, element_list, expected_text):
        """
        [Internal]

        Filters elements by finding the tooltip value that is shown when mouseover event
        is triggered.

        :param element_list: The list to be filtered
        :type element_list: Beautiful Soup object list
        :param expected_text: The expected tooltip text.
        :type expected_text: str

        :return: The filtered list of elements.
        :rtype: Beautiful Soup object list

        Usage:

        >>> # Calling the method:
        >>> filtered_elements = self.filter_by_tooltip_value(my_element_list, "Edit")
        """
        return list(filter(lambda x: self.check_element_tooltip(x, expected_text), element_list))

    def check_element_tooltip(self, element, expected_text):
        """
        [Internal]

        Internal method of ClickIcon.

        Fires the MouseOver event of an element, checks tooltip text, fires the MouseOut event and
        returns a boolean whether the tooltip has the expected text value or not.

        :param element: The target element object.
        :type element: BeautifulSoup object
        :param expected_text: The text that is expected to exist in button's tooltip.
        :type expected_text: str

        :return: Boolean value whether element has tooltip text or not.
        :rtype: bool

        Usage:

        >>> # Call the method:
        >>> has_add_text = self.check_element_tooltip(button_object, "Add")
        """
        element_function = lambda: self.driver.find_element_by_xpath(xpath_soup(element))
        self.driver.execute_script(f"$(arguments[0]).mouseover()", element_function())
        time.sleep(0.5)
        tooltips = self.driver.find_elements(By.CSS_SELECTOR, ".ttooltip")
        has_text = (tooltips and tooltips[0].text.lower() == expected_text.lower())
        self.driver.execute_script(f"$(arguments[0]).mouseout()", element_function())
        return has_text

    def WaitFieldValue(self, field, expected_value):
        """
        Wait until field has expected value.
        Recommended for Trigger fields.

        :param field: The desired field.
        :type field: str
        :param expected_value: The expected value.
        :type expected_value: str

        Usage:

        >>> # Calling method:
        >>> self.WaitFieldValue("CN0_DESCRI", "MY DESCRIPTION")
        """
        print(f"Waiting for field {field} value to be: {expected_value}")
        field = re.sub(r"(\:*)(\?*)", "", field).strip()
        self.wait_element(field)

        field_soup = self.get_field(field)

        if not field_soup:
            self.log_error(f"Couldn't find field {field}")

        field_element = lambda: self.driver.find_element_by_xpath(xpath_soup(field_soup))

        success = False
        endtime = time.time() + 60

        while(time.time() < endtime and not success):
            if ((field_element().text.strip() == expected_value) or
                (field_element().get_attribute("value").strip() == expected_value)):
                success = True
            time.sleep(0.5)

    def assert_result(self, expected):
        """
        [Internal]

        Asserts the result based on the expected value.

        :param expected: Expected value
        :type expected: bool

        Usage :

        >>> #Calling the method:
        >>> self.assert_result(True)
        """
        expected_assert = expected
        msg = "Passed"
        stack_item = next(iter(list(map(lambda x: x.function, filter(lambda x: re.search('test_', x.function), inspect.stack())))), None)
        test_number = f"{stack_item.split('_')[-1]} -" if stack_item else ""
        log_message = f"{test_number}"
        self.log.set_seconds()

        if self.grid_input or self.grid_check:
            self.log_error("Grid fields were queued for input/check but weren't added/checked. Verify the necessity of a LoadGrid() call.")

        if self.errors:
            expected = not expected

            for field_msg in self.errors:
                log_message += (" " + field_msg)

            msg = log_message

            self.log.new_line(False, log_message)
        else:
            self.log.new_line(True, "")

        routine_name = self.config.routine if ">" not in self.config.routine else self.config.routine.split(">")[-1].strip()

        routine_name = routine_name if routine_name else "error"

        self.log.save_file(routine_name)

        self.errors = []
        print(msg)
        if expected_assert:
            self.assertTrue(expected, msg)
        else:
            self.assertFalse(expected, msg)

    
    def ClickCheckBox(self, label_box_name, position=1):
        """
        Clicks on a Label in box on the screen.

        :param label_box_name: The label box name
        :type label_box_name: str
        :param position: position label box on interface
        :type position: int

        Usage:

        >>> # Call the method:
        >>> oHelper.ClickCheckBox("Search",1)
        """
        if position > 0:

            self.wait_element(label_box_name)

            container = self.get_current_container()
            if not container:
                self.log_error("Couldn't locate container.")

            labels_boxs = container.select("span")
            filtered_labels_boxs = list(filter(lambda x: label_box_name.lower() in x.text.lower(), labels_boxs))                
        
            if position <= len(filtered_labels_boxs):
                position -= 1
                label_box = filtered_labels_boxs[position].parent
                if 'tcheckbox' in label_box.get_attribute_list('class'):
                    label_box_element = lambda: self.soup_to_selenium(label_box)                
                    self.click(label_box_element())
                else:
                    self.log_error("Index the Ckeckbox invalid.")                
            else:
                self.log_error("Index the Ckeckbox invalid.")
        else:
            self.log_error("Index the Ckeckbox invalid.")


    def ClickLabel(self, label_name):
        """
        Clicks on a Label on the screen.

        :param label_name: The label name
        :type label_name: str

        Usage:

        >>> # Call the method:
        >>> oHelper.ClickLabel("Search")
        """
        self.wait_element(label_name)

        container = self.get_current_container()
        if not container:
            self.log_error("Couldn't locate container.")

        labels = container.select("label")
        filtered_labels = list(filter(lambda x: label_name.lower() in x.text.lower(), labels))
        label = next(iter(filtered_labels), None)
        if not label:
            self.log_error("Couldn't find any labels.")

        label_element = lambda: self.soup_to_selenium(label)
        self.click(label_element())

    def get_current_container(self):
        """
        [Internal]

        An internal method designed to get the current container.
        Returns the BeautifulSoup object that represents this container or NONE if nothing is found.

        :return: The container object
        :rtype: BeautifulSoup object

        Usage:

        >>> # Calling the method:
        >>> container = self.get_current_container()
        """
        soup = self.get_current_DOM()
        containers = self.zindex_sort(soup.select(".tmodaldialog"), True)
        return next(iter(containers), None)

    def ClickTree(self, treepath):
        """
        Clicks on TreeView component.

        :param treepath: String that contains the access path for the item separate by ">" .
        :type string: str

        Usage:

        >>> # Calling the method:
        >>> oHelper.ClickTree("element 1 > element 2 > element 3")
        """ 

        labels = list(map(str.strip, treepath.split(">")))

        self.find_tree_bs(labels)

    def find_tree_bs(self, labels):
        """
        [Internal]

        Search the label string in current container and return a treenode element.
        """

        for label in labels:

            tree_node = ""
            
            self.wait_element(term=label, scrap_type=enum.ScrapType.MIXED, optional_term=".ttreenode, .data")

            endtime = time.time() + self.config.time_out

            while (time.time() < endtime and not tree_node):

                container = self.get_current_container()

                tree_node = container.select(".ttreenode")

            if not tree_node:
                self.log_error("Couldn't find tree element.")

            self.click_tree(tree_node, label)

    def click_tree(self, tree_node, label):
        """
        [Internal]
        Take treenode and label to filter and click in the toggler element to expand the TreeView.
        """

        success = False

        label_filtered = label.lower().strip()

        tree_node_filtered = list(filter(lambda x: "hidden" not in x.parent.parent.parent.parent.attrs['class'], tree_node))

        elements = list(filter(lambda x: label_filtered in x.text.lower().strip(), tree_node_filtered))        

        if not elements:
            self.log_error("Couldn't find elements.")

        for element in elements:
            if not success:
                element_class = next(iter(element.select(".toggler, .lastchild, .data")), None) 

                if "data" in element_class.get_attribute_list("class"):
                    element_class =  element_class.select_one("img")
                
                if "expanded" not in element_class.attrs['class'] and not success:
                    element_click = lambda: self.driver.find_element_by_xpath(xpath_soup(element_class))

                    endtime = time.time() + self.config.time_out

                    while(time.time() < endtime):
                        try:
                            element_click().click()
                            success = True
                            break
                        except:
                            pass
                        
        if not success:
            self.log_error("Couldn't click on element.")
                
    def TearDown(self):
        """
        Closes the webdriver and ends the test case.

        Usage:

        >>> #Calling the method
        >>> self.TearDown()
        """

        if self.config.coverage:

            timeout = 900
            
            self.LogOff()
            self.WaitProcessing("Aguarde... Coletando informacoes de cobertura de codigo.", timeout)
            self.driver.close()
        else:
            self.driver.close()
            
        if self.config.num_exec:
            self.num_exec.post_exec(self.config.url_set_end_exec)
            
    def containers_filter(self, containers):
        """
        [Internal]
        Filter and remove tsvg class an return a container_filtered
        
        Usage:

        >>> #Calling the method
        >>> containers = self.containers_filter(containers)
        """
        class_remove = "tsvg"
        container_filtered = []

        for container in containers:
            iscorrect = True
            container_class = list(filter(lambda x: "class" in x.attrs, container.select("div")))
            if list(filter(lambda x: class_remove in x.attrs['class'], container_class)):
                iscorrect = False
            if iscorrect:
                container_filtered.append(container)

        return container_filtered

    def filter_label_element(self, label_text, container):
        """
        [Internal]
        Filter and remove a specified character with regex, return only displayed elements if > 1.

        Usage:

        >>> #Calling the method
        >>> elements = self.filter_label_element(label_text, container)
        """
        
        elements = list(map(lambda x: self.find_first_div_parent(x), container.find_all(text=re.compile(f"^{re.escape(label_text)}" + r"([\s\?:\*\.]+)?"))))
        return list(filter(lambda x: self.soup_to_selenium(x).is_displayed(), elements)) if len(elements) > 1 else elements

    def filter_is_displayed(self, elements):
        """
        [Internal]
        Returns only displayed elements.

        Usage:

        >>> #Calling the method
        >>> elements = self.filter_is_displayed(elements)
        """
        return list(filter(lambda x: self.soup_to_selenium(x).is_displayed(), elements))

    def search_text(self, selector, text):
        """
        [Internal]
        Return a element based on text and selector.

        Usage:

        >>> #Calling the method
        >>> element = self.search_text(selector, text)
        """
        container = self.get_current_container()

        if container:
            container_selector = container.select(selector)

            return next(iter(list(filter(lambda x: text in re.sub(r"\t|\n|\r", " ", x.text), container_selector))), None)

    def pop_dict_itens(self, dict_, element_id):
        """
        [Internal]
        """
        new_dictionary = {k: v  for k, v in dict_.items() if v == element_id}

        for key in list(new_dictionary.keys()):
            dict_.pop(key)

        return dict_

    def get_program_name(self):
        """
        [Internal]
        """
        stack_item_splited = next(iter(map(lambda x: x.filename.split("\\"), filter(lambda x: "TESTSUITE.PY" in x.filename.upper() or "TESTCASE.PY" in x.filename.upper(), inspect.stack()))), None)

        if stack_item_splited:
            get_file_name = next(iter(list(map(lambda x: "TESTSUITE.PY" if "TESTSUITE.PY" in x.upper() else "TESTCASE.PY", stack_item_splited))))

            program_name = next(iter(list(map(lambda x: re.findall(fr"(\w+)(?:{get_file_name})", x.upper()), filter(lambda x: ".PY" in x.upper(), stack_item_splited)))), None)

            if program_name:
                return next(iter(program_name))
            else:
                return None
        else:
            return None

    def GetText(self, string_left="", string_right=""):
        """
        This method returns a string from modal based on the string in the left or right position that you send on parameter.

        If the string_left was filled then the right side content is return.

        If the string_right was filled then the left side content is return.

        If no parameter was filled so the full content is return.

        :param string_left: String of the left side of content.
        :type string_left: str
        :param string_right: String of the right side of content.
        :type string_right: str

        Usage:

        >>> # Calling the method:
        >>> oHelper.GetText(string_left="Left Text", string_right="Right Text")
        >>> oHelper.GetText(string_left="Left Text")
        >>> oHelper.GetText()
        """

        return self.get_text(string_left, string_right)

    def get_text(self, string_left, string_right):
        """

        :param string:
        :return:
        """
        if string_left:
            string = string_left
        else:
            string = string_right

        if string:
            self.wait_element(string)

        container = self.get_current_container()

        labels = container.select('label')

        label = next(iter(list(filter(lambda x: string.lower() in x.text.lower(), labels))))

        return self.get_text_position(label.text, string_left, string_right)

    def get_text_position(self, text="", string_left="", string_right=""):
        """

        :param string_left:
        :param srting_right:
        :return:
        """
        if string_left and string_right:
            return text[len(string_left):text.index(string_right)].strip()
        elif string_left:
            return text[len(string_left):].strip()
        elif string_right:
            return text[:-len(string_right)].strip()
        else:
            return text.strip()

    def wait_smart_erp_environment(self):
        """
        [Internal]
        """
        content = False
        endtime = time.time() + self.config.time_out

        print("Waiting for SmartERP environment assembly")

        while not content and (time.time() < endtime):
            try:
                soup = self.get_current_DOM()

                content = True if next(iter(soup.select("img[src*='resources/images/parametersform.png']")), None) else False
            except AttributeError:
                pass
    def CheckHelp(self, text, button):
        """
        Checks if some help screen is present in the screen at the time and takes an action.

        :param text: Text to be checked.
        :type text: str
        :param button: Button to be clicked.
        :type button: str

        Usage:

        >>> # Calling the method.
        >>> oHelper.CheckHelp("EXISTCLI Problema: Não pode haver mais...", "Fechar")
        """
        if not button:
            button = self.get_single_button().text

        print(f"Checking Help on screen: {text}")
        self.wait_element_timeout(term=text, scrap_type=enum.ScrapType.MIXED, timeout=2.5, step=0.5, optional_term=".tsay", check_error=False)
        if not self.element_exists(term=text, scrap_type=enum.ScrapType.MIXED, optional_term=".tsay", check_error=False):
            self.errors.append(f"{self.language.messages.text_not_found}({text})")
            self.SetButton(button, check_error=False)
        else:
            self.SetButton(button, check_error=False)

    def get_single_button(self):
        """
        [Internal]
        """
        container = self.get_current_container()
        buttons = container.select("button")
        button_filtered = next(iter(filter(lambda x: x.text != "", buttons)))
        if not button_filtered:
            self.log_error(f"Couldn't find button")
        return button_filtered<|MERGE_RESOLUTION|>--- conflicted
+++ resolved
@@ -1499,13 +1499,9 @@
         >>> element_is_present = element_exists(term=".tmodaldialog.twidget", scrap_type=enum.ScrapType.CSS_SELECTOR, position=initial_layer+1)
         >>> element_is_present = element_exists(term=text, scrap_type=enum.ScrapType.MIXED, optional_term=".tsay")
         """
-<<<<<<< HEAD
-        element_list = 0
-=======
 
         element_list = []
 
->>>>>>> a33f7df6
         if self.config.debug_log:
             with open("debug_log.txt", "a", ) as debug_log:
                 debug_log.write(f"term={term}, scrap_type={scrap_type}, position={position}, optional_term={optional_term}\n")
