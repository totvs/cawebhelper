import re
import time
import pandas as pd
import inspect
import os
import random
from functools import reduce
from selenium.webdriver.common.keys import Keys
from bs4 import BeautifulSoup
from selenium.webdriver.support import expected_conditions as EC
from selenium.webdriver.common.by import By
from selenium.webdriver.common.action_chains import ActionChains
from selenium.webdriver.support.ui import Select
import tir.technologies.core.enumerations as enum
from tir.technologies.core.log import Log
from tir.technologies.core.config import ConfigLoader
from tir.technologies.core.language import LanguagePack
from tir.technologies.core.third_party.xpath_soup import xpath_soup
from tir.technologies.core.base import Base
from math import sqrt, pow

class WebappInternal(Base):
    """
    Internal implementation of Protheus Webapp class.

    This class contains all the methods defined to run Selenium Interface Tests on Protheus Webapp.

    Internal methods should have the **[Internal]** tag and should not be accessible to the user.

    :param config_path: The path to the config file. - **Default:** "" (empty string)
    :type config_path: str
    :param autostart: Sets whether TIR should open browser and execute from the start. - **Default:** True
    :type: bool

    Usage:

    >>> # Inside __init__ method in Webapp class of main.py
    >>> def __init__(self, config_path="", autostart=True):
    >>>     self.__webapp = WebappInternal(config_path, autostart)
    """
    def __init__(self, config_path="", autostart=True):
        """
        Definition of each global variable:

        base_container: A variable to contain the layer element to be used on all methods.

        grid_check: List with fields from a grid that must be checked in the next LoadGrid call.

        grid_counters: A global counter of grids' last row to be filled.

        grid_input: List with fields from a grid that must be filled in the next LoadGrid call.

        used_ids: Dictionary of element ids and container already captured by a label search.
        """
        super().__init__(config_path, autostart)

        self.base_container = ".tmodaldialog"

        self.grid_check = []
        self.grid_counters = {}
        self.grid_input = []
        self.down_loop_grid = False

        self.used_ids = {}

        self.parameters = []
        self.backup_parameters = []

    def Setup(self, initial_program, date='', group='99', branch='01', module='', save_input=True):
        """
        Prepare the Protheus Webapp for the test case, filling the needed information to access the environment.

        :param initial_program: The initial program to load.
        :type initial_program: str
        :param date: The date to fill on the environment screen. - **Default:** "" (empty string)
        :type date: str
        :param group: The group to fill on the environment screen. - **Default:** "99"
        :type group: str
        :param branch: The branch to fill on the environment screen. - **Default:** "01"
        :type branch: str
        :param module: The module to fill on the environment screen. - **Default:** "" (empty string)
        :type module: str
        :param save_input: Boolean if all input info should be saved for later usage. Leave this flag 'True' if you are not sure. **Default:** True
        :type save_input: bool

        Usage:

        >>> # Calling the method:
        >>> oHelper.Setup("SIGAFAT", "18/08/2018", "T1", "D MG 01 ")
        """
        if save_input:
            self.config.initial_program = initial_program
            self.config.date = date
            self.config.group = group
            self.config.branch = branch
            self.config.module = module

        if self.config.coverage:
            self.driver.get(f"{self.config.url}/?StartProg=CASIGAADV&A={initial_program}&Env={self.config.environment}")

        if not self.config.valid_language:
            self.config.language = self.get_language()
            self.language = LanguagePack(self.config.language)

        if not self.config.skip_environment and not self.config.coverage:
            self.program_screen(initial_program)

        self.user_screen()
        self.environment_screen()

        while(not self.element_exists(term=".tmenu", scrap_type=enum.ScrapType.CSS_SELECTOR, main_container="body")):
            self.close_coin_screen()
            self.close_modal()

        if save_input:
            self.set_log_info()

    def program_screen(self, initial_program="", environment=""):
        """
        [Internal]

        Fills the first screen of Protheus with the first program to run and the environment to connect.

        :param initial_program: The initial program to load
        :type initial_program: str
        :param environment: The environment to connect
        :type environment: str

        Usage:

        >>> # Calling the method
        >>> self.program_screen("SIGAADV", "MYENVIRONMENT")
        """
        self.wait_element(term='#inputStartProg', scrap_type=enum.ScrapType.CSS_SELECTOR, main_container="body")
        self.wait_element(term='#inputEnv', scrap_type=enum.ScrapType.CSS_SELECTOR, main_container="body")
        soup = self.get_current_DOM()

        print("Filling Initial Program")
        start_prog_element = next(iter(soup.select("#inputStartProg")), None)
        if start_prog_element is None:
            self.log_error("Couldn't find Initial Program input element.")
        start_prog = lambda: self.driver.find_element_by_xpath(xpath_soup(start_prog_element))
        start_prog().clear()
        self.send_keys(start_prog(), initial_program)

        print("Filling Environment")
        env_element = next(iter(soup.select("#inputEnv")), None)
        if env_element is None:
            self.log_error("Couldn't find Environment input element.")
        env = lambda: self.driver.find_element_by_xpath(xpath_soup(env_element))
        env().clear()
        self.send_keys(env(), self.config.environment)

        button = self.driver.find_element(By.CSS_SELECTOR, ".button-ok")
        self.click(button)

    def user_screen(self):
        """
        [Internal]

        Fills the user login screen of Protheus with the user and password located on config.json.

        Usage:

        >>> # Calling the method
        >>> self.user_screen()
        """
        self.wait_element(term="[name='cGetUser']", scrap_type=enum.ScrapType.CSS_SELECTOR, main_container='body')

        soup = self.get_current_DOM()

        print("Filling User")
        user_element = next(iter(soup.select("[name='cGetUser']")), None)
        if user_element is None:
            self.log_error("Couldn't find User input element.")

        user = lambda: self.driver.find_element_by_xpath(xpath_soup(user_element))
        self.set_element_focus(user())
        self.double_click(user())
        self.send_keys(user(), Keys.HOME)
        self.send_keys(user(), self.config.user)
        self.send_keys(user(), Keys.ENTER)

        # loop_control = True

        # while(loop_control):
        print("Filling Password")
        password_element = next(iter(soup.select("[name='cGetPsw']")), None)
        if password_element is None:
            self.log_error("Couldn't find User input element.")

        password = lambda: self.driver.find_element_by_xpath(xpath_soup(password_element.find_parent()))
        self.set_element_focus(password())
        self.click(password())
        self.send_keys(password(), Keys.HOME)
        self.send_keys(password(), self.config.password)
        self.send_keys(password(), Keys.ENTER)

        button_element = next(iter(list(filter(lambda x: self.language.enter in x.text, soup.select("button")))), None)
        if button_element is None:
            self.log_error("Couldn't find Enter button.")

        button = lambda: self.driver.find_element_by_xpath(xpath_soup(button_element))
        self.click(button())

            # self.wait_element_timeout(term=self.language.password, scrap_type=enum.ScrapType.MIXED, timeout=10, step=1, presence=False, optional_term="label", main_container="body")
            # loop_control = self.element_exists(term=self.language.password, scrap_type=enum.ScrapType.MIXED, optional_term="label", main_container="body")

        # self.wait_element(term=self.language.user, scrap_type=enum.ScrapType.MIXED, presence=False, optional_term="label", main_container="body")

    def environment_screen(self, change_env=False):
        """
        [Internal]

        Fills the environment screen of Protheus with the values passed on the Setup method.
        Used to fill the fields triggered by the ChangeEnvironment method as well.

        :param change_env: Boolean if the method is being called by ChangeEnvironment. - **Default:** False
        :type change_env: bool

        Usage:

        >>> # Calling the method
        >>> self.environment_screen()
        """

        if change_env:
            label = self.language.confirm
            container = None
        else:
            label = self.language.enter
            container = ".twindow"

        self.wait_element(self.language.database, main_container=container)

        print("Filling Date")
        base_date = next(iter(self.web_scrap(term="[name='dDataBase'] input, [name='__dInfoData'] input", scrap_type=enum.ScrapType.CSS_SELECTOR, label=True, main_container=container)), None)
        if base_date is None:
            self.log_error("Couldn't find Date input element.")
        date = lambda: self.driver.find_element_by_xpath(xpath_soup(base_date))
        self.double_click(date())
        self.send_keys(date(), Keys.HOME)
        self.send_keys(date(), self.config.date)

        print("Filling Group")
        group_element = next(iter(self.web_scrap(term="[name='cGroup'] input, [name='__cGroup'] input", scrap_type=enum.ScrapType.CSS_SELECTOR, label=True, main_container=container)), None)
        if group_element is None:
            self.log_error("Couldn't find Group input element.")
        group = lambda: self.driver.find_element_by_xpath(xpath_soup(group_element))
        self.double_click(group())
        self.send_keys(group(), Keys.HOME)
        self.send_keys(group(), self.config.group)

        print("Filling Branch")
        branch_element = next(iter(self.web_scrap(term="[name='cFil'] input, [name='__cFil'] input", scrap_type=enum.ScrapType.CSS_SELECTOR, label=True, main_container=container)), None)
        if branch_element is None:
            self.log_error("Couldn't find Branch input element.")
        branch = lambda: self.driver.find_element_by_xpath(xpath_soup(branch_element))
        self.double_click(branch())
        self.send_keys(branch(), Keys.HOME)
        self.send_keys(branch(), self.config.branch)

        print("Filling Environment")
        environment_element = next(iter(self.web_scrap(term="[name='cAmb'] input", scrap_type=enum.ScrapType.CSS_SELECTOR, label=True, main_container=container)), None)
        if environment_element is None:
            self.log_error("Couldn't find Module input element.")
        env = lambda: self.driver.find_element_by_xpath(xpath_soup(environment_element))
        if ("disabled" not in environment_element.parent.attrs["class"] and env().is_enabled()):
            self.double_click(env())
            self.send_keys(env(), Keys.HOME)
            self.send_keys(env(), self.config.module)

        buttons = self.filter_displayed_elements(self.web_scrap(label, scrap_type=enum.ScrapType.MIXED, optional_term="button", main_container=container), True)
        button_element = next(iter(buttons), None)
        if button_element is None:
            self.log_error(f"Couldn't find {label} button.")
        button = lambda: self.driver.find_element_by_xpath(xpath_soup(button_element))
        self.click(button())

        self.wait_element(term=self.language.database, scrap_type=enum.ScrapType.MIXED, presence=False, optional_term="input", main_container=container)

    def ChangeEnvironment(self, date="", group="", branch="", module=""):
        """
        Clicks on the change environment area of Protheus Webapp and
        fills the environment screen.

        :param date: The date to fill on the environment screen. - **Default:** "" (empty string)
        :type date: str
        :param group: The group to fill on the environment screen. - **Default:** "" (empty string)
        :type group: str
        :param branch: The branch to fill on the environment screen. - **Default:** "" (empty string)
        :type branch: str
        :param module: The module to fill on the environment screen. - **Default:** "" (empty string)
        :type module: str

        Usage:

        >>> # Calling the method:
        >>> oHelper.ChangeEnvironment(date="13/11/2018", group="T1", branch="D MG 01 ")
        """
        if date:
            self.config.date = date
        if group:
            self.config.group = group
        if branch:
            self.config.branch = branch
        if module:
            self.config.module = module

        element = next(iter(self.web_scrap(term=self.language.change_environment, scrap_type=enum.ScrapType.MIXED, optional_term="button", main_container="body")), None)
        if not element:
            tbuttons = self.web_scrap(term=".tpanel > .tpanel > .tbutton", scrap_type=enum.ScrapType.CSS_SELECTOR, main_container="body")
            element = next(iter(list(filter(lambda x: 'TOTVS' in x.text, tbuttons))), None)
        if element:
            self.click(self.driver.find_element_by_xpath(xpath_soup(element)))
            self.environment_screen(True)

    def close_modal(self):
        """
        [Internal]

        This method closes the modal in the opening screen.

        Usage:

        >>> # Calling the method:
        >>> self.close_modal()
        """
        soup = self.get_current_DOM()
        modals = self.zindex_sort(soup.select(".tmodaldialog"), True)
        if modals and self.element_exists(term=".tmodaldialog .tbrowsebutton", scrap_type=enum.ScrapType.CSS_SELECTOR, main_container="body"):
            buttons = modals[0].select(".tbrowsebutton")
            if buttons:
                close_button = next(iter(list(filter(lambda x: x.text == self.language.close, buttons))), None)
                time.sleep(0.5)
                selenium_close_button = lambda: self.driver.find_element_by_xpath(xpath_soup(close_button))
                if close_button:
                    try:
                        self.wait.until(EC.element_to_be_clickable((By.XPATH, xpath_soup(close_button))))
                        self.click(selenium_close_button())
                    except:
                        pass

    def close_coin_screen(self):
        """
        [Internal]

        Closes the coin screen.

        Usage:

        >>> # Calling the method:
        >>> self.close_coin_screen()
        """
        soup = self.get_current_DOM()
        modals = self.zindex_sort(soup.select(".tmodaldialog"), True)
        if modals and self.element_exists(term=self.language.coins, scrap_type=enum.ScrapType.MIXED, optional_term="label", main_container="body"):
            self.SetButton(self.language.confirm)

    def set_log_info(self):
        """
        [Internal]
        Fills the log information needed by opening the About page.

        Usage:

        >>> # Calling the method:
        >>> self.set_log_info()
        """
        self.SetLateralMenu(self.language.menu_about, save_input=False)
        self.wait_element(term=".tmodaldialog", scrap_type=enum.ScrapType.CSS_SELECTOR, main_container="body")
        self.wait.until(EC.presence_of_all_elements_located((By.CSS_SELECTOR, ".tmodaldialog")))

        soup = self.get_current_DOM()
        labels = list(soup.select(".tmodaldialog .tpanel .tsay"))

        release_element = next(iter(filter(lambda x: x.text.startswith("Release"), labels)), None)
        database_element = next(iter(filter(lambda x: x.text.startswith("Top DataBase"), labels)), None)

        if release_element:
            release = release_element.text.split(":")[1].strip()
            self.log.release = release
            self.log.version = release.split(".")[0]

        if database_element:
            self.log.database = database_element.text.split(":")[1].strip()

        self.SetButton(self.language.close)

    def get_language(self):
        """
        [Internal]

        Gets the current language of the html.

        :return: The current language of the html.
        :rtype: str

        Usage:

        >>> # Calling the method:
        >>> language = self.get_language()
        """
        language = self.driver.find_element(By.CSS_SELECTOR, "html").get_attribute("lang")
        return language

    def Program(self, program_name):
        """
        Method that sets the program in the initial menu search field.

        .. note::
            Only used when the Initial Program is the module Ex: SIGAFAT.

        :param program_name: The program name
        :type program_name: str

        Usage:

        >>> # Calling the method:
        >>> oHelper.Program("MATA020")
        """
        self.config.routine = program_name
        self.log.program = program_name
        self.set_program(program_name)

    def set_program(self, program):
        """
        [Internal]

        Method that sets the program in the initial menu search field.

        :param program: The program name
        :type program: str

        Usage:

        >>> # Calling the method:
        >>> self.set_program("MATA020")
        """
        print(f"Setting program: {program}")
        self.wait_element(term="[name=cGet]", scrap_type=enum.ScrapType.CSS_SELECTOR, main_container="body")
        soup = self.get_current_DOM()
        tget = next(iter(soup.select("[name=cGet]")), None)
        if tget:
            tget_img = next(iter(tget.select("img")), None)

            if tget_img is None:
                self.log_error("Couldn't find Program field.")

            s_tget = lambda : self.driver.find_element_by_xpath(xpath_soup(tget))
            s_tget_img = lambda : self.driver.find_element_by_xpath(xpath_soup(tget_img))

            self.wait.until(EC.element_to_be_clickable((By.XPATH, xpath_soup(tget))))
            self.double_click(s_tget())
            self.set_element_focus(s_tget())
            self.send_keys(s_tget(), Keys.BACK_SPACE)
            self.send_keys(s_tget(), program)
            self.click(s_tget_img())

    def standard_search_field(self, term, name_attr=False,send_key=False):
        """
        [Internal]
        Do the standard query(F3) 
        this method 
        1.Search the field
        2.Search icon "lookup"
        3.Click()

        :param term: The term that must be searched.
        :type term: str
        :param name_attr: If true searchs element by name
        :type name_attr: bool
        :param send_key: True: try open standard search field send key F3 (no click)
        :type bool

        Usage:

        >>> # To search using a label name:
        >>> self.standard_search_field(name_label)
        >>> #------------------------------------------------------------------------
        >>> # To search using the name of input:
        >>> self.standard_search_field(field='A1_EST',name_attr=True)
        >>> #------------------------------------------------------------------------
        >>> # To search using the name of input and do action with a key:
        >>> oHelper.F3(field='A1_EST',name_attr=True,send_key=True)
        """
        soup = self.get_current_DOM()
        container_selector = self.base_container
        container = self.zindex_sort(soup.select(container_selector), reverse=True)

        #wait element
        if name_attr:
            self.wait_element(term=f"[name$={term}]", scrap_type=enum.ScrapType.CSS_SELECTOR)
        else:
            self.wait_element(term)
        # find element
        element = self.get_field(term,name_attr).find_parent()
        if not(element):
            print("Field not found")
        else:
            print("Field successfully found")
            if(send_key):
                input_field = lambda: self.driver.find_element_by_xpath(xpath_soup(element))
                self.set_element_focus(input_field())
                self.send_keys(input_field(), Keys.F3)
            else:
                icon = next(iter(element.select("img[src*=fwskin_icon_lookup]")),None)
                icon_s = self.soup_to_selenium(icon)
                self.click(icon_s)
        
        soup = self.get_current_DOM()
        container_selector = self.base_container
        container_end = self.zindex_sort(soup.select(container_selector), reverse=True)

        if (container[0]  == container_end[0]):
            input_field = lambda: self.driver.find_element_by_xpath(xpath_soup(element))
            self.set_element_focus(input_field())
            self.send_keys(input_field(), Keys.F3)
        else:
            print("Sucess")
            
    def SearchBrowse(self, term, key=None, identifier=None, index=False):
        """
        Searchs a term on Protheus Webapp.

        It will search using the default search key, but if a **key** is provided
        it will search using the chosen key.

        It will search using the first search box on the screen, but if an **identifier**
        is provided, it will search on the chosen search box.

        :param term: The term that must be searched.
        :type term: str
        :param key: The search key to be chosen on the search dropdown. - **Default:** None
        :type key: str
        :param identifier: The identifier of the search box. If none is provided, it defaults to the first of the screen. - **Default:** None
        :type identifier: str
        :param index: Whether the key is an index or not. - **Default:** False
        :type index: bool

        Usage:

        >>> # To search using the first search box and default search key:
        >>> oHelper.SearchBrowse("D MG 001")
        >>> #------------------------------------------------------------------------
        >>> # To search using the first search box and a chosen key:
        >>> oHelper.SearchBrowse("D MG 001", key="Branch+id")
        >>> #------------------------------------------------------------------------
        >>> # To search using a chosen search box and the default search key:
        >>> oHelper.SearchBrowse("D MG 001", identifier="Products")
        >>> #------------------------------------------------------------------------
        >>> # To search using a chosen search box and a chosen search key:
        >>> oHelper.SearchBrowse("D MG 001", key="Branch+id", identifier="Products")
        """
        print(f"Searching: {term}")
        if index and isinstance(key, int):
            key -= 1
        browse_elements = self.get_search_browse_elements(identifier)
        if key:
            self.search_browse_key(key, browse_elements, index)
        self.fill_search_browse(term, browse_elements)

    def get_search_browse_elements(self, panel_name=None):
        """
        [Internal]

        Returns a tuple with the search browse elements in this order:
        Key Dropdown, Input, Icon.

        :param panel_name: The identifier of the search box. If none is provided, it defaults to the first of the screen. - **Default:** None
        :type panel_name: str

        :return: Tuple with the Key Dropdown, Input and Icon elements of a search box
        :rtype: Tuple of Beautiful Soup objects.

        Usage:

        >>> # Calling the method:
        >>> search_elements = self.get_search_browse_elements("Products")
        """
        self.wait_element(term="[style*='fwskin_seekbar_ico']", scrap_type=enum.ScrapType.CSS_SELECTOR)
        soup = self.get_current_DOM()
        search_index = self.get_panel_name_index(panel_name) if panel_name else 0
        containers = self.zindex_sort(soup.select(".tmodaldialog"), reverse=True)
        container = next(iter(containers), None)
        if not container:
            self.log_error("Couldn't find container of element.")

        try:
            browse_div = container.select("[style*='fwskin_seekbar_ico']")[search_index].find_parent().find_parent()
        except IndexError:
            self.log_error("Search element wasn't found.")
        browse_tget = browse_div.select(".tget")[0]

        browse_key = browse_div.select(".tbutton button")[0]
        browse_input = browse_tget.select("input")[0]
        browse_icon = browse_tget.select("img")[0]

        return (browse_key, browse_input, browse_icon)

    def search_browse_key(self, search_key, search_elements, index=False):
        """
        [Internal]

        Chooses the search key to be used during the search.

        :param search_key: The search key to be chosen on the search dropdown
        :type search_key: str
        :param search_elements: Tuple of Search elements
        :type search_elements: Tuple of Beautiful Soup objects
        :param index: Whether the key is an index or not.
        :type index: bool

        Usage:

        >>> #Preparing the tuple:
        >>> search_elements = self.get_search_browse_elements("Products")
        >>> # Calling the method:
        >>> self.search_browse_key("Branch+Id", search_elements)

        """
        if index and not isinstance(search_key, int):
            self.log_error("If index parameter is True, key must be a number!")

        sel_browse_key = lambda: self.driver.find_element_by_xpath(xpath_soup(search_elements[0]))
        self.wait_element(term="[style*='fwskin_seekbar_ico']", scrap_type=enum.ScrapType.CSS_SELECTOR)
        self.wait.until(EC.element_to_be_clickable((By.XPATH, xpath_soup(search_elements[0]))))
        self.set_element_focus(sel_browse_key())
        self.click(sel_browse_key())

        soup = self.get_current_DOM()
        if not index:
            tradiobuttonitens = soup.select(".tradiobuttonitem")
            tradio_index = 0
            tradiobutton_texts = list(map(lambda x: x.text[0:-3].strip() if re.match(r"\.\.\.$", x.text) else x.text.strip(), tradiobuttonitens))
            tradiobutton_texts_filtered = list(map(lambda x: x.lower(), tradiobutton_texts))
            tradiobutton_text = next(iter(list(filter(lambda x: search_key.lower() in x, tradiobutton_texts_filtered))), None)
            if not tradiobutton_text:
                tradiobutton_text = self.filter_by_tooltip_value(tradiobuttonitens, search_key)
                if not tradiobutton_text:
                    self.log_error(f"Key not found: {search_key}")

            tradio_index = tradiobutton_texts_filtered.index(tradiobutton_text)

            tradiobuttonitem = tradiobuttonitens[tradio_index]
            trb_input = next(iter(tradiobuttonitem.select("input")), None)
            if not trb_input:
                self.log_error("Couldn't find key input.")
        else:
            tradiobuttonitens = soup.select(".tradiobuttonitem input")
            if len(tradiobuttonitens) < search_key + 1:
                self.log_error("Key index out of range.")
            trb_input = tradiobuttonitens[search_key]

        sel_input = lambda: self.driver.find_element_by_xpath(xpath_soup(trb_input))
        self.wait.until(EC.element_to_be_clickable((By.XPATH, xpath_soup(trb_input))))
        self.click(sel_input())



    def fill_search_browse(self, term, search_elements):
        """
        [Internal]

        Fills search input method and presses the search button.

        :param term: The term to be searched
        :type term: str
        :param search_elements: Tuple of Search elements
        :type search_elements: Tuple of Beautiful Soup objects

        Usage:

        >>> #Preparing the tuple:
        >>> search_elements = self.get_search_browse_elements("Products")
        >>> # Calling the method:
        >>> self.fill_search_browse("D MG 01", search_elements)
        """
        sel_browse_input = lambda: self.driver.find_element_by_xpath(xpath_soup(search_elements[1]))
        sel_browse_icon = lambda: self.driver.find_element_by_xpath(xpath_soup(search_elements[2]))

        current_value = self.get_element_value(sel_browse_input())

        while (current_value.rstrip() != term.strip()):
            self.wait.until(EC.element_to_be_clickable((By.XPATH, xpath_soup(search_elements[2]))))
            self.click(sel_browse_input())
            self.set_element_focus(sel_browse_input())
            self.send_keys(sel_browse_input(), Keys.DELETE)
            sel_browse_input().clear()
            self.set_element_focus(sel_browse_input())
            sel_browse_input().send_keys(term.strip())
            current_value = self.get_element_value(sel_browse_input())
        self.send_keys(sel_browse_input(), Keys.ENTER)

        self.double_click(sel_browse_icon())
        return True

    def get_panel_name_index(self, panel_name):
        """
        [Internal]

        Gets the index of search box element based on the panel name associated with it.

        :param panel_name:
        :type panel_name:

        :return: The index of the search box starting with 0
        :rtype: int

        Usage:

        >>> # Calling the method:
        >>> index = self.get_panel_name_index("Products")
        """
        soup = self.get_current_DOM()
        panels = soup.select(".tmodaldialog > .tpanelcss > .tpanelcss")
        tsays = list(map(lambda x: x.select(".tsay"), panels))
        label = next(iter(list(filter(lambda x: x.text.lower() == panel_name.lower(), tsays)), None))
        return tsays.index(label)

    def search_element_position(self,field):
        """
        [Internal]
        Usage:
        >>> # Calling the method
        >>> self.search_element_position(field)
        """
        try:
            container = self.get_current_container()
            if not container:
                self.log_error("Container wasn't found.")

            labels = container.select("label")
            label  = next(iter(list(filter(lambda x: re.search(r"^{}([^a-zA-Z0-9]+)?$".format(re.escape(field)),x.text) ,labels))),None)
            if not label:
                self.log_error("Label wasn't found.")

            label_s  = lambda:self.soup_to_selenium(label)
            xy_label =  self.driver.execute_script('return arguments[0].getPosition()', label_s())
            list_in_range = self.web_scrap(term=".tget, .tcombobox", scrap_type=enum.ScrapType.CSS_SELECTOR) 
            list_in_range = list(filter(lambda x: self.soup_to_selenium(x).is_displayed(),list_in_range))
            position_list = list(map(lambda x:(x[0], self.get_position_from_bs_element(x[1])), enumerate(list_in_range)))
            position_list = list(filter(lambda xy_elem: (xy_elem[1]['y'] >= xy_label['y'] and xy_elem[1]['x'] >= xy_label['x']),position_list ))
            if(position_list == []):
                position_list = list(map(lambda x:(x[0], self.get_position_from_bs_element(x[1])), enumerate(list_in_range)))
                position_list = list(filter(lambda xy_elem: (xy_elem[1]['y'] >= xy_label['y'] or xy_elem[1]['x'] >= xy_label['x']),position_list ))

            distance      = list(map(lambda x:(x[0], self.get_distance(xy_label,x[1])), position_list))
            elem          = min(distance, key = lambda x: x[1])
            elem          = list_in_range[elem[0]]
            if not elem:
                self.log_error("Element wasn't found.")

            return elem
       
        except Exception as error:
            print(error)
            self.log_error(str(error))


    def get_position_from_bs_element(self,element):
        """
        [Internal]

        """
        selenium_element = self.soup_to_selenium(element)
        position = self.driver.execute_script('return arguments[0].getPosition()', selenium_element)
        return position

    def get_distance(self,label_pos,element_pos):
        """
        [internal]

        """
        return sqrt((pow(element_pos['x'] - label_pos['x'], 2)) + pow(element_pos['y'] - label_pos['y'],2))


    def SetValue(self, field, value, grid=False, grid_number=1, ignore_case=True, row=None, name_attr=False):
        """
        Sets value of an input element.

        :param field: The field name or label to receive the value
        :type field: str
        :param value: The value to be inputted on the element.
        :type value: str
        :param grid: Boolean if this is a grid field or not. - **Default:** False
        :type grid: bool
        :param grid_number: Grid number of which grid should be inputted when there are multiple grids on the same screen. - **Default:** 1
        :type grid_number: int
        :param ignore_case: Boolean if case should be ignored or not. - **Default:** True
        :type ignore_case: bool
        :param row: Row number that will be filled
        :type row: int
        :param name_attr: Boolean if search by Name attribute must be forced. - **Default:** False
        :type name_attr: bool

        Usage:

        >>> # Calling method to input value on a field:
        >>> oHelper.SetValue("A1_COD", "000001")
        >>> #-----------------------------------------
        >>> # Calling method to input value on a field that is a grid:
        >>> oHelper.SetValue("Client", "000001", grid=True)
        >>> oHelper.LoadGrid()
        >>> #-----------------------------------------
        >>> # Calling method to input value on a field that is on the second grid of the screen:
        >>> oHelper.SetValue("Order", "000001", grid=True, grid_number=2)
        >>> oHelper.LoadGrid()
        """
        if grid:
            self.input_grid_appender(field, value, grid_number - 1, row=row)
        elif isinstance(value, bool):
            self.click_check_radio_button(field, value)
        else:
            self.input_value(field, value, ignore_case, name_attr=name_attr)

    def input_value(self, field, value, ignore_case=True, name_attr=False):
        """
        [Internal]

        Sets value of an input element.
        Returns True if succeeded, False if it failed.

        :param field: The field name or label to receive the value
        :type field: str
        :param value: The value to be set on the field
        :type value: str
        :param ignore_case: Boolean if case should be ignored or not. - **Default:** True
        :type ignore_case: bool
        :param name_attr: Boolean if search by Name attribute must be forced. - **Default:** False
        :type name_attr: bool

        :returns: True if succeeded, False if it failed.
        :rtype: bool

        Usage:

        >>> # Calling the method
        >>> self.input_value("A1_COD", "000001")
        """

        field = re.sub(r"([\s\?:\*\.]+)?$", "", field).strip()

        if name_attr:
            self.wait_element(term=f"[name$={field}]", scrap_type=enum.ScrapType.CSS_SELECTOR)
        else:
            self.wait_element(field)

        success = False
        endtime = time.time() + 60

        while(time.time() < endtime and not success):
            unmasked_value = self.remove_mask(value)

            print(f"Looking for element: {field}")

            if field.lower() == self.language.From.lower():
                element = self.get_field("cDeCond", name_attr=True)
            elif field.lower() == self.language.To.lower():
                element = self.get_field("cAteCond", name_attr=True)
            else:
                element = self.get_field(field, name_attr)

            if not element:
                continue

            input_field = lambda: self.driver.find_element_by_xpath(xpath_soup(element))

            valtype = "C"
            main_value = unmasked_value if value != unmasked_value and self.check_mask(input_field()) else value

            interface_value = self.get_web_value(input_field())
            current_value = interface_value.strip()
            interface_value_size = len(interface_value)
            user_value_size = len(value)

            if not input_field().is_enabled() or "disabled" in element.attrs:
                self.log_error(self.create_message(['', field],enum.MessageType.DISABLED))

            if element.name == "input":
                valtype = element.attrs["valuetype"]

            self.scroll_to_element(input_field())

            try:
                #Action for Combobox elements
                if ((hasattr(element, "attrs") and "class" in element.attrs and "tcombobox" in element.attrs["class"]) or
                (hasattr(element.find_parent(), "attrs") and "class" in element.find_parent().attrs and "tcombobox" in element.find_parent().attrs["class"])):
                    #self.wait.until(EC.visibility_of(input_field()))
                    self.set_element_focus(input_field())
                    self.select_combo(element, main_value)
                    current_value = self.get_web_value(input_field()).strip()
                #Action for Input elements
                else:
                    self.wait.until(EC.visibility_of(input_field()))
                    self.wait.until(EC.element_to_be_clickable((By.XPATH, xpath_soup(element))))
                    self.double_click(input_field())

                    #if Character input
                    if valtype != 'N':
                        self.set_element_focus(input_field())
                        self.send_keys(input_field(), Keys.DELETE)
                        self.send_keys(input_field(), Keys.HOME)
                        self.send_keys(input_field(), main_value)
                    #if Number input
                    else:
                        tries = 0
                        try_counter = 0
                        while(tries < 3):
                            self.set_element_focus(input_field())
                            self.send_keys(input_field(), Keys.DELETE)
                            self.send_keys(input_field(), Keys.BACK_SPACE)
                            if interface_value_size == 1:
                                self.double_click(input_field())
                                self.send_keys(input_field(), Keys.HOME)
                            else:
                                self.click(input_field())
                            self.set_element_focus(input_field())
                            self.try_send_keys(input_field, main_value, try_counter)
                            current_number_value = self.get_web_value(input_field())
                            if self.remove_mask(current_number_value).strip() == main_value:
                                break
                            tries+=1
                            try_counter+=1

                    if user_value_size < interface_value_size:
                        self.send_keys(input_field(), Keys.ENTER)

                    if self.check_mask(input_field()):
                        current_value = self.remove_mask(self.get_web_value(input_field()).strip())
                        if re.findall(r"\s", current_value):
                            current_value = re.sub(r"\s", "", current_value)
                    else:
                        current_value = self.get_web_value(input_field()).strip()

                    if current_value != "":
                        print(f"Current field value: {current_value}")

                if ((hasattr(element, "attrs") and "class" in element.attrs and "tcombobox" in element.attrs["class"]) or
                (hasattr(element.find_parent(), "attrs") and "class" in element.find_parent().attrs and "tcombobox" in element.find_parent().attrs["class"])):
                    current_value = current_value[0:len(str(value))]

                if re.match(r"^●+$", current_value):
                    success = len(current_value) == len(str(value).strip())
                elif ignore_case:
                    success = current_value.lower() == main_value.lower()
                else:
                    success = current_value == main_value
            except:
                continue

        if not success:
            self.log_error(f"Could not input value {value} in field {field}")

    def get_field(self, field, name_attr=False):
        """
        [Internal]

        This method decides if field would be found by either it's name or by it's label.
        Internal method of input_value and CheckResult.

        :param field: Field name or field label to be searched
        :type field: str
        :param name_attr: Boolean if search by Name attribute must be forced. - **Default:** False
        :type name_attr: bool

        :return: Field element
        :rtype: Beautiful Soup object

        Usage:

        >>> # Calling the method:
        >>> element1 = self.get_field("A1_COD")
        >>> element2 = self.get_field("Product")
        """
        endtime = time.time() + 60
        element =  None
        while(time.time() < endtime and element is None):
            if re.match(r"\w+(_)", field) or name_attr:
                element = next(iter(self.web_scrap(f"[name$='{field}']", scrap_type=enum.ScrapType.CSS_SELECTOR)), None)
            else:
                element = next(iter(self.web_scrap(field, scrap_type=enum.ScrapType.TEXT, label=True)), None)

        if element:
            element_children = next((x for x in element.contents if x.name in ["input", "select"]), None)
            return element_children if element_children is not None else element
        else:
            self.log_error("Element wasn't found.")

    def get_web_value(self, element):
        """
        [Internal]

        Gets the current value or text of element.

        :param element: The element to get value or text from
        :type element: Selenium object

        :return: The value or text of passed element
        :rtype: str

        Usage:

        >>> # Calling the method:
        >>> current_value = self.get_web_value(selenium_field_element)
        """
        if element.tag_name == "div":
            element_children = element.find_element(By.CSS_SELECTOR, "div > * ")
            if element_children is not None:
                element = element_children

        if element.tag_name == "label":
            web_value = element.get_attribute("text")
        elif element.tag_name == "select":
            current_select = int(element.get_attribute('value'))
            selected_element = element.find_elements(By.CSS_SELECTOR, "option")[current_select]
            web_value = selected_element.text
        else:
            web_value = element.get_attribute("value")

        return web_value

    def CheckResult(self, field, user_value, grid=False, line=1, grid_number=1, name_attr=False):
        """
        Checks if a field has the value the user expects.

        :param field: The field or label of a field that must be checked.
        :type field: str
        :param user_value: The value that the field is expected to contain.
        :type user_value: str
        :param grid: Boolean if this is a grid field or not. - **Default:** False
        :type grid: bool
        :param line: Grid line that contains the column field to be checked.- **Default:** 1
        :type line: int
        :param grid_number: Grid number of which grid should be checked when there are multiple grids on the same screen. - **Default:** 1
        :type grid_number: int
        :param name_attr: Boolean if search by Name attribute must be forced. - **Default:** False
        :type name_attr: bool

        Usage:

        >>> # Calling method to check a value of a field:
        >>> oHelper.CheckResult("A1_COD", "000001")
        >>> #-----------------------------------------
        >>> # Calling method to check a field that is on the second line of a grid:
        >>> oHelper.CheckResult("Client", "000001", grid=True, line=2)
        >>> oHelper.LoadGrid()
        >>> #-----------------------------------------
        >>> # Calling method to check a field that is on the second grid of the screen:
        >>> oHelper.CheckResult("Order", "000001", grid=True, line=1, grid_number=2)
        >>> oHelper.LoadGrid()
        """
        if grid:
            self.check_grid_appender(line - 1, field, user_value, grid_number - 1)
        elif isinstance(user_value, bool):
            current_value = self.result_checkbox(field, user_value)
            self.log_result(field, user_value, current_value)
        else:
            field = re.sub(r"(\:*)(\?*)", "", field).strip()

            self.wait_element(field)
            element = self.get_field(field, name_attr=name_attr)
            if not element:
                self.log_error(f"Couldn't find element: {field}")

            field_element = lambda: self.driver.find_element_by_xpath(xpath_soup(element))

            endtime = time.time() + 10
            current_value =  ''
            while(time.time() < endtime and not current_value):
                current_value = self.get_web_value(field_element()).strip()

            print(f"Value for Field {field} is: {current_value}")

            #Remove mask if present.
            if self.check_mask(field_element()):
                current_value = self.remove_mask(current_value)
                user_value = self.remove_mask(user_value)
            #If user value is string, Slice string to match user_value's length
            if type(current_value) is str:
                current_value = current_value[0:len(str(user_value))]

            self.log_result(field, user_value, current_value)

    def log_result(self, field, user_value, captured_value):
        """
        [Internal]

        Logs the result of comparison between user value and captured value.

        :param field: The field whose values would be compared
        :type field: str
        :param user_value: The value the user expects
        :type user_value: str
        :param captured_value: The value that was captured on the screen
        :type captured_value: str

        Usage:

        >>> # Calling the method:
        >>> self.log_result("A1_COD", "000001", "000001")
        """
        txtaux = ""
        message = ""

        if user_value != captured_value:
            message = self.create_message([txtaux, field, user_value, captured_value], enum.MessageType.INCORRECT)

        self.compare_field_values(field, user_value, captured_value, message)

    def GetValue(self, field, grid=False, line=1, grid_number=1):
        """
        Gets the current value or text of element.

        :param field: The field or label of a field that must be checked.
        :type field: str
        :param grid: Boolean if this is a grid field or not. - **Default:** False
        :type grid: bool
        :param line: Grid line that contains the column field to be checked.- **Default:** 1
        :type line: int
        :param grid_number: Grid number of which grid should be checked when there are multiple grids on the same screen. - **Default:** 1
        :type grid_number: int

        Usage:

        >>> # Calling the method:
        >>> current_value = oHelper.GetValue("A1_COD")
        """
        if not grid:
            element = self.get_field(field)

            selenium_element = lambda: self.driver.find_element_by_xpath(xpath_soup(element))

            value = self.get_web_value(selenium_element())
        else:
            field_array = [line-1, field, "", grid_number-1]
            x3_dictionaries = self.create_x3_tuple()
            value = self.check_grid(field_array, x3_dictionaries, get_value=True)

        return value

    def restart(self):
        """
        [Internal]

        Restarts the Protheus Webapp and fills the initial screens.

        Usage:

        >>> # Calling the method:
        >>> self.restart()
        """
        self.driver.refresh()
        try:
            self.driver.switch_to_alert().accept()
        except:
            pass

        if not self.config.skip_environment:
            self.program_screen(self.config.initial_program)
        self.user_screen()
        self.environment_screen()

        while(not self.element_exists(term=".tmenu", scrap_type=enum.ScrapType.CSS_SELECTOR, main_container="body")):
            self.close_modal()

        if ">" in self.config.routine:
            self.SetLateralMenu(self.config.routine, save_input=False)
        else:
            self.set_program(self.config.routine)

    def LogOff(self):
        """
        Logs out of the Protheus Webapp.

        Usage:

        >>> # Calling the method.
        >>> oHelper.LogOff()
        """
        element = ""
        string = "Aguarde... Coletando informacoes de cobertura de codigo."

        if self.config.coverage:
            endtime = time.time() + self.config.time_out
            while(time.time() < endtime and not element):
                ActionChains(self.driver).key_down(Keys.CONTROL).send_keys('q').key_up(Keys.CONTROL).perform()
                self.SetButton(self.language.finish)

                self.wait_element_timeout(term=string, scrap_type=enum.ScrapType.MIXED, optional_term=".tsay", timeout=10, step=0.1)

                element = self.search_text(selector=".tsay", text=string)

        else:
            ActionChains(self.driver).key_down(Keys.CONTROL).send_keys('q').key_up(Keys.CONTROL).perform()
            self.SetButton(self.language.finish)

    def web_scrap(self, term, scrap_type=enum.ScrapType.TEXT, optional_term=None, label=False, main_container=None, check_error=True):
        """
        [Internal]

        Returns a BeautifulSoup object list based on the search parameters.

        Does not support ScrapType.XPATH as scrap_type parameter value.

        :param term: The first search term. A text or a selector
        :type term: str
        :param scrap_type: The type of webscraping. - **Default:** enum.ScrapType.TEXT
        :type scrap_type: enum.ScrapType.
        :param optional_term: The second search term. A selector used in MIXED webscraping. - **Default:** None
        :type optional_term: str
        :param label: If the search is based on a label near the element. - **Default:** False
        :type label: bool
        :param main_container: The selector of a container element that has all other elements. - **Default:** None
        :type main_container: str

        :return: List of BeautifulSoup4 elements based on search parameters.
        :rtype: List of BeautifulSoup4 objects

        Usage:

        >>> #All buttons
        >>> buttons = self.web_scrap(term="button", scrap_type=enum.ScrapType.CSS_SELECTOR)
        >>> #----------------#
        >>> #Elements that contain the text "Example"
        >>> example_elements = self.web_scrap(term="Example")
        >>> #----------------#
        >>> #Elements with class "my_class" and text "my_text"
        >>> elements = self.web_scrap(term="my_text", scrap_type=ScrapType.MIXED, optional_term=".my_class")
        """

        try:
            endtime = time.time() + 60
            container =  None
            while(time.time() < endtime and container is None):
                soup = self.get_current_DOM()

                if check_error:
                    self.search_for_errors(soup)

                if self.config.log_file:
                    with open(f"{term + str(scrap_type) + str(optional_term) + str(label) + str(main_container) + str(random.randint(1, 101)) }.txt", "w") as text_file:
                        text_file.write(f" HTML CONTENT: {str(soup)}")

                container_selector = self.base_container
                if (main_container is not None):
                    container_selector = main_container

                containers = self.zindex_sort(soup.select(container_selector), reverse=True)

                if self.base_container in container_selector:
                    container = self.containers_filter(containers)

                container = next(iter(containers), None) if isinstance(containers, list) else container

            if container is None:
                raise Exception("Couldn't find container")

            if (scrap_type == enum.ScrapType.TEXT):
                if label:
                    return self.find_label_element(term, container)
                elif not re.match(r"\w+(_)", term):
                    return self.filter_label_element(term, container)
                else:
                    return list(filter(lambda x: term.lower() in x.text.lower(), container.select("div > *")))
            elif (scrap_type == enum.ScrapType.CSS_SELECTOR):
                return container.select(term)
            elif (scrap_type == enum.ScrapType.MIXED and optional_term is not None):
                return list(filter(lambda x: term.lower() in x.text.lower(), container.select(optional_term)))
            elif (scrap_type == enum.ScrapType.SCRIPT):
                script_result = self.driver.execute_script(term)
                return script_result if isinstance(script_result, list) else []
            else:
                return []
        except AssertionError:
            raise
        except Exception as e:
            self.log_error(str(e))

    def search_for_errors(self,soup):
        """
        [Internal]

        Searches for errors and alerts in the screen.

        :param soup: Beautiful Soup object to be checked.
        :type soup: Beautiful Soup object

        Usage:

        >>> # Calling the method:
        >>> self.search_for_errors(soup)
        """
        message = ""
        top_layer = next(iter(self.zindex_sort(soup.select(".tmodaldialog, .ui-dialog"), True)), None)
        if not top_layer:
            return None

        icon_alert = next(iter(top_layer.select("img[src*='fwskin_info_ico.png']")), None)
        icon_error_log = next(iter(top_layer.select("img[src*='openclosing.png']")), None)
        critical_box = next(iter(top_layer.select(".tmessagebox")), None)
        if not icon_alert and not icon_error_log and not critical_box:
            return None

        if icon_alert:
            label = reduce(lambda x,y: f"{x} {y}", map(lambda x: x.text.strip(), top_layer.select(".tsay label")))
            if self.language.messages.error_msg_required in label:
                message = self.language.messages.error_msg_required
            elif "help:" in label.lower() and self.language.problem in label:
                message = label
            else:
                return None

        elif icon_error_log:
            label = reduce(lambda x,y: f"{x} {y}", map(lambda x: x.text.strip(), top_layer.select(".tsay label")))
            textarea = next(iter(top_layer.select("textarea")), None)
            textarea_value = self.driver.execute_script(f"return arguments[0].value", self.driver.find_element_by_xpath(xpath_soup(textarea)))

            error_paragraphs = textarea_value.split("\n\n")
            error_message = f"Error Log: {error_paragraphs[0]} - {error_paragraphs[1]}" if len(error_paragraphs) > 2 else label
            message = error_message.replace("\n", " ")

            button = next(iter(filter(lambda x: self.language.details.lower() in x.text.lower(),top_layer.select("button"))), None)
            self.click(self.driver.find_element_by_xpath(xpath_soup(button)))
            time.sleep(1)

        elif critical_box:
            error_paragraphs = critical_box.text.split("\n\n")
            error_message = f"Error Log: {error_paragraphs[0]}" if len(error_paragraphs) > 2 else "Error Log: Server down."
            message = error_message.replace("\n", " ")

        self.log_error(message)

    def get_function_from_stack(self):
        """
        [Internal]

        Gets the function name that called the Webapp class from the call stack.

        Usage:

        >>> # Calling the method:
        >>> self.get_function_from_stack()
        """
        stack_item = next(iter(filter(lambda x: x.filename == self.config.routine, inspect.stack())), None)
        return stack_item.function if stack_item and stack_item.function else "function_name"

    def create_message(self, args, message_type=enum.MessageType.CORRECT):
        """
        [Internal]

        Returns default messages used all throughout the class based on input parameters.

        Each message type has a different number of placeholders to be passed as a list through args parameter:

        Correct Message = *"{} Value of field {} is correct!"* - **2 placeholders**

        Incorrect Message = *"{} Value expected for field \"{}\" ({}) is not equal to what was found ({})."* - **3 placeholders**

        Disabled Message = *"{} Field \"{}\" is disabled."* - **2 placeholders**

        AssertError Message = *"Failed: Value expected for field {}: \"{}\" is different from what was found \"{}\"."* - **2 placeholders**

        :param args: A list of strings to be replaced in each message.
        :type args: List of str
        :param message_type: Enum of which message type should be created. - **Default:** enum.MessageType.Correct
        :type message_type: enum.MessageType

        Usage:

        >>> # Calling the method:
        >>> message = self.create_message([txtaux, field, user_value, captured_value], enum.MessageType.INCORRECT)
        """
        correctMessage = "{} Value of field {} is correct!"
        incorrectMessage = "{} Value expected for field \"{}\" ({}) is not equal to what was found ({})."
        disabledMessage = "{} Field \"{}\" is disabled."
        assertErrorMessage = "Failed: Value expected for field {}: \"{}\" is different from what was found \"{}\"."

        if message_type == enum.MessageType.INCORRECT:
            return incorrectMessage.format(args[0], args[1], args[2], args[3])
        elif message_type == enum.MessageType.DISABLED:
            return disabledMessage.format(args[0], args[1])
        elif message_type == enum.MessageType.ASSERTERROR:
            return assertErrorMessage.format(args[0], args[1], args[2])
        else:
            return correctMessage.format(args[0], args[1])

    def element_exists(self, term, scrap_type=enum.ScrapType.TEXT, position=0, optional_term="", main_container=".tmodaldialog,.ui-dialog", check_error=True):
        """
        [Internal]

        Returns a boolean if element exists on the screen.

        :param term: The first term to use on a search of element
        :type term: str
        :param scrap_type: Type of element search. - **Default:** enum.ScrapType.TEXT
        :type scrap_type: enum.ScrapType
        :param position: Position which element is located. - **Default:** 0
        :type position: int
        :param optional_term: Second term to use on a search of element. Used in MIXED search. - **Default:** "" (empty string)
        :type optional_term: str

        :return: True if element is present. False if element is not present.
        :rtype: bool

        Usage:

        >>> element_is_present = element_exists(term=".ui-dialog", scrap_type=enum.ScrapType.CSS_SELECTOR)
        >>> element_is_present = element_exists(term=".tmodaldialog.twidget", scrap_type=enum.ScrapType.CSS_SELECTOR, position=initial_layer+1)
        >>> element_is_present = element_exists(term=text, scrap_type=enum.ScrapType.MIXED, optional_term=".tsay")
        """
        if self.config.debug_log:
            print(f"term={term}, scrap_type={scrap_type}, position={position}, optional_term={optional_term}")

        if scrap_type == enum.ScrapType.SCRIPT:
            return bool(self.driver.execute_script(term))
        elif (scrap_type != enum.ScrapType.MIXED and not (scrap_type == enum.ScrapType.TEXT and not re.match(r"\w+(_)", term))):
            selector = term
            if scrap_type == enum.ScrapType.CSS_SELECTOR:
                by = By.CSS_SELECTOR
            elif scrap_type == enum.ScrapType.XPATH:
                by = By.XPATH
            elif scrap_type == enum.ScrapType.TEXT:
                by = By.CSS_SELECTOR
                selector = f"[name*='{term}']"

            if scrap_type != enum.ScrapType.XPATH:
                soup = self.get_current_DOM()

                if check_error:
                    self.search_for_errors(soup)

                container_selector = self.base_container
                if (main_container is not None):
                    container_selector = main_container

                containers = self.zindex_sort(soup.select(container_selector), reverse=True)

                if self.base_container in container_selector:
                    container = self.containers_filter(containers)

                container = next(iter(containers), None) if isinstance(containers, list) else containers

                if not container:
                    return False

                try:
                    container_element = self.driver.find_element_by_xpath(xpath_soup(container))
                except:
                    return False
            else:
                container_element = self.driver

            element_list = container_element.find_elements(by, selector)
        else:
            if scrap_type == enum.ScrapType.MIXED:
                selector = optional_term
            else:
                selector = "div"

            element_list = self.web_scrap(term=term, scrap_type=scrap_type, optional_term=optional_term, main_container=main_container, check_error=check_error)
        if position == 0:
            return len(element_list) > 0
        else:
            return len(element_list) >= position

    def SetLateralMenu(self, menu_itens, save_input=True):
        """
        Navigates through the lateral menu using provided menu path.
        e.g. "MenuItem1 > MenuItem2 > MenuItem3"

        :param menu_itens: String with the path to the menu.
        :type menu_itens: str
        :param save_input: Boolean if all input info should be saved for later usage. Leave this flag 'True' if you are not sure. **Default:** True
        :type save_input: bool

        Usage:

        >>> # Calling the method:
        >>> oHelper.SetLateralMenu("Updates > Registers > Products > Groups")
        """
        if save_input:
            self.config.routine = menu_itens

        print(f"Navigating lateral menu: {menu_itens}")
        self.wait_element(term=".tmenu", scrap_type=enum.ScrapType.CSS_SELECTOR, main_container="body")
        menu_itens = list(map(str.strip, menu_itens.split(">")))

        soup = self.get_current_DOM()

        menu_xpath = soup.select(".tmenu")

        menu = menu_xpath[0]
        child = menu
        count = 0
        for menuitem in menu_itens:
            self.wait.until(EC.element_to_be_clickable((By.CSS_SELECTOR, ".tmenu")))
            self.wait.until(EC.presence_of_all_elements_located((By.CSS_SELECTOR, ".tmenu .tmenuitem")))
            self.wait_element(term=menuitem, scrap_type=enum.ScrapType.MIXED, optional_term=".tmenuitem", main_container="body")
            subMenuElements = menu.select(".tmenuitem")
            endTime =   time.time() + 90
            while not subMenuElements or len(subMenuElements) < self.children_element_count(f"#{child.attrs['id']}", ".tmenuitem"):
                menu = self.get_current_DOM().select(f"#{child.attrs['id']}")[0]
                subMenuElements = menu.select(".tmenuitem")
                if time.time() > endTime and (not subMenuElements or len(subMenuElements) < self.children_element_count(".tmenu", ".tmenuitem")):
                    self.log_error(f"Couldn't find menu item: {menuitem}")
            submenu = ""
            child = list(filter(lambda x: x.text.startswith(menuitem), subMenuElements))[0]
            submenu = lambda: self.driver.find_element_by_xpath(xpath_soup(child))
            if subMenuElements and submenu():
                self.scroll_to_element(submenu())
                ActionChains(self.driver).move_to_element(submenu()).click().perform()
                if count < len(menu_itens) - 1:
                    self.wait_element(term=menu_itens[count], scrap_type=enum.ScrapType.MIXED, optional_term=".tmenuitem", main_container="body")
                    menu = self.get_current_DOM().select(f"#{child.attrs['id']}")[0]
            else:
                self.log_error(f"Error - Menu Item does not exist: {menuitem}")
            count+=1

    def children_element_count(self, element_selector, children_selector):
        """
        [Internal]

        Returns the count of elements of a certain CSS Selector that exists within a certain element located also via CSS Selector.

        :param element_selector: The selector to find the first element.
        :type element_selector: str
        :param children_selector: The selector to find the children elements inside of the first element.
        :type children_selector: str

        :return: The count of elements matching the children_selector inside of element_selector.
        :rtype: int

        Usage:

        >>> # Calling the method:
        >>> self.children_element_count(".tmenu", ".tmenuitem")
        """
        script = f"return document.querySelector('{element_selector}').querySelectorAll('{children_selector}').length;"
        return int(self.driver.execute_script(script))

    def SetButton(self, button, sub_item="", position=1):
        """
        Method that clicks on a button on the screen.

        :param button: Button to be clicked.
        :type button: str
        :param sub_item: Sub item to be clicked inside the first button. - **Default:** "" (empty string)
        :type sub_item: str
        :param position: Position which element is located. - **Default:** 1
        :type position: int

        Usage:

        >>> # Calling the method to click on a regular button:
        >>> oHelper.SetButton("Add")
        >>> #-------------------------------------------------
        >>> # Calling the method to click on a sub item inside a button.
        >>> oHelper.SetButton("Other Actions", "Process")
        """

        container = self.get_current_container()

        if container:
            id_container = container.attrs['id']

        print(f"Clicking on {button}")

        position -= 1
        try:
            soup_element  = ""
            if (button.lower() == "x"):
                self.wait_element(term=".ui-button.ui-dialog-titlebar-close[title='Close'], img[src*='fwskin_delete_ico.png'], img[src*='fwskin_modal_close.png']", scrap_type=enum.ScrapType.CSS_SELECTOR)
            else:
                self.wait_element_timeout(term=button, scrap_type=enum.ScrapType.MIXED, optional_term="button", timeout=10, step=0.1)

            layers = 0
            if button in [self.language.confirm, self.language.save]:
                layers = len(self.driver.find_elements(By.CSS_SELECTOR, ".tmodaldialog"))

            success = False
            endtime = time.time() + 10
            while(time.time() < endtime and not soup_element and button.lower() != "x"):
                soup_objects = self.web_scrap(term=button, scrap_type=enum.ScrapType.MIXED, optional_term="button")

                if soup_objects and len(soup_objects) - 1 >= position:
                    soup_element = lambda : self.soup_to_selenium(soup_objects[position])

            if (button.lower() == "x" and self.element_exists(term=".ui-button.ui-dialog-titlebar-close[title='Close'], img[src*='fwskin_delete_ico.png'], img[src*='fwskin_modal_close.png']", scrap_type=enum.ScrapType.CSS_SELECTOR)):
                element = self.driver.find_element(By.CSS_SELECTOR, ".ui-button.ui-dialog-titlebar-close[title='Close'], img[src*='fwskin_delete_ico.png'], img[src*='fwskin_modal_close.png']")
                self.scroll_to_element(element)
                time.sleep(2)
                self.click(element)
                return

            if not soup_element:
                other_action = next(iter(self.web_scrap(term=self.language.other_actions, scrap_type=enum.ScrapType.MIXED, optional_term="button")), None)
                if other_action is None:
                    self.log_error("Couldn't find element")

                other_action_element = lambda : self.soup_to_selenium(other_action)

                self.scroll_to_element(other_action_element())#posiciona o scroll baseado na height do elemento a ser clicado.
                self.click(other_action_element())

                success = self.click_sub_menu(button if button.lower() != self.language.other_actions.lower() else sub_item)
                if success:
                    return
                else:
                    self.log_error(f"Element {button} not found!")

            if soup_element:

                self.scroll_to_element(soup_element())#posiciona o scroll baseado na height do elemento a ser clicado.
                self.click(soup_element())

            # if button != self.language.other_actions:

            if sub_item:
                soup_objects = self.web_scrap(term=sub_item, scrap_type=enum.ScrapType.MIXED, optional_term=".tmenupopupitem", main_container="body")

                if soup_objects:
                    soup_element = lambda : self.driver.find_element_by_xpath(xpath_soup(soup_objects[0]))
                else:
                    self.log_error("Couldn't find element")

                self.click(soup_element())

            buttons = [self.language.Ok, self.language.confirm, self.language.finish,self.language.save, self.language.exit, self.language.next, "x"]

            buttons_filtered = list(map(lambda x: x.lower(), buttons))

            if button.lower() in buttons_filtered:

                if self.used_ids:
                    self.used_ids = self.pop_dict_itens(self.used_ids, id_container)
                    
                elif self.grid_counters:
                    self.grid_counters = {}

            if button == self.language.save and soup_objects[0].parent.attrs["id"] in self.get_enchoice_button_ids(layers):
                self.wait_element_timeout(term="", scrap_type=enum.ScrapType.MIXED, optional_term="[style*='fwskin_seekbar_ico']", timeout=10, step=0.1, check_error=False, main_container="body")
                self.wait_element_timeout(term="", scrap_type=enum.ScrapType.MIXED, presence=False, optional_term="[style*='fwskin_seekbar_ico']", timeout=10, step=0.1, check_error=False, main_container="body")
            elif button == self.language.confirm and soup_objects[0].parent.attrs["id"] in self.get_enchoice_button_ids(layers):
                self.wait_element_timeout(term=".tmodaldialog", scrap_type=enum.ScrapType.CSS_SELECTOR, position=layers + 1, main_container="body", timeout=10, step=0.1, check_error=False)

        except ValueError as error:
            print(error)
            self.log_error(f"Button {button} could not be located.")
        except AssertionError:
            raise
        except Exception as error:
            print(error)
            self.log_error(str(error))


    def click_sub_menu(self, sub_item):
        """
        [Internal]

        Clicks on the sub menu of buttons. Returns True if succeeded.
        Internal method of SetButton.

        :param sub_item: The menu item that should be clicked.
        :type sub_item: str

        :return: Boolean if click was successful.
        :rtype: bool

        Usage:

        >>> # Calling the method:
        >>> self.click_sub_menu("Process")
        """
        content = self.driver.page_source
        soup = BeautifulSoup(content,"html.parser")

        menu_id = self.zindex_sort(soup.select(".tmenupopup.active"), True)[0].attrs["id"]
        menu = self.driver.find_element_by_id(menu_id)

        menu_itens = menu.find_elements(By.CSS_SELECTOR, ".tmenupopupitem")

        result = self.find_sub_menu_text(sub_item, menu_itens)

        item = ""
        if result[0]:
            item = result[0]
        elif result[1]:
            item = self.find_sub_menu_child(sub_item, result[1])
        else:
            return False

        if item:
            self.scroll_to_element(item)
            self.click(item)
            return True
        else:
            return False

    def find_sub_menu_child(self, sub_item, containers):
        """
        [Internal]

        Finds the menu item inside child menu layers.

        :param sub_item: The menu item that should be clicked.
        :type sub_item: str
        :param containers: The menu itens of the current layer that have children.
        :type containers: List of Beautiful Soup objects

        :return: The item that was found. If None was found, it returns an empty string.
        :rtype: Selenium object

        Usage:

        >>> # Calling the method:
        >>> item = self.find_sub_menu_child("Process", container_list)
        """
        item = ""
        for child in containers:

            child_id = child.get_attribute("id")
            old_class = self.driver.execute_script("return document.querySelector('#{}').className".format(child_id))
            new_class = old_class + " highlighted expanded"
            self.driver.execute_script("document.querySelector('#{}').className = '{}'".format(child_id, new_class))

            child_itens = child.find_elements(By.CSS_SELECTOR, ".tmenupopupitem")
            result = self.find_sub_menu_text(sub_item, child_itens)

            if not result[0] and result[1]:
                item = self.find_sub_menu_child(sub_item, result[1])
            else:
                item = result[0]
                if item:
                    break
                self.driver.execute_script("document.querySelector('#{}').className = '{}'".format(child_id, old_class))

        return item

    def find_sub_menu_text(self, menu_item, current_itens):
        """
        [Internal]

        Returns a tuple containing a possible match of a menu item among the current itens.
        If none was found it will be an empty string.

        The second position will contain the itens that have children itens.
        If none has children itens, it will be an empty list.

        :param menu_item: The menu item that should be clicked.
        :type menu_item: str
        :param current_item: The menu itens in the current layer.
        :type current_item: List of Selenium objects.

        :return: Tuple containing a possible match of a menu item and the itens that have children itens.
        :rtype: Tuple (selenium object, list of selenium objects)

        Usage:

        >>> # Calling the method:
        >>> result = self.find_sub_menu_text(item, child_itens)
        """
        submenu = ""
        containers = []
        for child in current_itens:
            if "container" in child.get_attribute("class"):
                containers.append(child)
            elif child.text.startswith(menu_item):
                submenu = child
                break

        return (submenu, containers)

    def SetBranch(self, branch):
        """
        Chooses the branch on the branch selection screen.

        :param branch: The branch that would be chosen.
        :type branch: str

        Usage:

        >>> # Calling the method:
        >>> oHelper.SetBranch("D MG 01 ")
        """
        print(f"Setting branch: {branch}.")
        self.wait_element(term="[style*='fwskin_seekbar_ico']", scrap_type=enum.ScrapType.CSS_SELECTOR, position=2, main_container="body")
        Ret = self.fill_search_browse(branch, self.get_search_browse_elements())
        if Ret:
            self.SetButton('OK')

    def WaitHide(self, string):
        """
        Search string that was sent and wait hide the element.

        :param string: String that will hold the wait.
        :type string: str

        Usage:

        >>> # Calling the method:
        >>> oHelper.WaitHide("Processing")
        """
        print("Waiting processing...")
        
        while True:

            element = None
            
            element = self.search_text(selector=".tsay", text=string)

            if not element:
                break
            time.sleep(3)

    def WaitShow(self, string):
        """
        Search string that was sent and wait show the elements.

        :param string: String that will hold the wait.
        :type string: str

        Usage:

        >>> # Calling the method:
        >>> oHelper.WaitShow("Processing")
        """
        print("Waiting processing...")

        while True:

            element = None
            
            element = self.search_text(selector=".tsay", text=string)

            if element:
                break
            time.sleep(3)

    def WaitProcessing(self, itens):
        """
        Uses WaitShow and WaitHide to Wait a Processing screen

        :param itens: List of itens that will hold the wait.
        :type itens: str

        Usage:

        >>> # Calling the method:
        >>> oHelper.WaitProcessing("Processing")
        """
        self.WaitShow(itens)

        self.WaitHide(itens)


    def SetTabEDAPP(self, table):
        """
        Chooses the table on the generic query (EDAPP).

        :param table: The table that would be chosen.
        :type table: str

        Usage:

        >>> # Calling the method:
        >>> oHelper.SetTabEDAPP("AAB")
        """
        try:
            field = self.get_field("cPesq", name_attr=True)
            element = lambda: self.driver.find_element_by_xpath(xpath_soup(field))
            self.click(element())
            self.send_keys(element(), table)
            time.sleep(0.5)
            self.send_keys(element(), Keys.ENTER)
            self.send_keys(element(), Keys.ENTER)
            self.SetButton("Ok")
        except:
            print("Search field could not be located.")

    def ClickFolder(self, folder_name):
        """
        Clicks on folder elements on the screen.

        :param folder_name: Which folder item should be clicked.
        :type folder_name: str

        Usage:

        >>> # Calling the method:
        >>> oHelper.ClickFolder("Folder1")
        """
        self.wait_element(term=folder_name, scrap_type=enum.ScrapType.MIXED, optional_term=".tfolder.twidget")
        self.wait_element(term=folder_name, scrap_type=enum.ScrapType.MIXED, optional_term=".button-bar a")
        #Retira o ToolTip dos elementos focados.
        #self.move_to_element(self.driver.find_element_by_tag_name("html"))

        #try:#Tento pegar o elemento da aba de forma direta sem webscraping
        #    element = lambda: self.driver.find_element_by_link_text(item)
        #except:#caso contrário efetuo o clique na aba com webscraping
        soup = self.get_current_DOM()
        panels = soup.select(".button-bar a")
        panel = next(iter(list(filter(lambda x: x.text == folder_name, panels))))
        element = ""
        if panel:
            element = lambda: self.driver.find_element_by_xpath(xpath_soup(panel))
        if element:
            self.scroll_to_element(element())#posiciona o scroll baseado na height do elemento a ser clicado.
            self.set_element_focus(element())
            time.sleep(1)
            self.driver.execute_script("arguments[0].click()", element())
        else:
            self.log_error("Couldn't find panel item.")

    def ClickBox(self, field, content_list="", select_all=False, grid_number=1):
        """
        Clicks on Checkbox elements of a grid.

        :param field: The column to identify grid rows.
        :type field: str
        :param content_list: Comma divided string with values that must be checked. - **Default:** "" (empty string)
        :type content_list: str
        :param select_all: Boolean if all options should be selected. - **Default:** False
        :type select_all: bool
        :param grid_number: Which grid should be used when there are multiple grids on the same screen. - **Default:** 1
        :type grid_number: int

        Usage:

        >>> # Calling the method to select a specific checkbox:
        >>> oHelper.ClickBox("Branch", "D MG 01 ")
        >>> #--------------------------------------------------
        >>> # Calling the method to select multiple checkboxes:
        >>> oHelper.ClickBox("Branch", "D MG 01 , D RJ 02")
        >>> #--------------------------------------------------
        >>> # Calling the method to select all checkboxes:
        >>> oHelper.ClickBox("Branch", select_all=True)
        """
        grid_number -= 1
        if content_list:
            self.wait_element_timeout(field)
        elif select_all:
            self.wait_element_timeout(term=self.language.invert_selection, scrap_type=enum.ScrapType.MIXED, optional_term="label span")

        grid = self.get_grid(grid_number)
        column_enumeration = list(enumerate(grid.select("thead label")))
        chosen_column = next(iter(list(filter(lambda x: field in x[1].text, column_enumeration))), None)
        if chosen_column:
            column_index = chosen_column[0]
        else:
            self.log_error("Couldn't find chosen column.")

        content_list = content_list.split(",")

        is_select_all_button = self.element_exists(term=self.language.invert_selection, scrap_type=enum.ScrapType.MIXED, optional_term="label span")

        if select_all and is_select_all_button:
            self.wait_element(term=self.language.invert_selection, scrap_type=enum.ScrapType.MIXED, optional_term="label span")
            element = next(iter(self.web_scrap(term="label.tcheckbox input", scrap_type=enum.ScrapType.CSS_SELECTOR)), None)
            if element:
                box = lambda: self.driver.find_element_by_xpath(xpath_soup(element))
                self.click(box())

        elif content_list or (select_all and not is_select_all_button):
            self.wait_element(content_list[0]) # wait columns

            class_grid = grid.attrs['class'][0]
            sd_button_list = (self.web_scrap(term="[style*='fwskin_scroll_down.png'], .vcdown", scrap_type=enum.ScrapType.CSS_SELECTOR))
            sd_button_list = self.filter_is_displayed(sd_button_list)
            sd_button = sd_button_list[grid_number] if len(sd_button_list) - 1 >= grid_number else None
            scroll_down_button = lambda: self.soup_to_selenium(sd_button) if sd_button else None
            scroll_down = lambda: self.click(scroll_down_button()) if scroll_down_button() else None

            last = None
            get_current = lambda: self.get_grid(grid_number).select("tbody tr.selected-row")[0]
            current = get_current()
            contents = content_list[:]
            while(last != current and contents):
                td = next(iter(current.select(f"td[id='{column_index}']")), None)
                text = td.text.strip() if td else ""
                if text in contents:
                    clicking_row_element_bs = next(iter(current.select("td")), None)
                    if not clicking_row_element_bs:
                        clicking_row_element_bs = current
                    clicking_row_element = lambda: self.soup_to_selenium(clicking_row_element_bs)
                    self.set_element_focus(clicking_row_element())
                    time.sleep(1)
                    if class_grid != "tgrid":
                        self.send_keys(clicking_row_element(),Keys.ENTER)
                    else:
                        self.double_click(clicking_row_element())
                    contents.remove(text)
                time.sleep(2)
                last = current
                scroll_down()
                time.sleep(0.5)
                current = get_current()
                time.sleep(0.5)
        else:
            self.log_error(f"Couldn't locate content: {content_list}")

    def ScrollGrid(self, column, match_value, grid_number=1):
        """
        Scrolls Grid until a matching column is found.

        :param field: The column to be matched.
        :type field: str
        :param match_value: The value to be matched in defined column.
        :type match_value: str
        :param grid_number: Which grid should be used when there are multiple grids on the same screen. - **Default:** 1
        :type grid_number: int

        Usage:

        >>> # Calling the method to scroll to a column match:
        >>> oHelper.ScrollGrid(column="Branch",match_value="D MG 01 ")
        >>> #--------------------------------------------------
        >>> # Calling the method to scroll to a column match of the second grid:
        >>> oHelper.ScrollGrid(column="Branch", match_value="D MG 01 ", grid_number=2)
        """
        grid_number -= 1
        self.wait_element_timeout(column)

        grid = self.get_grid(grid_number)
        column_enumeration = list(enumerate(grid.select("thead label")))
        chosen_column = next(iter(list(filter(lambda x: column in x[1].text, column_enumeration))), None)
        if chosen_column:
            column_index = chosen_column[0]
        else:
            self.log_error("Couldn't find chosen column.")
            
        sd_button_list = (self.web_scrap(term="[style*='fwskin_scroll_down.png'], .vcdown", scrap_type=enum.ScrapType.CSS_SELECTOR))
        sd_button = sd_button_list[grid_number] if len(sd_button_list) - 1 >= grid_number else None
        scroll_down_button = lambda: self.soup_to_selenium(sd_button) if sd_button else None
        scroll_down = lambda: self.click(scroll_down_button()) if scroll_down_button() else None

        last = None
        get_current = lambda: self.get_grid(grid_number).select("tbody tr.selected-row")[0]
        current = get_current()
        while(last != current and match_value):
            td = next(iter(current.select(f"td[id='{column_index}']")), None)
            text = td.text.strip() if td else ""
            if text in match_value:
                break
            time.sleep(2)
            last = current
            scroll_down()
            time.sleep(0.5)
            current = get_current()
            time.sleep(0.5)
        else:
            self.log_error(f"Couldn't locate content: {match_value}")

    def get_grid(self, grid_number=0):
        """
        [Internal]
        Gets a grid BeautifulSoup object from the screen.

        :param grid_number: The number of the grid on the screen.
        :type: int
        :return: Grid BeautifulSoup object
        :rtype: BeautifulSoup object

        Usage:

        >>> # Calling the method:
        >>> my_grid = self.get_grid()
        """
        endtime = time.time() + 60
        grids = None
        while(time.time() < endtime and not grids):
            grids = self.web_scrap(term=".tgetdados,.tgrid,.tcbrowse", scrap_type=enum.ScrapType.CSS_SELECTOR)

        if grids:
            if len(grids) > 1:
                grids = self.filter_displayed_elements(grids,False)
            else:
                grids = self.filter_displayed_elements(grids,True)
        else:
            self.log_error("Couldn't find grid.")

        if len(grids) - 1  >= grid_number:
            return grids[grid_number]
        else:
            self.log_error("Grid number out of bounds.")

    def check_mask(self, element):
        """
        [Internal]

        Checks whether the element has a mask or not.

        :param element: The element that must be checked.
        :type element: Selenium object

        :return: Boolean if element has a mask or not.
        :rtype: bool

        Usage:

        >>> # Calling the method:
        >>> self.check_mask(my_element)
        """
        reg = (r"^[1-9.\/-:\+]+|(@. )[1-9.\/-:\+]+")
        mask = element.get_attribute("picture")
        if mask is None:
            child = element.find_elements(By.CSS_SELECTOR, "input")
            if child:
                mask = child[0].get_attribute("picture")

        return (mask != "" and mask is not None and (re.findall(reg, mask)))

    def remove_mask(self, string):
        """
        [Internal]

        Removes special characters from received string.

        :param string: The string that would have its characters removed.
        :type string: str

        :return: The string with its special characters removed.
        :rtype: str

        Usage:

        >>> # Calling the method:
        >>> value_without_mask = self.remove_mask("111-111.111")
        >>> # value_without_mask == "111111111"
        """
        caracter = (r'[.\/+-]')
        if string[0:4] != 'http':
            match = re.findall(caracter, string)
            if match:
                string = re.sub(caracter, '', string)

        return string

    def SetKey(self, key, grid=False, grid_number=1):
        """
        Press the desired key on the keyboard on the focused element.

        Supported keys: F1 to F12, Up, Down, Left, Right, ESC, Enter and Delete

        :param key: Key that would be pressed
        :type key: str
        :param grid: Boolean if action must be applied on a grid. (Usually with DOWN key)
        :type grid: bool
        :param grid_number: Which grid should be used when there are multiple grids on the same screen. - **Default:** 1
        :type grid_number: int

        Usage:

        >>> # Calling the method:
        >>> oHelper.SetKey("ENTER")
        >>> #--------------------------------------
        >>> # Calling the method on a grid:
        >>> oHelper.SetKey("DOWN", grid=True)
        >>> #--------------------------------------
        >>> # Calling the method on the second grid on the screen:
        >>> oHelper.SetKey("DOWN", grid=True, grid_number=2)
        """
        print(f"Key pressed: {key}")
        supported_keys = {
            "F1" : Keys.F1,
            "F2" : Keys.F2,
            "F3" : Keys.F3,
            "F4" : Keys.F4,
            "F5" : Keys.F5,
            "F6" : Keys.F6,
            "F7" : Keys.F7,
            "F8" : Keys.F8,
            "F9" : Keys.F9,
            "F10" : Keys.F10,
            "F11" : Keys.F11,
            "F12" : Keys.F12,
            "UP" : Keys.UP,
            "DOWN" : Keys.DOWN,
            "LEFT": Keys.LEFT,
            "RIGHT": Keys.RIGHT,
            "DELETE" : Keys.DELETE,
            "ENTER": Keys.ENTER,
            "ESC": Keys.ESCAPE
        }

        #JavaScript function to return focused element if DIV/Input OR empty if other element is focused

        script = """
        var getActiveElement = () => {
	        if(document.activeElement.tagName.toLowerCase() == "input" || document.activeElement.tagName.toLowerCase() == "div"){
		        if(document.activeElement.attributes["id"]){
			        return document.activeElement.attributes["id"].value
		        }else if(document.activeElement.parentElement.attributes["id"]){
			        return document.activeElement.parentElement.attributes["id"].value
		        }
            }
	        return ""
        }

        return getActiveElement()
        """
        grid_number-=1
        try:
            Id = self.driver.execute_script(script)
            if Id:
                element = self.driver.find_element_by_id(Id)
            else:
                element = self.driver.find_element(By.TAG_NAME, "html")

            if key.upper() in supported_keys:
                if key.upper() == "DOWN" and grid:
                    if grid_number is None:
                        grid_number = 0
                    self.grid_input.append(["", "", grid_number, True])
                else:
                    self.set_element_focus(element)
                    self.send_keys(element, supported_keys[key.upper()])
            else:
                self.log_error("Key is not supported")

        except Exception as error:
            self.log_error(str(error))

    def SetFocus(self, field):
        """
        Sets the current focus on the desired field.

        :param field: The field that must receive the focus.
        :type field: str

        Usage:

        >>> # Calling the method:
        >>> oHelper.SetFocus("A1_COD")
        """
        print(f"Setting focus on element {field}.")
        element = lambda: self.driver.find_element_by_xpath(xpath_soup(self.get_field(field)))
        self.set_element_focus(element())

    def click_check_radio_button(self, field, value):
        """
        [Internal]
        Identify and click on check or radio button.

        :param field: The field that would receive the input.
        :type field: str
        :param value: The value that must be on the checkbox or grid.
        :type value: bool

        :return: The element that changed value.
        :rtype: Selenium object

        Usage:

        >>> # Calling the method:
        >>> element = self.check_checkbox("CheckBox1", True)
        """

        if re.match(r"\w+(_)", field):
            self.wait_element(field)
            element = next(iter(self.web_scrap(term=f"[name$='{field}']", scrap_type=enum.ScrapType.CSS_SELECTOR)), None)
        else:
            self.wait_element(field, scrap_type=enum.ScrapType.MIXED, optional_term="label")
            element = next(iter(self.web_scrap(term=field, scrap_type=enum.ScrapType.MIXED, optional_term=".tradiobutton .tradiobuttonitem label, .tcheckbox span")), None)


        if not element:
            self.log_error("Couldn't find span element")

        input_element = next(iter(element.find_parent().select("input")), None)

        if not input_element:
            self.log_error("Couldn't find input element")

        xpath_input = lambda: self.driver.find_element_by_xpath(xpath_soup(input_element))

        if input_element.attrs['type'] == "checkbox" and "checked" in input_element.parent.attrs['class']:
            return None

        self.scroll_to_element(xpath_input())

        self.click(xpath_input())

    def result_checkbox(self, field, value):
        """
        [Internal]

        Checks expected value of a Checkbox element.

        :param field: The field whose value would be checked.
        :type field: str
        :param value: The expected value of the radio button.
        :type value: bool

        :return: Boolean if expected value was found on the element or not.
        :rtype: bool

        Usage:

        >>> # Calling the method:
        >>> assertion_value = self.result_checkbox("CheckBox1", True)
        """
        result = False
        time.sleep(1)
        lista = self.driver.find_elements(By.CSS_SELECTOR, ".tcheckbox.twidget")
        for line in lista:
            if line.is_displayed() and line.get_attribute('name').split('->')[1] == field:
                if "CHECKED" in line.get_attribute('class').upper():
                    result = True
        return result

    def clear_grid(self):
        """
        [Internal]

        Empties the global grid list variables.

        Usage:

        >>> # Calling the method:
        >>> self.clear_grid()
        """
        self.grid_input = []
        self.grid_check = []

    def input_grid_appender(self, column, value, grid_number=0, new=False, row=None):
        """
        [Internal]

        Adds a value to the input queue of a grid.

        :param column: The column of the grid that would receive the input.
        :type column: str
        :param value: The value that would be inputted.
        :type value: str
        :param grid_number: Which grid should be used when there are multiple grids on the same screen. - **Default:** 0
        :type grid_number: int
        :param new: Boolean value if this is a new line that should be added. - **Default:** 1
        :type new: bool
        :param row: Row number that will be filled
        :type row: int

        Usage:

        >>> # Calling the method:
        >>> self.input_grid_appender("A1_COD", "000001", 0)
        >>> # ---------------------------------------------
        >>> # Calling the method for a new line:
        >>> self.input_grid_appender("", "", 0, True)
        """
        if row is not None:
            row -= 1

        self.grid_input.append([column, value, grid_number, new, row])

    def check_grid_appender(self, line, column, value, grid_number=0):
        """
        [Internal]

        Adds a value to the check queue of a grid.

        :param line: The line of the grid that would be checked.
        :type line: int
        :param column: The column of the grid that would be checked.
        :type column: str
        :param value: The value that is expected.
        :type value: str
        :param grid_number: Which grid should be used when there are multiple grids on the same screen. - **Default:** 0
        :type grid_number: int

        Usage:

        >>> # Calling the method:
        >>> self.check_grid_appender(0,"A1_COD", "000001", 0)
        """
        self.grid_check.append([line, column, value, grid_number])

    def LoadGrid(self):
        """
        This method is responsible for running all actions of the input and check queues
        of a grid. After running, the queues would be empty.

        Must be called after SetValue and CheckResult calls that has the grid parameter set to True.

        Usage:

        >>> # After SetValue:
        >>> oHelper.SetValue("A1_COD", "000001", grid=True)
        >>> oHelper.LoadGrid()
        >>> #--------------------------------------
        >>> # After CheckResult:
        >>> oHelper.CheckResult("A1_COD", "000001", grid=True, line=1)
        >>> oHelper.LoadGrid()
        """

        self.wait_element(term=".tgetdados, .tgrid", scrap_type=enum.ScrapType.CSS_SELECTOR)

        x3_dictionaries = self.create_x3_tuple()

        initial_layer = 0
        if self.grid_input:
            soup = self.get_current_DOM()
            initial_layer = len(soup.select(".tmodaldialog"))

        for field in self.grid_input:
            if field[3] and field[0] == "":
                self.new_grid_line(field)
            else:
                print(f"Filling grid field: {field[0]}")
                self.fill_grid(field, x3_dictionaries, initial_layer)

        for field in self.grid_check:
            print(f"Checking grid field value: {field[1]}")
            self.check_grid(field, x3_dictionaries)

        self.clear_grid()

    def create_x3_tuple(self):
        """
        [Internal]

        Returns a tuple of dictionaries of field information based on all fields in the grid queues.

        :return: A tuple containing the needed x3 information.
        :rtype: Tuple of Dictionaries

        Usage:

        >>> # Calling the method:
        >>> x3_dictionaries = self.create_x3_tuple()
        """
        x3_dictionaries = ()
        inputs = list(map(lambda x: x[0], self.grid_input))
        checks = list(map(lambda x: x[1], self.grid_check))
        fields = list(filter(lambda x: "_" in x, inputs + checks))
        if fields:
            x3_dictionaries = self.get_x3_dictionaries(fields)
        return x3_dictionaries

    def fill_grid(self, field, x3_dictionaries, initial_layer):
        """
        [Internal]

        Fills the grid cell with the passed parameters.

        :param field: An item from the grid's input queue
        :type field: List of values
        :param x3_dictionaries: Tuple of dictionaries containing information extracted from x3.
        :type x3_dictionaries: Tuple of dictionaries
        :param initial_layer: The initial layer of elements of Protheus Webapp
        :type initial_layer: int

        Usage:

        >>> # Calling the method:
        >>> self.fill_grid(["A1_COD", "000001", 0, False], x3_dictionaries, 0)
        """
        field_to_label = {}
        field_to_valtype = {}
        field_to_len = {}

        if x3_dictionaries:
            field_to_label = x3_dictionaries[2]
            field_to_valtype = x3_dictionaries[0]
            field_to_len = x3_dictionaries[1]

        while(self.element_exists(term=".tmodaldialog", scrap_type=enum.ScrapType.CSS_SELECTOR, position=initial_layer+1, main_container="body")):
            print("Waiting for container to be active")
            time.sleep(1)

        soup = self.get_current_DOM()

        containers = soup.select(".tmodaldialog")
        if containers:
            containers = self.zindex_sort(containers, True)

            grids = containers[0].select(".tgetdados, .tgrid")

            grids = self.filter_displayed_elements(grids)
            if grids:
                headers = self.get_headers_from_grids(grids)
                grid_id = grids[field[2]].attrs["id"]
                if grid_id not in self.grid_counters:
                    self.grid_counters[grid_id] = 0

                column_name = ""
                if field[2] > len(grids):
                    self.log_error(self.language.messages.grid_number_error)
                down_loop = 0
                rows = grids[field[2]].select("tbody tr")

                if (field[4] is not None) and (field[4] > len(rows) - 1 or field[4] < 0):
                    self.log_error(f"Couldn't select the specified row: {field[4] + 1}")

                row = self.get_selected_row(rows) if field[4] == None else rows[field[4]]

                if row:
                    while (int(row.attrs["id"]) < self.grid_counters[grid_id]) and (down_loop < 2) and self.down_loop_grid and field[4] is None:
                        self.new_grid_line(field, False)
                        row = self.get_selected_row(self.get_current_DOM().select(f"#{grid_id} tbody tr"))
                        down_loop+=1
                    self.down_loop_grid = False
                    columns = row.select("td")
                    if columns:
                        if "_" in field[0]:
                            try:
                                column_name = field_to_label[field[0]].lower()
                            except:
                                self.log_error("Couldn't find column '" + field[0] + "' in sx3 file. Try with the field label.")
                        else:
                            column_name = field[0].lower()

                        if column_name not in headers[field[2]]:
                            self.log_error(self.language.messages.grid_column_error)

                        column_number = headers[field[2]][column_name]

                        current_value = columns[column_number].text.strip()
                        xpath = xpath_soup(columns[column_number])

                        try_counter = 0

                        while(self.remove_mask(current_value).strip() != self.remove_mask(field[1]).strip()):

                            selenium_column = lambda: self.get_selenium_column_element(xpath) if self.get_selenium_column_element(xpath) else self.try_recover_lost_line(field, grid_id, row, headers, field_to_label)
                            self.scroll_to_element(selenium_column())
                            self.click(selenium_column())
                            self.set_element_focus(selenium_column())

                            while(not self.element_exists(term=".tmodaldialog", scrap_type=enum.ScrapType.CSS_SELECTOR, position=initial_layer+1, main_container="body")):
                                time.sleep(1)
                                self.scroll_to_element(selenium_column())
                                self.set_element_focus(selenium_column())
                                self.click(selenium_column())
                                ActionChains(self.driver).move_to_element(selenium_column()).send_keys_to_element(selenium_column(), Keys.ENTER).perform()
                                time.sleep(1)

                            self.wait_element(term=".tmodaldialog", scrap_type=enum.ScrapType.CSS_SELECTOR, position=initial_layer+1, main_container="body")
                            soup = self.get_current_DOM()
                            new_container = self.zindex_sort(soup.select(".tmodaldialog.twidget"), True)[0]
                            child = new_container.select("input")
                            child_type = "input"
                            option_text = ""
                            if not child:
                                child = new_container.select("select")
                                child_type = "select"

                            if child_type == "input":

                                time.sleep(2)
                                selenium_input = lambda: self.driver.find_element_by_xpath(xpath_soup(child[0]))
                                self.wait_element(term=xpath_soup(child[0]), scrap_type=enum.ScrapType.XPATH)
                                valtype = selenium_input().get_attribute("valuetype")
                                lenfield = len(self.get_element_value(selenium_input()))
                                user_value = field[1]
                                if self.check_mask(selenium_input()):
                                    user_value = self.remove_mask(user_value)

                                self.wait.until(EC.visibility_of(selenium_input()))
                                self.set_element_focus(selenium_input())
                                self.click(selenium_input())
                                self.try_send_keys(selenium_input, user_value, try_counter)

                                if try_counter < 2:
                                    try_counter += 1
                                else:
                                    try_counter = 0

                                if (("_" in field[0] and field_to_len != {} and int(field_to_len[field[0]]) > len(field[1])) or lenfield > len(field[1])):
                                    if (("_" in field[0] and field_to_valtype != {} and field_to_valtype[field[0]] != "N") or valtype != "N"):
                                        self.send_keys(selenium_input(), Keys.ENTER)
                                    else:
                                        if not (re.match(r"[0-9]+,[0-9]+", user_value)):
                                            self.send_keys(selenium_input(), Keys.ENTER)
                                        else:
                                            self.wait_element_timeout(term= ".tmodaldialog.twidget", scrap_type= enum.ScrapType.CSS_SELECTOR, position=initial_layer+1, presence=False, main_container="body")
                                            if self.element_exists(term=".tmodaldialog.twidget", scrap_type=enum.ScrapType.CSS_SELECTOR, position=initial_layer+1, main_container="body"):
                                                self.send_keys(selenium_input(), Keys.ENTER)

                                self.wait_element(term=xpath_soup(child[0]), scrap_type=enum.ScrapType.XPATH, presence=False)
                                time.sleep(1)
                                current_value = self.get_element_text(selenium_column())

                            else:
                                option_text_list = list(filter(lambda x: field[1] == x[0:len(field[1])], map(lambda x: x.text ,child[0].select('option'))))
                                option_value_dict = dict(map(lambda x: (x.attrs["value"], x.text), child[0].select('option')))
                                option_value = self.get_element_value(self.driver.find_element_by_xpath(xpath_soup(child[0])))
                                option_text = next(iter(option_text_list), None)
                                if not option_text:
                                    self.log_error("Couldn't find option")
                                if (option_text != option_value_dict[option_value]):
                                    self.select_combo(child[0], field[1])
                                    if field[1] in option_text[0:len(field[1])]:
                                        current_value = field[1]
                                else:
                                    self.send_keys(self.driver.find_element_by_xpath(xpath_soup(child[0])), Keys.ENTER)
                                    current_value = field[1]
                    else:
                        self.log_error("Couldn't find columns.")
                else:
                    self.log_error("Couldn't find rows.")
            else:
                self.log_error("Couldn't find grids.")

    def get_selenium_column_element(self, xpath):
        """
        [Internal]

        Tries to get the selenium element out of a grid column.
        Workaround method to be used instead of a lambda function on fill_grid method.

        :param xpath: The xpath to the column.
        :type xpath: str

        Usage:

        >>> #  Calling the method:
        >>> self.get_selenium_column_element(xpath)
        """
        try:
            return self.driver.find_element_by_xpath(xpath)
        except:
            return False

    def try_recover_lost_line(self, field, grid_id, row, headers, field_to_label):
        """
        [Internal]

        Tries to recover the position if a new line is lost.

        Workaround method to keep trying to get the right row fill_grid method.

        :param field: An item from the grid's input queue
        :type field: List of values
        :param grid_id: The grid's ID
        :type grid_id: str
        :param row: The current row
        :type row: Beautiful Soup object
        :param headers: List of dictionaries with each grid's headers
        :type headers: List of Dictionaries
        :param field_to_label: Dictionary from the x3 containing the field to label relationship.
        :type field_to_label: Dict

        Usage:

        >>> # Calling the method:
        >>> self.try_recover_lost_line(field, grid_id, row, headers, field_to_label)
        """
        if self.config.debug_log:
            print("Recovering lost line")
        while int(row.attrs["id"]) < self.grid_counters[grid_id]:
            self.new_grid_line(field, False)
            row = self.get_selected_row(self.get_current_DOM().select(f"#{grid_id} tbody tr"))

        columns = row.select("td")
        if columns:
            if "_" in field[0]:
                column_name = field_to_label[field[0]]
            else:
                column_name = field[0]

            if column_name not in headers[field[2]]:
                self.log_error(self.language.messages.grid_column_error)

            column_number = headers[field[2]][column_name]
            xpath = xpath_soup(columns[column_number])
            ret = self.get_selenium_column_element(xpath)
            while not ret:
                ret = self.try_recover_lost_line(field, grid_id, row, headers, field_to_label)
            return ret
        else:
            return False

    def check_grid(self, field, x3_dictionaries, get_value=False):
        """
        [Internal]

        Checks the grid cell with the passed parameters.

        :param field: An item from the grid's check queue
        :type field: List of values
        :param x3_dictionaries: Tuple of dictionaries containing information extracted from x3.
        :type x3_dictionaries: Tuple of dictionaries
        :param get_value: Boolean value if check_grid should return its value.
        :type get_value: bool

        :return: If get_value flag is True, it will return the captured value.
        :rtype: str

        Usage:

        >>> # Calling the method:
        >>> self.check_grid([0, "A1_COD", "000001", 0], x3_dictionaries, False)
        """
        field_to_label = {}
        if x3_dictionaries:
            field_to_label = x3_dictionaries[2]

        while(self.element_exists(term=".tmodaldialog", scrap_type=enum.ScrapType.CSS_SELECTOR, position=3, main_container="body")):
            if self.config.debug_log:
                print("Waiting for container to be active")
            time.sleep(1)

        soup = self.get_current_DOM()

        containers = soup.select(".tmodaldialog.twidget")
        if containers:

            containers = self.zindex_sort(containers, True)
            grids = self.filter_displayed_elements(containers[0].select(".tgetdados, .tgrid"))
            if grids:

                headers = self.get_headers_from_grids(grids)
                column_name = ""
                if field[3] > len(grids):
                    self.log_error(self.language.messages.grid_number_error)

                rows = grids[field[3]].select("tbody tr")
                if rows:
                    if field[0] > len(rows):
                        self.log_error(self.language.messages.grid_line_error)

                    columns = rows[field[0]].select("td")
                    if columns:
                        if "_" in field[1]:
                            column_name = field_to_label[field[1]].lower()
                        else:
                            column_name = field[1].lower()

                        if column_name not in headers[field[3]]:
                            self.log_error(self.language.messages.grid_column_error)

                        column_number = headers[field[3]][column_name]
                        text = columns[column_number].text.strip()

                        if get_value:
                            return text

                        field_name = f"({field[0]}, {column_name})"
                        self.log_result(field_name, field[2], text)
                        print(f"Collected value: {text}")
                    else:
                        self.log_error("Couldn't find columns.")
                else:
                    self.log_error("Couldn't find rows.")
            else:
                self.log_error("Couldn't find grids.")

    def new_grid_line(self, field, add_grid_line_counter=True):
        """
        [Internal]

        Creates a new line on the grid.

        :param field: An item from the grid's input queue
        :type field: List of values
        :param add_grid_line_counter: Boolean if counter should be incremented when method is called. - **Default:** True
        :type add_grid_line_counter: bool

        Usage:

        >>> # Calling the method:
        >>> self.new_grid_line(["", "", 0, True])
        """
        self.down_loop_grid = True

        soup = self.get_current_DOM()

        containers = soup.select(".tmodaldialog.twidget")
        if containers:

            containers = self.zindex_sort(containers, True)
            grids = self.filter_displayed_elements(containers[0].select(".tgetdados, .tgrid"))
            if grids:
                if field[2] > len(grids):
                    self.log_error(self.language.messages.grid_number_error)
                rows = grids[field[2]].select("tbody tr")
                row = self.get_selected_row(rows)
                if row:
                    columns = row.select("td")
                    if columns:
                        second_column = lambda: self.driver.find_element_by_xpath(xpath_soup(columns[1]))
                        # self.scroll_to_element(second_column())
                        self.driver.execute_script("$('.horizontal-scroll').scrollLeft(-400000);")
                        self.set_element_focus(second_column())
                        self.wait.until(EC.visibility_of_element_located((By.XPATH, xpath_soup(columns[0]))))
                        ActionChains(self.driver).move_to_element(second_column()).send_keys_to_element(second_column(), Keys.DOWN).perform()

                        while not(self.element_exists(term=".tgetdados tbody tr, .tgrid tbody tr", scrap_type=enum.ScrapType.CSS_SELECTOR, position=len(rows)+1)):
                            if self.config.debug_log:
                                print("Waiting for the new line to show")
                            time.sleep(1)

                        if (add_grid_line_counter):
                            self.add_grid_row_counter(grids[field[2]])
                    else:
                        self.log_error("Couldn't find columns.")
                else:
                    self.log_error("Couldn't find rows.")
            else:
                self.log_error("Couldn't find grids.")

    def ClickGridCell(self, column, row_number=1, grid_number=1):
        """
        Clicks on a Cell of a Grid.

        :param column: The column that should be clicked.
        :type column: str
        :param row_number: Grid line that contains the column field to be checked.- **Default:** 1
        :type row_number: int
        :param grid_number: Grid number of which grid should be checked when there are multiple grids on the same screen. - **Default:** 1
        :type grid_number: int

        Usage:

        >>> # Calling the method:
        >>> oHelper.ClickGridCell("Product", 1)
        """
        row_number -= 1
        grid_number -= 1
        column_name = ""

        self.wait_element(term=".tgetdados tbody tr, .tgrid tbody tr", scrap_type=enum.ScrapType.CSS_SELECTOR)

        if re.match(r"\w+(_)", column):
            column_name = self.get_x3_dictionaries([column])[2][column].lower()
        else:
            column_name = column.lower()

        containers = self.web_scrap(term=".tmodaldialog", scrap_type=enum.ScrapType.CSS_SELECTOR, main_container="body")
        if not containers:
            self.log_error("Couldn't find controller.")

        container = next(iter(self.zindex_sort(containers, True)), None)
        grids = self.filter_displayed_elements(container.select(".tgetdados, .tgrid"))
        grids = list(filter(lambda x:x.select("tbody tr"), grids))
        if not grids:
            self.log_error("Couldn't find any grid.")

        headers = self.get_headers_from_grids(grids)
        if grid_number > len(grids):
            self.log_error(self.language.messages.grid_number_error)

        rows = grids[grid_number].select("tbody tr")
        if not rows:
            self.log_error("Couldn't find rows.")

        if row_number > len(rows):
            self.log_error(self.language.messages.grid_line_error)

        columns = rows[row_number].select("td")
        if not columns:
            self.log_error("Couldn't find columns.")

        if column_name not in headers[grid_number]:
            self.log_error(self.language.messages.grid_column_error)

        column_number = headers[grid_number][column_name]
        column_element = lambda : self.driver.find_element_by_xpath(xpath_soup(columns[column_number]))

        self.click(column_element())

    def get_x3_dictionaries(self, fields):
        """
        [Internal]

        Generates the dictionaries with field comparisons from the x3 file,

        Dictionaries:Field to Type, Field to Size, Field to Title.

        :param fields: List of fields that must be located in x3.
        :type fields: List of str

        :return: The three x3 dictionaries in a Tuple.
        :trype: Tuple of Dictionary

        Usage:

        >>> # Calling the method:
        >>> x3_dictionaries = self.get_x3_dictionaries(field_list)
        """
        prefixes = list(set(map(lambda x:x.split("_")[0] + "_" if "_" in x else "", fields)))
        regex = self.generate_regex_by_prefixes(prefixes)

        #caminho do arquivo csv(SX3)
        path = os.path.join(os.path.dirname(__file__), r'core\\data\\sx3.csv')

        #DataFrame para filtrar somente os dados da tabela informada pelo usuário oriundo do csv.
        data = pd.read_csv(path, sep=';', encoding='latin-1', header=None, error_bad_lines=False,
                        index_col='Campo', names=['Campo', 'Tipo', 'Tamanho', 'Titulo', 'Titulo_Spa', 'Titulo_Eng', None], low_memory=False)
        df = pd.DataFrame(data, columns=['Campo', 'Tipo', 'Tamanho', 'Titulo', 'Titulo_Spa', 'Titulo_Eng', None])
        if not regex:
            df_filtered = df.query("Tipo=='C' or Tipo=='N' or Tipo=='D' ")
        else:
            df_filtered = df.filter(regex=regex, axis=0)

        if self.config.language == "es-es":
            df_filtered.Titulo = df_filtered.loc[:,('Titulo_Spa')].str.strip()
        elif self.config.language == "en-us":
            df_filtered.Titulo = df_filtered.loc[:,('Titulo_Eng')].str.strip()
        else:
            df_filtered.Titulo = df_filtered.loc[:,('Titulo')].str.strip()

        df_filtered.index = df_filtered.index.map(lambda x: x.strip())

        dict_ = df_filtered.to_dict()

        return (dict_['Tipo'], dict_['Tamanho'], dict_['Titulo'])

    def generate_regex_by_prefixes(self, prefixes):
        """
        [Internal]

        Returns a regex string created by combining all field prefixes.

        :param prefixes: Prefixes of fields to be combined in a regex.
        :type prefixes: List of str

        Usage:

        >>> # Calling the method:
        >>> regex = self.generate_regex_by_prefixes(field_prefixes)
        """
        filtered_prefixes = list(filter(lambda x: x != "", prefixes))
        regex = ""
        for prefix in filtered_prefixes:
            regex += "^" + prefix + "|"

        return regex[:-1]

    def get_headers_from_grids(self, grids):
        """
        [Internal]

        Returns the headers of each grid in *grids* parameter.

        :param grids: The grids to extract the headers.
        :type grids: List of BeautifulSoup objects

        :return: List of Dictionaries with each header value and index.
        :rtype: List of Dict

        Usage:

        >>> # Calling the method:
        >>> headers = self.get_headers_from_grids(grids)
        """
        headers = []
        for item in grids:
            labels = item.select("thead tr label")
            if labels:
                keys = list(map(lambda x: x.text.strip().lower(), labels))
                values = list(map(lambda x: x[0], enumerate(labels)))
                headers.append(dict(zip(keys, values)))
        return headers

    def add_grid_row_counter(self, grid):
        """
        [Internal]

        Adds the counter of rows to the global dictionary.

        :param grid: The grid whose rows are being controlled.
        :type grid: BeautifulSoup object.

        Usage:

        >>> # Calling the method:
        >>> self.add_grid_row_counter(grid)
        """
        grid_id = grid.attrs["id"]

        if grid_id not in self.grid_counters:
            self.grid_counters[grid_id] = 0
        else:
            self.grid_counters[grid_id]+=1

    def wait_element(self, term, scrap_type=enum.ScrapType.TEXT, presence=True, position=0, optional_term=None, main_container=".tmodaldialog,.ui-dialog", check_error=True):
        """
        [Internal]

        Waits until the desired element is located on the screen.

        :param term: The first search term. A text or a selector.
        :type term: str
        :param scrap_type: The type of webscraping. - **Default:** enum.ScrapType.TEXT
        :type scrap_type: enum.ScrapType.
        :param presence: If the element should exist or not in the screen. - **Default:** False
        :type presence: bool
        :param position: If the element should exist at a specific position. e.g. The fourth button. - **Default:** 0
        :type position: int
        :param optional_term: The second search term. A selector used in MIXED webscraping. - **Default:** None
        :type optional_term: str
        :param main_container: The selector of a container element that has all other elements. - **Default:** None
        :type main_container: str

        Usage:

        >>> # Calling the method:
        >>> self.wait_element(term=".ui-button.ui-dialog-titlebar-close[title='Close']", scrap_type=enum.ScrapType.CSS_SELECTOR)
        """
        endtime = time.time() + self.config.time_out
        if self.config.debug_log:
            print("Waiting for element")

        if presence:
            while (not self.element_exists(term, scrap_type, position, optional_term, main_container, check_error) and time.time() < endtime):
                time.sleep(0.1)
        else:
            while (self.element_exists(term, scrap_type, position, optional_term, main_container, check_error) and time.time() < endtime):
                time.sleep(0.1)

        if time.time() > endtime:
            self.log_error(f"Element {term} not found!")

        presence_endtime = time.time() + 10
        if presence:
            if self.config.debug_log:
                print("Element found! Waiting for element to be displayed.")
            element = next(iter(self.web_scrap(term=term, scrap_type=scrap_type, optional_term=optional_term, main_container=main_container, check_error=check_error)), None)
            if element is not None:
                sel_element = lambda: self.driver.find_element_by_xpath(xpath_soup(element))
                while(not sel_element().is_displayed() and time.time() < presence_endtime):
                    time.sleep(0.1)

    def wait_element_timeout(self, term, scrap_type=enum.ScrapType.TEXT, timeout=5.0, step=0.1, presence=True, position=0, optional_term=None, main_container=".tmodaldialog,.ui-dialog", check_error=True):
        """
        [Internal]

        Waits until the desired element is located on the screen or until the timeout is met.

        :param term: The first search term. A text or a selector.
        :type term: str
        :param scrap_type: The type of webscraping. - **Default:** enum.ScrapType.TEXT
        :type scrap_type: enum.ScrapType.
        :param timeout: The maximum amount of time of wait. - **Default:** 5.0
        :type timeout: float
        :param timeout: The amount of time each step should wait. - **Default:** 0.1
        :type timeout: float
        :param presence: If the element should exist or not in the screen. - **Default:** False
        :type presence: bool
        :param position: If the element should exist at a specific position. e.g. The fourth button. - **Default:** 0
        :type position: int
        :param optional_term: The second search term. A selector used in MIXED webscraping. - **Default:** None
        :type optional_term: str
        :param main_container: The selector of a container element that has all other elements. - **Default:** None
        :type main_container: str

        Usage:

        >>> # Calling the method:
        >>> self.wait_element_timeout(term=button, scrap_type=enum.ScrapType.MIXED, optional_term="button", timeout=10, step=0.1)
        """
        success = False
        if presence:
            endtime = time.time() + timeout
            while time.time() < endtime:
                time.sleep(step)
                if self.element_exists(term, scrap_type, position, optional_term, main_container, check_error):
                    success = True
                    break
        else:
            endtime = time.time() + timeout
            while time.time() < endtime:
                time.sleep(step)
                if not self.element_exists(term, scrap_type, position, optional_term, main_container, check_error):
                    success = True
                    break

        if presence and success:
            if self.config.debug_log:
                print("Element found! Waiting for element to be displayed.")
            element = next(iter(self.web_scrap(term=term, scrap_type=scrap_type, optional_term=optional_term, main_container=main_container, check_error=check_error)), None)
            if element is not None:
                sel_element = lambda: self.driver.find_element_by_xpath(xpath_soup(element))
                while(not sel_element().is_displayed()):
                    time.sleep(0.1)

    def get_selected_row(self, rows):
        """
        [Internal]

        From a list of rows, filter the selected one.

        :param rows: List of rows.
        :type rows: List of Beautiful Soup objects

        :return: The selected row.
        :rtype: Beautiful Soup object.

        Usage:

        >>> # Calling the method:
        >>> selected_row = self.get_selected_row(rows)
        """
        filtered_rows = list(filter(lambda x: len(x.select("td.selected-cell")), rows))
        if filtered_rows:
            return next(iter(filtered_rows))

    def SetFilePath(self, value):
        """
        Fills the path screen with desired path.

        :param value: Path to be inputted.
        :type value: str

        Usage:

        >>> # Calling the method:
        >>> oHelper.SetFilePath(r"C:\\folder")
        """
        self.wait_element("Nome do Arquivo:")
        element = self.driver.find_element(By.CSS_SELECTOR, ".filepath input")
        if element:
            self.driver.execute_script("document.querySelector('#{}').value='';".format(element.get_attribute("id")))
            self.send_keys(element, value)
        elements = self.driver.find_elements(By.CSS_SELECTOR, ".tremoteopensave button")
        if elements:
            for line in elements:
                if line.text.strip().upper() == "ABRIR":
                    self.click(line)
                    break

    def MessageBoxClick(self, button_text):
        """
        Clicks on desired button inside a Messagebox element.

        :param button_text: Desired button to click.
        :type button_text: str

        Usage:

        >>> # Calling the method:
        >>> oHelper.MessageBoxClick("Ok")
        """
        self.wait_element(".messagebox-container", enum.ScrapType.CSS_SELECTOR)

        content = self.driver.page_source
        soup = BeautifulSoup(content,"html.parser")
        container = soup.select(".messagebox-container")
        if container:
            buttons = container[0].select(".ui-button")
            button = list(filter(lambda x: x.text.lower() == button_text.lower(), buttons))
            if button:
                selenium_button = self.driver.find_element_by_xpath(xpath_soup(button[0]))
                self.click(selenium_button)

    def get_enchoice_button_ids(self, layer):
        """
        [Internal]

        If current layer level has an enchoice, returns all buttons' ids.

        :param layer: Current layer level that the application is.
        :type layer: int

        :return: List with enchoice's buttons' ids.
        :rtype: List of str

        Usage:

        >>> # Calling the method:
        >>> self.get_enchoice_button_ids(current_layer)
        """
        try:
            soup = self.get_current_DOM()
            current_layer = self.zindex_sort(soup.select(".tmodaldialog"), False)[layer - 1]
            buttons = list(filter(lambda x: x.text.strip() != "", current_layer.select(".tpanel button")))
            return list(map(lambda x: x.parent.attrs["id"], buttons))
        except Exception as error:
            print(error)
            return []

    def CheckView(self, text, element_type="help"):
        """
        Checks if a certain text is present in the screen at the time and takes an action.

        "help" - alerts with messages of errors.

        :param text: Text to be checked.
        :type text: str
        :param element_type: Type of element. - **Default:** "help"
        :type element_type: str

        Usage:

        >>> # Calling the method.
        >>> oHelper.CheckView("Processing")
        """
        if element_type == "help":
            print(f"Checking text on screen: {text}")
            self.wait_element_timeout(term=text, scrap_type=enum.ScrapType.MIXED, timeout=2.5, step=0.5, optional_term=".tsay", check_error=False)
            if not self.element_exists(term=text, scrap_type=enum.ScrapType.MIXED, optional_term=".tsay", check_error=False):
                self.errors.append(f"{self.language.messages.text_not_found}({text})")

    def try_send_keys(self, element_function, key, try_counter=0):
        """
        [Internal]

        Tries to send value to element using different techniques.
        Meant to be used inside of a loop.

        :param element_function: The function that returns the element that would receive the value.
        :type element_function: function object
        :param key: The value that would be sent to the element.
        :type key: str or selenium.webdriver.common.keys
        :param try_counter: This counter will decide which technique should be used. - **Default:** 0
        :type try_counter: int

        Usage:

        >>> # Calling the method:
        >>> self.try_send_keys(selenium_input, user_value, try_counter)
        """
        self.wait.until(EC.visibility_of(element_function()))
        if try_counter == 0:
            element_function().send_keys(key)
        elif try_counter == 1:
            ActionChains(self.driver).move_to_element(element_function()).send_keys_to_element(element_function(), key).perform()
        else:
            ActionChains(self.driver).move_to_element(element_function()).send_keys(key).perform()

    def find_label_element(self, label_text, container):
        """
        [Internal]

        Find input element next to label containing the label_text parameter.

        :param label_text: The label text to be searched
        :type label_text: str
        :param container: The main container object to be used
        :type container: BeautifulSoup object

        :return: A list containing a BeautifulSoup object next to the label
        :rtype: List of BeautifulSoup objects

        Usage:

        >>> self.find_label_element("User:", container_object)
        """
        try:
            elements = self.filter_label_element(label_text, container)

            for element in elements:

                #Checking previous and next element:
                next_sibling = element.find_next_sibling("div")
                second_next_sibling = next_sibling.find_next_sibling("div")

                previous_sibling = element.find_next_sibling("div")
                second_previous_sibling = previous_sibling.find_next_sibling("div")

                #If current element is tsay and next or second next element is tget or tcombobox => return tget or tcombobox
                if (hasattr(element, "attrs") and "class" in element.attrs
                    and "tsay" in element.attrs["class"]
                    and (hasattr(next_sibling, "attrs") and "class" in next_sibling.attrs and "id" in next_sibling.attrs
                    and ("tget" in next_sibling.attrs["class"] or "tcombobox" in next_sibling.attrs["class"])
                    and next_sibling.attrs["id"] not in self.used_ids)
                    or (hasattr(second_next_sibling, "attrs") and "class" in second_next_sibling.attrs and "id" in second_next_sibling.attrs
                    and ("tget" in second_next_sibling.attrs["class"] or "tcombobox" in second_next_sibling.attrs["class"])
                    and second_next_sibling.attrs["id"] not in self.used_ids)):

                    if (("tget" in next_sibling.attrs["class"]
                            or "tcombobox" in next_sibling.attrs["class"])
                            and next_sibling.attrs["id"] not in self.used_ids):
                        self.used_ids[next_sibling.attrs["id"]] = container.attrs["id"]
                        return [next_sibling]
                    elif (("tget" in second_next_sibling.attrs["class"]
                            or "tcombobox" in second_next_sibling.attrs["class"])
                            and second_next_sibling.attrs["id"] not in self.used_ids):
                        self.used_ids[second_next_sibling.attrs["id"]] = container.attrs["id"]
                        return [second_next_sibling]
                    else:
                        return[]

                #If current element is tsay and previous or second previous element is tget or tcombobox => return tget or tcombobox
                elif (hasattr(element, "attrs") and "class" in element.attrs
                    and "tsay" in element.attrs["class"]
                    and (hasattr(previous_sibling, "attrs") and "class" in previous_sibling.attrs and "id" in previous_sibling.attrs
                    and ("tget" in previous_sibling.attrs["class"] or "tcombobox" in previous_sibling.attrs["class"])
                    and previous_sibling.attrs["id"] not in self.used_ids)
                    or (hasattr(second_previous_sibling, "attrs") and "class" in second_previous_sibling.attrs and "id" in second_previous_sibling.attrs
                    and ("tget" in second_previous_sibling.attrs["class"] or "tcombobox" in second_previous_sibling.attrs["class"])
                    and second_previous_sibling.attrs["id"] not in self.used_ids)):

                    if (("tget" in previous_sibling.attrs["class"]
                            or "tcombobox" in previous_sibling.attrs["class"])
                            and previous_sibling.attrs["id"] not in self.used_ids):
                        self.used_ids[previous_sibling.attrs["id"]] = container.attrs["id"]
                        return [previous_sibling]
                    elif (("tget" in second_previous_sibling.attrs["class"]
                            or "tcombobox" in second_previous_sibling.attrs["class"])
                            and second_previous_sibling.attrs["id"] not in self.used_ids):
                        self.used_ids[second_previous_sibling.attrs["id"]] = container.attrs["id"]
                        return [second_previous_sibling]
                    else:
                        return []

<<<<<<< HEAD
        elements = self.filter_label_element(label_text, container)

        for element in elements:

            #Checking previous and next element:
            next_sibling = element.find_next_sibling("div")
            second_next_sibling = next_sibling.find_next_sibling("div")

            previous_sibling = element.find_next_sibling("div")
            second_previous_sibling = previous_sibling.find_next_sibling("div")

            #If current element is tsay and next or second next element is tget or tcombobox => return tget or tcombobox
            if (hasattr(element, "attrs") and "class" in element.attrs
                and "tsay" in element.attrs["class"]
                and (hasattr(next_sibling, "attrs") and "class" in next_sibling.attrs and "id" in next_sibling.attrs
                and ("tget" in next_sibling.attrs["class"] or "tcombobox" in next_sibling.attrs["class"])
                and next_sibling.attrs["id"] not in self.used_ids)
                or (hasattr(second_next_sibling, "attrs") and "class" in second_next_sibling.attrs and "id" in second_next_sibling.attrs
                and ("tget" in second_next_sibling.attrs["class"] or "tcombobox" in second_next_sibling.attrs["class"])
                and second_next_sibling.attrs["id"] not in self.used_ids)):

                if (("tget" in next_sibling.attrs["class"]
                        or "tcombobox" in next_sibling.attrs["class"])
                        and next_sibling.attrs["id"] not in self.used_ids):
                    self.used_ids[next_sibling.attrs["id"]] = container.attrs["id"]
                    return [next_sibling]
                elif (("tget" in second_next_sibling.attrs["class"]
                        or "tcombobox" in second_next_sibling.attrs["class"])
                        and second_next_sibling.attrs["id"] not in self.used_ids):
                    self.used_ids[second_next_sibling.attrs["id"]] = container.attrs["id"]
                    return [second_next_sibling]
                else:
                    return[]

            #If current element is tsay and previous or second previous element is tget or tcombobox => return tget or tcombobox
            elif (hasattr(element, "attrs") and "class" in element.attrs
                and "tsay" in element.attrs["class"]
                and (hasattr(previous_sibling, "attrs") and "class" in previous_sibling.attrs and "id" in previous_sibling.attrs
                and ("tget" in previous_sibling.attrs["class"] or "tcombobox" in previous_sibling.attrs["class"])
                and previous_sibling.attrs["id"] not in self.used_ids)
                or (hasattr(second_previous_sibling, "attrs") and "class" in second_previous_sibling.attrs and "id" in second_previous_sibling.attrs
                and ("tget" in second_previous_sibling.attrs["class"] or "tcombobox" in second_previous_sibling.attrs["class"])
                and second_previous_sibling.attrs["id"] not in self.used_ids)):

                if (("tget" in previous_sibling.attrs["class"]
                        or "tcombobox" in previous_sibling.attrs["class"])
                        and previous_sibling.attrs["id"] not in self.used_ids):
                    self.used_ids[previous_sibling.attrs["id"]] = container.attrs["id"]
                    return [previous_sibling]
                elif (("tget" in second_previous_sibling.attrs["class"]
                        or "tcombobox" in second_previous_sibling.attrs["class"])
                        and second_previous_sibling.attrs["id"] not in self.used_ids):
                    self.used_ids[second_previous_sibling.attrs["id"]] = container.attrs["id"]
                    return [second_previous_sibling]
                else:
                    return []

            #If element is not tsay => return it
            elif (hasattr(element, "attrs") and "class" in element.attrs
                and "tsay" not in element.attrs["class"]):
                return self.search_element_position(label_text)
                
        #If label exists but there is no element associated with it => return empty list
        if not element:
            return []
        else:
=======
                #If element is not tsay => return it
                elif (hasattr(element, "attrs") and "class" in element.attrs
                    and "tsay" not in element.attrs["class"]):
                    return self.search_element_position(label_text)
                    
            #If label exists but there is no element associated with it => return empty list
            if not element:
                return []
            else:
                return self.search_element_position(label_text)
        except AttributeError:
>>>>>>> bc0bff68
            return self.search_element_position(label_text)
            
    def log_error(self, message, new_log_line=True):
        """
        [Internal]

        Finishes execution of test case with an error and creates the log information for that test.

        :param message: Message to be logged
        :type message: str
        :param new_log_line: Boolean value if Message should be logged as new line or not. - **Default:** True
        :type new_log_line: bool

        Usage:

        >>> #Calling the method:
        >>> self.log_error("Element was not found")
        """

        routine_name = self.config.routine if ">" not in self.config.routine else self.config.routine.split(">")[-1].strip()

        routine_name = routine_name if routine_name else "error"

        stack_item = next(iter(list(map(lambda x: x.function, filter(lambda x: re.search('test_', x.function), inspect.stack())))), None)
        test_number = f"{stack_item.split('_')[-1]} -" if stack_item else ""
        log_message = f"{test_number} {message}"
        self.log.set_seconds()
        try:
            os.makedirs(f"logs\\{self.log.timestamp}")
        except OSError:
            pass

        self.driver.save_screenshot(f"logs\\{self.log.timestamp}\\{routine_name} - {test_number} error.png")

        if new_log_line:
            self.log.new_line(False, log_message)
        self.log.save_file(routine_name)
        if not self.config.skip_restart:
            self.restart()
        self.assertTrue(False, log_message)

    def ClickIcon(self, icon_text):
        """
        Clicks on an Icon button based on its tooltip text.

        :param icon_text: The tooltip text.
        :type icon_text: str

        Usage:

        >>> # Call the method:
        >>> oHelper.ClickIcon("Add")
        >>> oHelper.ClickIcon("Edit")
        """
        self.wait_element(term=".tmodaldialog button[style]", scrap_type=enum.ScrapType.CSS_SELECTOR, main_container="body")
        soup = self.get_current_DOM()
        container = next(iter(self.zindex_sort(soup.select(".tmodaldialog"))), None)
        container = container if container else soup
        buttons = container.select("button[style]")
        print("Searching for Icon")
        filtered_buttons = self.filter_by_tooltip_value(buttons, icon_text)
        #filtered_buttons = list(filter(lambda x: self.check_element_tooltip(x, icon_text), buttons))

        button = next(iter(filtered_buttons), None)
        if not button:
            self.log_error("Couldn't find Icon button.")

        button_element = lambda: self.driver.find_element_by_xpath(xpath_soup(button))

        self.click(button_element())

    def AddParameter(self, parameter, branch, portuguese_value, english_value="", spanish_value=""):
        """
        Adds a parameter to the queue of parameters to be set by SetParameters method.

        :param parameter: The parameter name.
        :type parameter: str
        :param branch: The branch to be filled in parameter edit screen.
        :type branch: str
        :param portuguese_value: The value for a portuguese repository.
        :type portuguese_value: str
        :param english_value: The value for an english repository.
        :type english_value: str
        :param spanish_value: The value for a spanish repository.
        :type spanish_value: str

        Usage:

        >>> # Calling the method:
        >>> oHelper.AddParameter("MV_MVCSA1", "", ".F.", ".F.", ".F.")
        """
        self.parameters.append([parameter, branch, portuguese_value, english_value, spanish_value])

    def SetParameters(self):
        """
        Sets the parameters in CFG screen. The parameters must be passed with calls for **AddParameter** method.

        Usage:

        >>> # Adding Parameter:
        >>> oHelper.AddParameter("MV_MVCSA1", "", ".F.", ".F.", ".F.")
        >>> # Calling the method:
        >>> oHelper.SetParameters()
        """
        self.parameter_screen(restore_backup=False)

    def RestoreParameters(self):
        """
        Restores parameters to previous value in CFG screen. Should be used after a **SetParameters** call.

        Usage:

        >>> # Adding Parameter:
        >>> oHelper.AddParameter("MV_MVCSA1", "", ".F.", ".F.", ".F.")
        >>> # Calling the method:
        >>> oHelper.SetParameters()
        """
        self.parameter_screen(restore_backup=True)

    def parameter_screen(self, restore_backup):
        """
        [Internal]

        Internal method of SetParameters and RestoreParameters.

        :param restore_backup: Boolean if method should restore the parameters.
        :type restore_backup: bool

        Usage:

        >>> # Calling the method:
        >>> self.parameter_screen(restore_backup=False)
        """
        self.driver.refresh()
        if self.config.browser.lower() == "chrome":
            try:
                self.wait.until(EC.alert_is_present())
                self.driver.switch_to_alert().accept()
            except:
                pass

        self.Setup("SIGACFG", self.config.date, self.config.group, self.config.branch, save_input=False)
        self.SetLateralMenu(self.config.parameter_menu if self.config.parameter_menu else self.language.parameter_menu, save_input=False)
        self.ClickIcon(self.language.search)

        self.fill_parameters(restore_backup=restore_backup)

        self.LogOff()

        self.Setup(self.config.initial_program, self.config.date, self.config.group, self.config.branch, save_input=not self.config.autostart)

        if ">" in self.config.routine:
            self.SetLateralMenu(self.config.routine, save_input=False)
        else:
            self.Program(self.config.routine)

    def fill_parameters(self, restore_backup):
        """
        [Internal]

        Internal method of fill_parameters.
        Searches and edits all parameters in the queue.

        :param restore_backup: Boolean if method should restore the parameters.
        :type restore_backup: bool

        Usage:

        >>> # Calling the method:
        >>> self.fill_parameters(restore_backup=False)
        """
        parameter_list = self.backup_parameters if restore_backup else self.parameters
        for parameter in parameter_list:
            self.SetValue(self.language.search_by, parameter[0])
            self.used_ids = []
            self.SetButton(self.language.search2)
            self.ClickIcon(self.language.edit)

            if not restore_backup:
                current_branch = self.GetValue("X6_FIL")
                current_pt_value = self.GetValue("X6_CONTEUD")
                current_en_value = self.GetValue("X6_CONTENG")
                current_spa_value = self.GetValue("X6_CONTSPA")

                self.backup_parameters.append([parameter[0], current_branch.strip(), current_pt_value.strip(), current_en_value.strip(), current_spa_value.strip()])

            self.SetValue("X6_FIL", parameter[1]) if parameter[1] else None
            self.SetValue("X6_CONTEUD", parameter[2]) if parameter[2] else None
            self.SetValue("X6_CONTENG", parameter[3]) if parameter[3] else None
            self.SetValue("X6_CONTSPA", parameter[4]) if parameter[4] else None

            self.SetButton(self.language.save)

    def filter_by_tooltip_value(self, element_list, expected_text):
        """
        [Internal]

        Filters elements by finding the tooltip value that is shown when mouseover event
        is triggered.

        :param element_list: The list to be filtered
        :type element_list: Beautiful Soup object list
        :param expected_text: The expected tooltip text.
        :type expected_text: str

        :return: The filtered list of elements.
        :rtype: Beautiful Soup object list

        Usage:

        >>> # Calling the method:
        >>> filtered_elements = self.filter_by_tooltip_value(my_element_list, "Edit")
        """
        return list(filter(lambda x: self.check_element_tooltip(x, expected_text), element_list))

    def check_element_tooltip(self, element, expected_text):
        """
        [Internal]

        Internal method of ClickIcon.

        Fires the MouseOver event of an element, checks tooltip text, fires the MouseOut event and
        returns a boolean whether the tooltip has the expected text value or not.

        :param element: The target element object.
        :type element: BeautifulSoup object
        :param expected_text: The text that is expected to exist in button's tooltip.
        :type expected_text: str

        :return: Boolean value whether element has tooltip text or not.
        :rtype: bool

        Usage:

        >>> # Call the method:
        >>> has_add_text = self.check_element_tooltip(button_object, "Add")
        """
        element_function = lambda: self.driver.find_element_by_xpath(xpath_soup(element))
        self.driver.execute_script(f"$(arguments[0]).mouseover()", element_function())
        time.sleep(0.5)
        tooltips = self.driver.find_elements(By.CSS_SELECTOR, ".ttooltip")
        has_text = (tooltips and tooltips[0].text.lower() == expected_text.lower())
        self.driver.execute_script(f"$(arguments[0]).mouseout()", element_function())
        return has_text

    def WaitFieldValue(self, field, expected_value):
        """
        Wait until field has expected value.
        Recommended for Trigger fields.

        :param field: The desired field.
        :type field: str
        :param expected_value: The expected value.
        :type expected_value: str

        Usage:

        >>> # Calling method:
        >>> self.WaitFieldValue("CN0_DESCRI", "MY DESCRIPTION")
        """
        print(f"Waiting for field {field} value to be: {expected_value}")
        field = re.sub(r"(\:*)(\?*)", "", field).strip()
        self.wait_element(field)

        field_soup = self.get_field(field)

        if not field_soup:
            self.log_error(f"Couldn't find field {field}")

        field_element = lambda: self.driver.find_element_by_xpath(xpath_soup(field_soup))

        success = False
        endtime = time.time() + 60

        while(time.time() < endtime and not success):
            if ((field_element().text.strip() == expected_value) or
                (field_element().get_attribute("value").strip() == expected_value)):
                success = True
            time.sleep(0.5)

    def assert_result(self, expected):
        """
        [Internal]

        Asserts the result based on the expected value.

        :param expected: Expected value
        :type expected: bool

        Usage :

        >>> #Calling the method:
        >>> self.assert_result(True)
        """
        expected_assert = expected
        msg = "Passed"
        stack_item = next(iter(list(map(lambda x: x.function, filter(lambda x: re.search('test_', x.function), inspect.stack())))), None)
        test_number = f"{stack_item.split('_')[-1]} -" if stack_item else ""
        log_message = f"{test_number}"
        self.log.set_seconds()

        if self.grid_input or self.grid_check:
            self.log_error("Grid fields were queued for input/check but weren't added/checked. Verify the necessity of a LoadGrid() call.")

        if self.errors:
            expected = not expected

            for field_msg in self.errors:
                log_message += (" " + field_msg)

            msg = log_message

            self.log.new_line(False, log_message)
        else:
            self.log.new_line(True, "")

        routine_name = self.config.routine if ">" not in self.config.routine else self.config.routine.split(">")[-1].strip()

        routine_name = routine_name if routine_name else "error"

        self.log.save_file(routine_name)

        self.errors = []
        print(msg)
        if expected_assert:
            self.assertTrue(expected, msg)
        else:
            self.assertFalse(expected, msg)

    def ClickLabel(self, label_name):
        """
        Clicks on a Label on the screen.

        :param label_name: The label name
        :type label_name: str

        Usage:

        >>> # Call the method:
        >>> oHelper.ClickLabel("Search")
        """
        self.wait_element(label_name)

        container = self.get_current_container()
        if not container:
            self.log_error("Couldn't locate container.")

        labels = container.select("label")
        filtered_labels = list(filter(lambda x: label_name.lower() in x.text.lower(), labels))
        label = next(iter(filtered_labels), None)
        if not label:
            self.log_error("Couldn't find any labels.")

        label_element = lambda: self.soup_to_selenium(label)
        self.click(label_element())

    def get_current_container(self):
        """
        [Internal]

        An internal method designed to get the current container.
        Returns the BeautifulSoup object that represents this container or NONE if nothing is found.

        :return: The container object
        :rtype: BeautifulSoup object

        Usage:

        >>> # Calling the method:
        >>> container = self.get_current_container()
        """
        soup = self.get_current_DOM()
        containers = self.zindex_sort(soup.select(".tmodaldialog"), True)
        return next(iter(containers), None)

    def ClickTree(self, treepath):
        """
        Clicks on TreeView component.

        :param treepath: String that contains the access path for the item separate by ">" .
        :type string: str

        Usage:

        >>> # Calling the method:
        >>> oHelper.ClickTree("element 1 > element 2 > element 3")
        """ 

        labels = list(map(str.strip, treepath.split(">")))

        self.find_tree_bs(labels)

    def find_tree_bs(self, labels):
        """
        [Internal]

        Search the label string in current container and return a treenode element.
        """

        for label in labels:

            tree_node = ""
            
            self.wait_element(term=label, scrap_type=enum.ScrapType.MIXED, optional_term=".ttreenode, .data")

            endtime = time.time() + self.config.time_out

            while (time.time() < endtime and not tree_node):

                container = self.get_current_container()

                tree_node = container.select(".ttreenode")

            if not tree_node:
                self.log_error("Couldn't find tree element.")

            self.click_tree(tree_node, label)

    def click_tree(self, tree_node, label):
        """
        [Internal]
        Take treenode and label to filter and click in the toggler element to expand the TreeView.
        """

        success = False

        label_filtered = label.lower().strip()

        tree_node_filtered = list(filter(lambda x: "hidden" not in x.parent.parent.parent.parent.attrs['class'], tree_node))

        elements = list(filter(lambda x: label_filtered in x.text.lower().strip(), tree_node_filtered))        

        if not elements:
            self.log_error("Couldn't find elements.")

        for element in elements:
            if not success:
                element_class = next(iter(element.select(".toggler, .lastchild, .data")), None) 

                if "data" in element_class.get_attribute_list("class"):
                    element_class =  element_class.select_one("img")
                
                if "expanded" not in element_class.attrs['class'] and not success:
                    element_click = lambda: self.driver.find_element_by_xpath(xpath_soup(element_class))

                    endtime = time.time() + self.config.time_out

                    while(time.time() < endtime):
                        try:
                            element_click().click()
                            success = True
                            break
                        except:
                            pass
                        
        if not success:
            self.log_error("Couldn't click on element.")
                
    def TearDown(self):
        """
        Closes the webdriver and ends the test case.

        Usage:

        >>> #Calling the method
        >>> self.TearDown()
        """
        if self.config.coverage:
            self.LogOff()
            self.WaitProcessing("Aguarde... Coletando informacoes de cobertura de codigo.")
            self.driver.close()
        else:
            self.driver.close()

    def containers_filter(self, containers):
        """
        [Internal]
        Filter and remove tsvg class an return a container_filtered
        
        Usage:

        >>> #Calling the method
        >>> containers = self.containers_filter(containers)
        """
        class_remove = "tsvg"
        container_filtered = []

        for container in containers:
            iscorrect = True
            container_class = list(filter(lambda x: "class" in x.attrs, container.select("div")))
            if list(filter(lambda x: class_remove in x.attrs['class'], container_class)):
                iscorrect = False
            if iscorrect:
                container_filtered.append(container)

        return container_filtered

    def filter_label_element(self, label_text, container):
        """
        [Internal]
        Filter and remove a specified character with regex, return only displayed elements if > 1.

        Usage:

        >>> #Calling the method
        >>> elements = self.filter_label_element(label_text, container)
        """
        
        elements = list(map(lambda x: self.find_first_div_parent(x), container.find_all(text=re.compile(f"^{re.escape(label_text)}" + r"([\s\?:\*\.]+)?"))))
        return list(filter(lambda x: self.soup_to_selenium(x).is_displayed(), elements)) if len(elements) > 1 else elements

    def filter_is_displayed(self, elements):
        """
        [Internal]
        Returns only displayed elements.

        Usage:

        >>> #Calling the method
        >>> elements = self.filter_is_displayed(elements)
        """
        return list(filter(lambda x: self.soup_to_selenium(x).is_displayed(), elements))

    def search_text(self, selector, text):
        """
        [Internal]
        Return a element based on text and selector.

        Usage:

        >>> #Calling the method
        >>> element = self.search_text(selector, text)
        """
        container = self.get_current_container()

        if container:
            container_selector = container.select(selector)

            return next(iter(list(filter(lambda x: text in re.sub(r"\t|\n|\r", " ", x.text), container_selector))), None)

    def pop_dict_itens(self, dict_, element_id):
        """
        [Internal]
        """
        new_dictionary = {k: v  for k, v in dict_.items() if v == element_id}

        for key in list(new_dictionary.keys()):
            dict_.pop(key)

        return dict_<|MERGE_RESOLUTION|>--- conflicted
+++ resolved
@@ -3296,74 +3296,6 @@
                     else:
                         return []
 
-<<<<<<< HEAD
-        elements = self.filter_label_element(label_text, container)
-
-        for element in elements:
-
-            #Checking previous and next element:
-            next_sibling = element.find_next_sibling("div")
-            second_next_sibling = next_sibling.find_next_sibling("div")
-
-            previous_sibling = element.find_next_sibling("div")
-            second_previous_sibling = previous_sibling.find_next_sibling("div")
-
-            #If current element is tsay and next or second next element is tget or tcombobox => return tget or tcombobox
-            if (hasattr(element, "attrs") and "class" in element.attrs
-                and "tsay" in element.attrs["class"]
-                and (hasattr(next_sibling, "attrs") and "class" in next_sibling.attrs and "id" in next_sibling.attrs
-                and ("tget" in next_sibling.attrs["class"] or "tcombobox" in next_sibling.attrs["class"])
-                and next_sibling.attrs["id"] not in self.used_ids)
-                or (hasattr(second_next_sibling, "attrs") and "class" in second_next_sibling.attrs and "id" in second_next_sibling.attrs
-                and ("tget" in second_next_sibling.attrs["class"] or "tcombobox" in second_next_sibling.attrs["class"])
-                and second_next_sibling.attrs["id"] not in self.used_ids)):
-
-                if (("tget" in next_sibling.attrs["class"]
-                        or "tcombobox" in next_sibling.attrs["class"])
-                        and next_sibling.attrs["id"] not in self.used_ids):
-                    self.used_ids[next_sibling.attrs["id"]] = container.attrs["id"]
-                    return [next_sibling]
-                elif (("tget" in second_next_sibling.attrs["class"]
-                        or "tcombobox" in second_next_sibling.attrs["class"])
-                        and second_next_sibling.attrs["id"] not in self.used_ids):
-                    self.used_ids[second_next_sibling.attrs["id"]] = container.attrs["id"]
-                    return [second_next_sibling]
-                else:
-                    return[]
-
-            #If current element is tsay and previous or second previous element is tget or tcombobox => return tget or tcombobox
-            elif (hasattr(element, "attrs") and "class" in element.attrs
-                and "tsay" in element.attrs["class"]
-                and (hasattr(previous_sibling, "attrs") and "class" in previous_sibling.attrs and "id" in previous_sibling.attrs
-                and ("tget" in previous_sibling.attrs["class"] or "tcombobox" in previous_sibling.attrs["class"])
-                and previous_sibling.attrs["id"] not in self.used_ids)
-                or (hasattr(second_previous_sibling, "attrs") and "class" in second_previous_sibling.attrs and "id" in second_previous_sibling.attrs
-                and ("tget" in second_previous_sibling.attrs["class"] or "tcombobox" in second_previous_sibling.attrs["class"])
-                and second_previous_sibling.attrs["id"] not in self.used_ids)):
-
-                if (("tget" in previous_sibling.attrs["class"]
-                        or "tcombobox" in previous_sibling.attrs["class"])
-                        and previous_sibling.attrs["id"] not in self.used_ids):
-                    self.used_ids[previous_sibling.attrs["id"]] = container.attrs["id"]
-                    return [previous_sibling]
-                elif (("tget" in second_previous_sibling.attrs["class"]
-                        or "tcombobox" in second_previous_sibling.attrs["class"])
-                        and second_previous_sibling.attrs["id"] not in self.used_ids):
-                    self.used_ids[second_previous_sibling.attrs["id"]] = container.attrs["id"]
-                    return [second_previous_sibling]
-                else:
-                    return []
-
-            #If element is not tsay => return it
-            elif (hasattr(element, "attrs") and "class" in element.attrs
-                and "tsay" not in element.attrs["class"]):
-                return self.search_element_position(label_text)
-                
-        #If label exists but there is no element associated with it => return empty list
-        if not element:
-            return []
-        else:
-=======
                 #If element is not tsay => return it
                 elif (hasattr(element, "attrs") and "class" in element.attrs
                     and "tsay" not in element.attrs["class"]):
@@ -3375,7 +3307,6 @@
             else:
                 return self.search_element_position(label_text)
         except AttributeError:
->>>>>>> bc0bff68
             return self.search_element_position(label_text)
             
     def log_error(self, message, new_log_line=True):
