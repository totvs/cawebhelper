import re
import time
import pandas as pd
import inspect
import os
import random
import uuid
from functools import reduce
from selenium.webdriver.common.keys import Keys
from bs4 import BeautifulSoup
from selenium.webdriver.support import expected_conditions as EC
from selenium.webdriver.common.by import By
from selenium.webdriver.common.action_chains import ActionChains
from selenium.webdriver.support.ui import Select
import tir.technologies.core.enumerations as enum
from tir.technologies.core.log import Log
from tir.technologies.core.config import ConfigLoader
from tir.technologies.core.language import LanguagePack
from tir.technologies.core.third_party.xpath_soup import xpath_soup
from tir.technologies.core.base import Base
from tir.technologies.core.numexec import NumExec
from math import sqrt, pow
from selenium.common.exceptions import StaleElementReferenceException

class WebappInternal(Base):
    """
    Internal implementation of Protheus Webapp class.

    This class contains all the methods defined to run Selenium Interface Tests on Protheus Webapp.

    Internal methods should have the **[Internal]** tag and should not be accessible to the user.

    :param config_path: The path to the config file. - **Default:** "" (empty string)
    :type config_path: str
    :param autostart: Sets whether TIR should open browser and execute from the start. - **Default:** True
    :type: bool

    Usage:

    >>> # Inside __init__ method in Webapp class of main.py
    >>> def __init__(self, config_path="", autostart=True):
    >>>     self.__webapp = WebappInternal(config_path, autostart)
    """
    def __init__(self, config_path="", autostart=True):
        """
        Definition of each global variable:

        base_container: A variable to contain the layer element to be used on all methods.

        grid_check: List with fields from a grid that must be checked in the next LoadGrid call.

        grid_counters: A global counter of grids' last row to be filled.

        grid_input: List with fields from a grid that must be filled in the next LoadGrid call.

        used_ids: Dictionary of element ids and container already captured by a label search.
        """
        super().__init__(config_path, autostart)

        self.base_container = ".tmodaldialog"

        self.grid_check = []
        self.grid_counters = {}
        self.grid_input = []
        self.down_loop_grid = False
        self.num_exec = NumExec()

        self.used_ids = {}

        self.parameters = []
        self.backup_parameters = []

    def Setup(self, initial_program, date='', group='99', branch='01', module='', save_input=True):
        """
        Prepare the Protheus Webapp for the test case, filling the needed information to access the environment.

        :param initial_program: The initial program to load.
        :type initial_program: str
        :param date: The date to fill on the environment screen. - **Default:** "" (empty string)
        :type date: str
        :param group: The group to fill on the environment screen. - **Default:** "99"
        :type group: str
        :param branch: The branch to fill on the environment screen. - **Default:** "01"
        :type branch: str
        :param module: The module to fill on the environment screen. - **Default:** "" (empty string)
        :type module: str
        :param save_input: Boolean if all input info should be saved for later usage. Leave this flag 'True' if you are not sure. **Default:** True
        :type save_input: bool

        Usage:

        >>> # Calling the method:
        >>> oHelper.Setup("SIGAFAT", "18/08/2018", "T1", "D MG 01 ")
        """

        if self.config.smart_erp:
            self.wait_smart_erp_environment()

        if not self.log.program:
            self.log.program = self.get_program_name()

        if save_input:
            self.config.initial_program = initial_program
            self.config.date = date
            self.config.group = group
            self.config.branch = branch
            self.config.module = module

        if self.config.coverage:
            self.driver.get(f"{self.config.url}/?StartProg=CASIGAADV&A={initial_program}&Env={self.config.environment}")

        if not self.config.valid_language:
            self.config.language = self.get_language()
            self.language = LanguagePack(self.config.language)

        if not self.config.skip_environment and not self.config.coverage:
            self.program_screen(initial_program)

        self.user_screen()
        self.environment_screen()

        while(not self.element_exists(term=".tmenu", scrap_type=enum.ScrapType.CSS_SELECTOR, main_container="body")):
            self.close_coin_screen()
            self.close_modal()

        if save_input:
            self.set_log_info()

        self.log.country = self.config.country
        self.log.execution_id = self.config.execution_id
        self.log.issue = self.config.issue

        if self.config.num_exec:
            self.num_exec.post_exec(self.config.url_set_start_exec)

    def program_screen(self, initial_program="", environment=""):
        """
        [Internal]

        Fills the first screen of Protheus with the first program to run and the environment to connect.

        :param initial_program: The initial program to load
        :type initial_program: str
        :param environment: The environment to connect
        :type environment: str

        Usage:

        >>> # Calling the method
        >>> self.program_screen("SIGAADV", "MYENVIRONMENT")
        """
        self.wait_element(term='#inputStartProg', scrap_type=enum.ScrapType.CSS_SELECTOR, main_container="body")
        self.wait_element(term='#inputEnv', scrap_type=enum.ScrapType.CSS_SELECTOR, main_container="body")
        soup = self.get_current_DOM()

        print("Filling Initial Program")
        start_prog_element = next(iter(soup.select("#inputStartProg")), None)
        if start_prog_element is None:
            self.log_error("Couldn't find Initial Program input element.")
        start_prog = lambda: self.driver.find_element_by_xpath(xpath_soup(start_prog_element))
        start_prog().clear()
        self.send_keys(start_prog(), initial_program)

        print("Filling Environment")
        env_element = next(iter(soup.select("#inputEnv")), None)
        if env_element is None:
            self.log_error("Couldn't find Environment input element.")
        env = lambda: self.driver.find_element_by_xpath(xpath_soup(env_element))
        env().clear()
        self.send_keys(env(), self.config.environment)

        button = self.driver.find_element(By.CSS_SELECTOR, ".button-ok")
        self.click(button)

    def user_screen(self):
        """
        [Internal]

        Fills the user login screen of Protheus with the user and password located on config.json.

        Usage:

        >>> # Calling the method
        >>> self.user_screen()
        """
        self.wait_element(term="[name='cGetUser']", scrap_type=enum.ScrapType.CSS_SELECTOR, main_container='body')

        soup = self.get_current_DOM()

        print("Filling User")
        user_element = next(iter(soup.select("[name='cGetUser'] > input")), None)

        if user_element is None:
            self.log_error("Couldn't find User input element.")

        user = lambda: self.driver.find_element_by_xpath(xpath_soup(user_element))
        self.set_element_focus(user())
        self.wait.until(EC.element_to_be_clickable((By.XPATH, xpath_soup(user_element))))
        self.double_click(user())
        self.send_keys(user(), Keys.HOME)
        self.send_keys(user(), self.config.user)
        self.send_keys(user(), Keys.ENTER)

        # loop_control = True

        # while(loop_control):
        print("Filling Password")
        password_element = next(iter(soup.select("[name='cGetPsw'] > input")), None)
        if password_element is None:
            self.log_error("Couldn't find User input element.")

        password = lambda: self.driver.find_element_by_xpath(xpath_soup(password_element))
        password_value = self.get_web_value(password())
        endtime = time.time() + self.config.time_out
        while (time.time() < endtime and not password_value.strip()):
            self.set_element_focus(password())
            self.wait.until(EC.element_to_be_clickable((By.XPATH, xpath_soup(password_element))))
            self.click(password())
            self.send_keys(password(), Keys.HOME)
            self.send_keys(password(), self.config.password)
            self.send_keys(password(), Keys.ENTER)
            password_value = self.get_web_value(password())
            self.wait_blocker_ajax()

        button_element = next(iter(list(filter(lambda x: self.language.enter in x.text, soup.select("button")))), None)
        if button_element is None:
            self.log_error("Couldn't find Enter button.")

        button = lambda: self.driver.find_element_by_xpath(xpath_soup(button_element))
        self.click(button())

            # self.wait_element_timeout(term=self.language.password, scrap_type=enum.ScrapType.MIXED, timeout=10, step=1, presence=False, optional_term="label", main_container="body")
            # loop_control = self.element_exists(term=self.language.password, scrap_type=enum.ScrapType.MIXED, optional_term="label", main_container="body")

        # self.wait_element(term=self.language.user, scrap_type=enum.ScrapType.MIXED, presence=False, optional_term="label", main_container="body")

    def environment_screen(self, change_env=False):
        """
        [Internal]

        Fills the environment screen of Protheus with the values passed on the Setup method.
        Used to fill the fields triggered by the ChangeEnvironment method as well.

        :param change_env: Boolean if the method is being called by ChangeEnvironment. - **Default:** False
        :type change_env: bool

        Usage:

        >>> # Calling the method
        >>> self.environment_screen()
        """

        if change_env:
            label = self.language.confirm
            container = None
        else:
            label = self.language.enter
            container = ".twindow"

        self.wait_element(self.language.database, main_container=container)

        print("Filling Date")
        base_date = next(iter(self.web_scrap(term="[name='dDataBase'] input, [name='__dInfoData'] input", scrap_type=enum.ScrapType.CSS_SELECTOR, label=True, main_container=container)), None)
        if base_date is None:
            self.log_error("Couldn't find Date input element.")
        date = lambda: self.driver.find_element_by_xpath(xpath_soup(base_date))
        self.double_click(date())
        self.send_keys(date(), Keys.HOME)
        self.send_keys(date(), self.config.date)

        print("Filling Group")
        group_element = next(iter(self.web_scrap(term="[name='cGroup'] input, [name='__cGroup'] input", scrap_type=enum.ScrapType.CSS_SELECTOR, label=True, main_container=container)), None)
        if group_element is None:
            self.log_error("Couldn't find Group input element.")
        group = lambda: self.driver.find_element_by_xpath(xpath_soup(group_element))
        self.double_click(group())
        self.send_keys(group(), Keys.HOME)
        self.send_keys(group(), self.config.group)

        print("Filling Branch")
        branch_element = next(iter(self.web_scrap(term="[name='cFil'] input, [name='__cFil'] input", scrap_type=enum.ScrapType.CSS_SELECTOR, label=True, main_container=container)), None)
        if branch_element is None:
            self.log_error("Couldn't find Branch input element.")
        branch = lambda: self.driver.find_element_by_xpath(xpath_soup(branch_element))
        self.double_click(branch())
        self.send_keys(branch(), Keys.HOME)
        self.send_keys(branch(), self.config.branch)

        print("Filling Environment")
        environment_element = next(iter(self.web_scrap(term="[name='cAmb'] input", scrap_type=enum.ScrapType.CSS_SELECTOR, label=True, main_container=container)), None)
        if environment_element is None:
            self.log_error("Couldn't find Module input element.")
        env = lambda: self.driver.find_element_by_xpath(xpath_soup(environment_element))
        if ("disabled" not in environment_element.parent.attrs["class"] and env().is_enabled()):
            env_value = self.get_web_value(env())
            endtime = time.time() + self.config.time_out
            while (time.time() < endtime and env_value != self.config.module):
                self.double_click(env())
                self.send_keys(env(), Keys.HOME)
                self.send_keys(env(), self.config.module)
                env_value = self.get_web_value(env())
                time.sleep(1)

        buttons = self.filter_displayed_elements(self.web_scrap(label, scrap_type=enum.ScrapType.MIXED, optional_term="button", main_container=container), True)
        button_element = next(iter(buttons), None)
        if button_element is None:
            self.log_error(f"Couldn't find {label} button.")
        button = lambda: self.driver.find_element_by_xpath(xpath_soup(button_element))
        self.click(button())

        self.wait_element(term=self.language.database, scrap_type=enum.ScrapType.MIXED, presence=False, optional_term="input", main_container=container)

    def ChangeEnvironment(self, date="", group="", branch="", module=""):
        """
        Clicks on the change environment area of Protheus Webapp and
        fills the environment screen.

        :param date: The date to fill on the environment screen. - **Default:** "" (empty string)
        :type date: str
        :param group: The group to fill on the environment screen. - **Default:** "" (empty string)
        :type group: str
        :param branch: The branch to fill on the environment screen. - **Default:** "" (empty string)
        :type branch: str
        :param module: The module to fill on the environment screen. - **Default:** "" (empty string)
        :type module: str

        Usage:

        >>> # Calling the method:
        >>> oHelper.ChangeEnvironment(date="13/11/2018", group="T1", branch="D MG 01 ")
        """
        if date:
            self.config.date = date
        if group:
            self.config.group = group
        if branch:
            self.config.branch = branch
        if module:
            self.config.module = module

        element = next(iter(self.web_scrap(term=self.language.change_environment, scrap_type=enum.ScrapType.MIXED, optional_term="button", main_container="body")), None)
        if not element:
            tbuttons = self.web_scrap(term=".tpanel > .tpanel > .tbutton", scrap_type=enum.ScrapType.CSS_SELECTOR, main_container="body")
            element = next(iter(list(filter(lambda x: 'TOTVS' in x.text, tbuttons))), None)
        if element:
            self.click(self.driver.find_element_by_xpath(xpath_soup(element)))
            self.environment_screen(True)

    def close_modal(self):
        """
        [Internal]

        This method closes the modal in the opening screen.

        Usage:

        >>> # Calling the method:
        >>> self.close_modal()
        """
        soup = self.get_current_DOM()
        modals = self.zindex_sort(soup.select(".tmodaldialog"), True)
        if modals and self.element_exists(term=".tmodaldialog .tbrowsebutton", scrap_type=enum.ScrapType.CSS_SELECTOR, main_container="body"):
            buttons = modals[0].select(".tbrowsebutton")
            if buttons:
                close_button = next(iter(list(filter(lambda x: x.text == self.language.close, buttons))), None)
                time.sleep(0.5)
                selenium_close_button = lambda: self.driver.find_element_by_xpath(xpath_soup(close_button))
                if close_button:
                    try:
                        self.wait.until(EC.element_to_be_clickable((By.XPATH, xpath_soup(close_button))))
                        self.click(selenium_close_button())
                    except:
                        pass

    def close_coin_screen(self):
        """
        [Internal]

        Closes the coin screen.

        Usage:

        >>> # Calling the method:
        >>> self.close_coin_screen()
        """
        soup = self.get_current_DOM()
        modals = self.zindex_sort(soup.select(".tmodaldialog"), True)
        if modals and self.element_exists(term=self.language.coins, scrap_type=enum.ScrapType.MIXED, optional_term="label", main_container="body"):
            self.SetButton(self.language.confirm)

    def set_log_info(self):
        """
        [Internal]
        Fills the log information needed by opening the About page.

        Usage:

        >>> # Calling the method:
        >>> self.set_log_info()
        """
        self.SetLateralMenu(self.language.menu_about, save_input=False)
        self.wait_element(term=".tmodaldialog", scrap_type=enum.ScrapType.CSS_SELECTOR, main_container="body")
        self.wait.until(EC.presence_of_all_elements_located((By.CSS_SELECTOR, ".tmodaldialog")))

        soup = self.get_current_DOM()
        labels = list(soup.select(".tmodaldialog .tpanel .tsay"))

        release_element = next(iter(filter(lambda x: x.text.startswith("Release"), labels)), None)
        database_element = next(iter(filter(lambda x: x.text.startswith("Top DataBase"), labels)), None)

        if release_element:
            release = release_element.text.split(":")[1].strip()
            self.log.release = release
            self.log.version = release.split(".")[0]

        if database_element:
            self.log.database = database_element.text.split(":")[1].strip()

        self.SetButton(self.language.close)

    def get_language(self):
        """
        [Internal]

        Gets the current language of the html.

        :return: The current language of the html.
        :rtype: str

        Usage:

        >>> # Calling the method:
        >>> language = self.get_language()
        """
        language = self.driver.find_element(By.CSS_SELECTOR, "html").get_attribute("lang")
        return language

    def Program(self, program_name):
        """
        Method that sets the program in the initial menu search field.

        .. note::
            Only used when the Initial Program is the module Ex: SIGAFAT.

        :param program_name: The program name
        :type program_name: str

        Usage:

        >>> # Calling the method:
        >>> oHelper.Program("MATA020")
        """
        self.config.routine = program_name
        
        if not self.log.program:
            self.log.program = program_name
        self.set_program(program_name)

    def set_program(self, program):
        """
        [Internal]

        Method that sets the program in the initial menu search field.

        :param program: The program name
        :type program: str

        Usage:

        >>> # Calling the method:
        >>> self.set_program("MATA020")
        """
        print(f"Setting program: {program}")
        self.wait_element(term="[name=cGet]", scrap_type=enum.ScrapType.CSS_SELECTOR, main_container="body")
        soup = self.get_current_DOM()
        tget = next(iter(soup.select("[name=cGet]")), None)
        tget_input = next(iter(tget.select("input")), None)
        if tget:
            tget_img = next(iter(tget.select("img")), None)

            if tget_img is None:
                self.log_error("Couldn't find Program field.")

            s_tget = lambda : self.driver.find_element_by_xpath(xpath_soup(tget_input))
            s_tget_img = lambda : self.driver.find_element_by_xpath(xpath_soup(tget_img))

            self.wait.until(EC.element_to_be_clickable((By.XPATH, xpath_soup(tget_input))))
            self.double_click(s_tget())
            self.set_element_focus(s_tget())
            self.send_keys(s_tget(), Keys.BACK_SPACE)
            self.send_keys(s_tget(), program)
            current_value = self.get_web_value(s_tget()).strip()
            endtime = time.time() + self.config.time_out
            while(time.time() < endtime and current_value != program):
                self.send_keys(s_tget(), Keys.BACK_SPACE)
                self.send_keys(s_tget(), program)
                current_value = self.get_web_value(s_tget()).strip()
                
            self.click(s_tget_img())

    def standard_search_field(self, term, name_attr=False,send_key=False):
        """
        [Internal]
        Do the standard query(F3) 
        this method 
        1.Search the field
        2.Search icon "lookup"
        3.Click()

        :param term: The term that must be searched.
        :type term: str
        :param name_attr: If true searchs element by name.
        :type name_attr: bool
        :param send_key: Try open standard search field send key F3 (no click).
        :type bool

        Usage:

        >>> # To search using a label name:
        >>> self.standard_search_field(name_label)
        >>> #------------------------------------------------------------------------
        >>> # To search using the name of input:
        >>> self.standard_search_field(field='A1_EST',name_attr=True)
        >>> #------------------------------------------------------------------------
        >>> # To search using the name of input and do action with a key:
        >>> oHelper.F3(field='A1_EST',name_attr=True,send_key=True)
        """
        container = self.get_current_container()

        try:
            #wait element
            if name_attr:
                self.wait_element(term=f"[name$={term}]", scrap_type=enum.ScrapType.CSS_SELECTOR)
            else:
                self.wait_element(term)
            # find element
            element = self.get_field(term,name_attr).find_parent()
            if not(element):
                raise Exception("Couldn't find element")

            print("Field successfully found")
            if(send_key):
                input_field = lambda: self.driver.find_element_by_xpath(xpath_soup(element))
                self.set_element_focus(input_field())
                self.send_keys(input_field(), Keys.F3)
            else:
                icon = next(iter(element.select("img[src*=fwskin_icon_lookup]")),None)
                icon_s = self.soup_to_selenium(icon)
                self.click(icon_s)

            container_end = self.get_current_container()
            if (container['id']  == container_end['id']):
                input_field = lambda: self.driver.find_element_by_xpath(xpath_soup(element))
                self.set_element_focus(input_field())
                self.send_keys(input_field(), Keys.F3)
            else:
                print("Sucess")
        except Exception as e:
            self.log_error(str(e))
   
    def SearchBrowse(self, term, key=None, identifier=None, index=False):
        """
        Searchs a term on Protheus Webapp.

        It will search using the default search key, but if a **key** is provided
        it will search using the chosen key.

        It will search using the first search box on the screen, but if an **identifier**
        is provided, it will search on the chosen search box.

        :param term: The term that must be searched.
        :type term: str
        :param key: The search key to be chosen on the search dropdown. - **Default:** None
        :type key: str
        :param identifier: The identifier of the search box. If none is provided, it defaults to the first of the screen. - **Default:** None
        :type identifier: str
        :param index: Whether the key is an index or not. - **Default:** False
        :type index: bool

        Usage:

        >>> # To search using the first search box and default search key:
        >>> oHelper.SearchBrowse("D MG 001")
        >>> #------------------------------------------------------------------------
        >>> # To search using the first search box and a chosen key:
        >>> oHelper.SearchBrowse("D MG 001", key="Branch+id")
        >>> #------------------------------------------------------------------------
        >>> # To search using a chosen search box and the default search key:
        >>> oHelper.SearchBrowse("D MG 001", identifier="Products")
        >>> #------------------------------------------------------------------------
        >>> # To search using a chosen search box and a chosen search key:
        >>> oHelper.SearchBrowse("D MG 001", key="Branch+id", identifier="Products")
        """
        print(f"Searching: {term}")
        if index and isinstance(key, int):
            key -= 1
        browse_elements = self.get_search_browse_elements(identifier)
        if key:
            self.search_browse_key(key, browse_elements, index)
        self.fill_search_browse(term, browse_elements)

    def get_search_browse_elements(self, panel_name=None):
        """
        [Internal]

        Returns a tuple with the search browse elements in this order:
        Key Dropdown, Input, Icon.

        :param panel_name: The identifier of the search box. If none is provided, it defaults to the first of the screen. - **Default:** None
        :type panel_name: str

        :return: Tuple with the Key Dropdown, Input and Icon elements of a search box
        :rtype: Tuple of Beautiful Soup objects.

        Usage:

        >>> # Calling the method:
        >>> search_elements = self.get_search_browse_elements("Products")
        """
        self.wait_element(term="[style*='fwskin_seekbar_ico']", scrap_type=enum.ScrapType.CSS_SELECTOR)
        soup = self.get_current_DOM()
        search_index = self.get_panel_name_index(panel_name) if panel_name else 0
        containers = self.zindex_sort(soup.select(".tmodaldialog"), reverse=True)
        container = next(iter(containers), None)
        if not container:
            self.log_error("Couldn't find container of element.")

        try:
            browse_div = container.select("[style*='fwskin_seekbar_ico']")[search_index].find_parent().find_parent()
        except IndexError:
            self.log_error("Search element wasn't found.")
        browse_tget = browse_div.select(".tget")[0]

        browse_key = browse_div.select(".tbutton button")[0]
        browse_input = browse_tget.select("input")[0]
        browse_icon = browse_tget.select("img")[0]

        return (browse_key, browse_input, browse_icon)

    def search_browse_key(self, search_key, search_elements, index=False):
        """
        [Internal]

        Chooses the search key to be used during the search.

        :param search_key: The search key to be chosen on the search dropdown
        :type search_key: str
        :param search_elements: Tuple of Search elements
        :type search_elements: Tuple of Beautiful Soup objects
        :param index: Whether the key is an index or not.
        :type index: bool

        Usage:

        >>> #Preparing the tuple:
        >>> search_elements = self.get_search_browse_elements("Products")
        >>> # Calling the method:
        >>> self.search_browse_key("Branch+Id", search_elements)

        """
        if index and not isinstance(search_key, int):
            self.log_error("If index parameter is True, key must be a number!")

        sel_browse_key = lambda: self.driver.find_element_by_xpath(xpath_soup(search_elements[0]))
        self.wait_element(term="[style*='fwskin_seekbar_ico']", scrap_type=enum.ScrapType.CSS_SELECTOR)
        self.wait.until(EC.element_to_be_clickable((By.XPATH, xpath_soup(search_elements[0]))))
        self.set_element_focus(sel_browse_key())
        self.click(sel_browse_key())

        soup = self.get_current_DOM()
        if not index:
            tradiobuttonitens = soup.select(".tradiobuttonitem")
            tradio_index = 0
            tradiobutton_texts = list(map(lambda x: x.text[0:-3].strip() if re.match(r"\.\.\.$", x.text) else x.text.strip(), tradiobuttonitens))
            tradiobutton_texts_filtered = list(map(lambda x: x.lower(), tradiobutton_texts))
            tradiobutton_text = next(iter(list(filter(lambda x: search_key.lower() in x, tradiobutton_texts_filtered))), None)
            if not tradiobutton_text:
                tradiobutton_text = self.filter_by_tooltip_value(tradiobuttonitens, search_key)
                if not tradiobutton_text:
                    self.log_error(f"Key not found: {search_key}")

            tradio_index = tradiobutton_texts_filtered.index(tradiobutton_text)

            tradiobuttonitem = tradiobuttonitens[tradio_index]
            trb_input = next(iter(tradiobuttonitem.select("input")), None)
            if not trb_input:
                self.log_error("Couldn't find key input.")
        else:
            tradiobuttonitens = soup.select(".tradiobuttonitem input")
            if len(tradiobuttonitens) < search_key + 1:
                self.log_error("Key index out of range.")
            trb_input = tradiobuttonitens[search_key]

        sel_input = lambda: self.driver.find_element_by_xpath(xpath_soup(trb_input))
        self.wait.until(EC.element_to_be_clickable((By.XPATH, xpath_soup(trb_input))))
        self.click(sel_input())



    def fill_search_browse(self, term, search_elements):
        """
        [Internal]

        Fills search input method and presses the search button.

        :param term: The term to be searched
        :type term: str
        :param search_elements: Tuple of Search elements
        :type search_elements: Tuple of Beautiful Soup objects

        Usage:

        >>> #Preparing the tuple:
        >>> search_elements = self.get_search_browse_elements("Products")
        >>> # Calling the method:
        >>> self.fill_search_browse("D MG 01", search_elements)
        """

        sel_browse_input = lambda: self.driver.find_element_by_xpath(xpath_soup(search_elements[1]))
        sel_browse_icon = lambda: self.driver.find_element_by_xpath(xpath_soup(search_elements[2]))

        current_value = self.get_element_value(sel_browse_input())

        while (current_value.rstrip() != term.strip()):
            self.wait.until(EC.element_to_be_clickable((By.XPATH, xpath_soup(search_elements[2]))))
            self.click(sel_browse_input())
            self.set_element_focus(sel_browse_input())
            self.send_keys(sel_browse_input(), Keys.DELETE)
            sel_browse_input().clear()
            self.set_element_focus(sel_browse_input())
            sel_browse_input().send_keys(term.strip())
            current_value = self.get_element_value(sel_browse_input())
        self.send_keys(sel_browse_input(), Keys.ENTER)
        self.wait_blocker_ajax()
        self.double_click(sel_browse_icon())
        return True
    
    def wait_blocker_ajax(self):
        """
        [Internal]
        
        Wait ajax blocker disappear

        """
        print("Waiting ajax blocker to continue...")
        result = True
        while(result):
            soup = self.get_current_DOM()
            blocker = soup.select('.ajax-blocker')
            if blocker:
                result = True
            else:
                result = False
        return result

    def get_panel_name_index(self, panel_name):
        """
        [Internal]

        Gets the index of search box element based on the panel name associated with it.

        :param panel_name:
        :type panel_name:

        :return: The index of the search box starting with 0
        :rtype: int

        Usage:

        >>> # Calling the method:
        >>> index = self.get_panel_name_index("Products")
        """
        soup = self.get_current_DOM()
        panels = soup.select(".tmodaldialog > .tpanelcss > .tpanelcss")
        tsays = list(map(lambda x: x.select(".tsay"), panels))
        label = next(iter(list(filter(lambda x: x.text.lower() == panel_name.lower(), tsays)), None))
        return tsays.index(label)

    def search_element_position(self,field):
        """
        [Internal]
        Usage:
        >>> # Calling the method
        >>> self.search_element_position(field)
        """
        try:
            container = self.get_current_container()
            if not container:
                self.log_error("Container wasn't found.")

            labels = container.select("label")
            labels_displayed = list(filter(lambda x: self.soup_to_selenium(x).is_displayed(),labels))
            label  = next(iter(list(filter(lambda x: re.search(r"^{}([^a-zA-Z0-9]+)?$".format(re.escape(field)),x.text) ,labels_displayed))),None)
            if not label:
                self.log_error("Label wasn't found.")
            
            container_size = self.get_element_size(container['id'])
            # The safe values add to postion of element
            width_safe  = (container_size['width']  * 0.01)
            height_safe = (container_size['height'] * 0.01)

            label_s  = lambda:self.soup_to_selenium(label)
            xy_label =  self.driver.execute_script('return arguments[0].getPosition()', label_s())
            list_in_range = self.web_scrap(term=".tget, .tcombobox, .tmultiget", scrap_type=enum.ScrapType.CSS_SELECTOR) 
            list_in_range = list(filter(lambda x: self.soup_to_selenium(x).is_displayed() and 'readonly' not in self.soup_to_selenium(x).get_attribute("class"), list_in_range))
            position_list = list(map(lambda x:(x[0], self.get_position_from_bs_element(x[1])), enumerate(list_in_range)))
            position_list = list(filter(lambda xy_elem: (xy_elem[1]['y']+width_safe >= xy_label['y'] and xy_elem[1]['x']+height_safe >= xy_label['x']),position_list ))
            distance      = list(map(lambda x:(x[0], self.get_distance(xy_label,x[1])), position_list))
            elem          = min(distance, key = lambda x: x[1])
            elem          = list_in_range[elem[0]]
            if not elem:
                self.log_error("Element wasn't found.")

            return elem
       
        except Exception as error:
            print(error)
            self.log_error(str(error))


    def get_position_from_bs_element(self,element):
        """
        [Internal]

        """
        selenium_element = self.soup_to_selenium(element)
        position = self.driver.execute_script('return arguments[0].getPosition()', selenium_element)
        return position

    def get_distance(self,label_pos,element_pos):
        """
        [internal]

        """
        return sqrt((pow(element_pos['x'] - label_pos['x'], 2)) + pow(element_pos['y'] - label_pos['y'],2))

    def get_element_size(self, id):
        """
        Internal
        Return Height/Width

        """
        script = f'return document.getElementById("{id}").offsetHeight;'
        height = self.driver.execute_script(script)
        script = f'return document.getElementById("{id}").offsetWidth;'
        width  = self.driver.execute_script(script)
        return {'height': height, 'width':width}

    def SetValue(self, field, value, grid=False, grid_number=1, ignore_case=True, row=None, name_attr=False):
        """
        Sets value of an input element.
        
        .. note::
            Attention on the grid use the field mask.
         
        :param field: The field name or label to receive the value
        :type field: str
        :param value: The value to be inputted on the element.
        :type value: str or bool
        :param grid: Boolean if this is a grid field or not. - **Default:** False
        :type grid: bool
        :param grid_number: Grid number of which grid should be inputted when there are multiple grids on the same screen. - **Default:** 1
        :type grid_number: int
        :param ignore_case: Boolean if case should be ignored or not. - **Default:** True
        :type ignore_case: bool
        :param row: Row number that will be filled
        :type row: int
        :param name_attr: Boolean if search by Name attribute must be forced. - **Default:** False
        :type name_attr: bool

        Usage:

        >>> # Calling method to input value on a field:
        >>> oHelper.SetValue("A1_COD", "000001")
        >>> #-----------------------------------------
        >>> # Calling method to input value on a field that is a grid:
        >>> oHelper.SetValue("Client", "000001", grid=True)
        >>> oHelper.LoadGrid()
        >>> #-----------------------------------------
        >>> # Calling method to checkbox value on a field that is a grid:
        >>> oHelper.SetValue('Confirmado?', True, grid=True)
        >>> oHelper.LoadGrid()
        >>> #-----------------------------------------
        >>> # Calling method to input value on a field that is on the second grid of the screen:
        >>> oHelper.SetValue("Order", "000001", grid=True, grid_number=2)
        >>> oHelper.LoadGrid()
        """
        if grid:
            self.input_grid_appender(field, value, grid_number - 1, row=row)
        elif isinstance(value, bool):
            self.click_check_radio_button(field, value)
        else:
            self.input_value(field, value, ignore_case, name_attr=name_attr)

    def input_value(self, field, value, ignore_case=True, name_attr=False):
        """
        [Internal]

        Sets value of an input element.
        Returns True if succeeded, False if it failed.

        :param field: The field name or label to receive the value
        :type field: str
        :param value: The value to be set on the field
        :type value: str
        :param ignore_case: Boolean if case should be ignored or not. - **Default:** True
        :type ignore_case: bool
        :param name_attr: Boolean if search by Name attribute must be forced. - **Default:** False
        :type name_attr: bool

        :returns: True if succeeded, False if it failed.
        :rtype: bool

        Usage:

        >>> # Calling the method
        >>> self.input_value("A1_COD", "000001")
        """

        field = re.sub(r"([\s\?:\*\.]+)?$", "", field).strip()

        if name_attr:
            self.wait_element(term=f"[name$={field}]", scrap_type=enum.ScrapType.CSS_SELECTOR)
        else:
            self.wait_element(field)

        success = False
        endtime = time.time() + 60

        while(time.time() < endtime and not success):
            unmasked_value = self.remove_mask(value)

            print(f"Looking for element: {field}")

            if field.lower() == self.language.From.lower():
                element = self.get_field("cDeCond", name_attr=True)
            elif field.lower() == self.language.To.lower():
                element = self.get_field("cAteCond", name_attr=True)
            else:
                element = self.get_field(field, name_attr)

            if not element:
                continue

            input_field = lambda: self.driver.find_element_by_xpath(xpath_soup(element))

            valtype = "C"
            main_value = unmasked_value if value != unmasked_value and self.check_mask(input_field()) else value

            interface_value = self.get_web_value(input_field())
            current_value = interface_value.strip()
            interface_value_size = len(interface_value)
            user_value_size = len(value)

            if not input_field().is_enabled() or "disabled" in element.attrs:
                self.log_error(self.create_message(['', field],enum.MessageType.DISABLED))

            if element.name == "input":
                valtype = element.attrs["valuetype"]

            self.scroll_to_element(input_field())

            try:
                #Action for Combobox elements
                if ((hasattr(element, "attrs") and "class" in element.attrs and "tcombobox" in element.attrs["class"]) or
                (hasattr(element.find_parent(), "attrs") and "class" in element.find_parent().attrs and "tcombobox" in element.find_parent().attrs["class"])):
                    #self.wait.until(EC.visibility_of(input_field()))
                    self.set_element_focus(input_field())
                    self.select_combo(element, main_value)
                    current_value = self.get_web_value(input_field()).strip()
                #Action for Input elements
                else:
                    self.wait.until(EC.visibility_of(input_field()))
                    self.wait.until(EC.element_to_be_clickable((By.XPATH, xpath_soup(element))))
                    self.double_click(input_field())

                    #if Character input
                    if valtype != 'N':
                        self.set_element_focus(input_field())
                        input_field().send_keys(Keys.CONTROL, 'a')
                        self.send_keys(input_field(), Keys.DELETE)
                        # self.send_keys(input_field(), Keys.HOME)
                        self.send_keys(input_field(), main_value)
                    #if Number input
                    else:
                        tries = 0
                        try_counter = 0
                        while(tries < 3):
                            self.set_element_focus(input_field())
                            self.send_keys(input_field(), Keys.DELETE)
                            # self.send_keys(input_field(), Keys.BACK_SPACE)
                            # if interface_value_size == 1:
                            #     self.double_click(input_field())
                            #     self.send_keys(input_field(), Keys.HOME)
                            # else:
                            #     self.click(input_field())
                            self.set_element_focus(input_field())
                            self.try_send_keys(input_field, main_value, try_counter)
                            current_number_value = self.get_web_value(input_field())
                            if self.remove_mask(current_number_value).strip() == main_value:
                                break
                            tries+=1
                            try_counter+=1

                    if user_value_size < interface_value_size:
                        self.send_keys(input_field(), Keys.ENTER)

                    if self.check_mask(input_field()):
                        current_value = self.remove_mask(self.get_web_value(input_field()).strip())
                        if re.findall(r"\s", current_value):
                            current_value = re.sub(r"\s", "", current_value)
                    else:
                        current_value = self.get_web_value(input_field()).strip()

                    if current_value != "":
                        print(f"Current field value: {current_value}")

                if ((hasattr(element, "attrs") and "class" in element.attrs and "tcombobox" in element.attrs["class"]) or
                (hasattr(element.find_parent(), "attrs") and "class" in element.find_parent().attrs and "tcombobox" in element.find_parent().attrs["class"])):
                    current_value = current_value[0:len(str(value))]

                if re.match(r"^●+$", current_value):
                    success = len(current_value) == len(str(value).strip())
                elif ignore_case:
                    success = current_value.lower() == main_value.lower()
                else:
                    success = current_value == main_value
            except:
                continue

        if not success:
            self.log_error(f"Could not input value {value} in field {field}")

    def get_field(self, field, name_attr=False):
        """
        [Internal]

        This method decides if field would be found by either it's name or by it's label.
        Internal method of input_value and CheckResult.

        :param field: Field name or field label to be searched
        :type field: str
        :param name_attr: Boolean if search by Name attribute must be forced. - **Default:** False
        :type name_attr: bool

        :return: Field element
        :rtype: Beautiful Soup object

        Usage:

        >>> # Calling the method:
        >>> element1 = self.get_field("A1_COD")
        >>> element2 = self.get_field("Product")
        """
        endtime = time.time() + 60
        element =  None
        while(time.time() < endtime and element is None):
            if re.match(r"\w+(_)", field) or name_attr:
                element = next(iter(self.web_scrap(f"[name$='{field}']", scrap_type=enum.ScrapType.CSS_SELECTOR)), None)
            else:
                element = next(iter(self.web_scrap(field, scrap_type=enum.ScrapType.TEXT, label=True)), None)

        if element:
            element_children = next((x for x in element.contents if x.name in ["input", "select"]), None)
            return element_children if element_children is not None else element
        else:
            self.log_error("Element wasn't found.")

    def get_web_value(self, element):
        """
        [Internal]

        Gets the current value or text of element.

        :param element: The element to get value or text from
        :type element: Selenium object

        :return: The value or text of passed element
        :rtype: str

        Usage:

        >>> # Calling the method:
        >>> current_value = self.get_web_value(selenium_field_element)
        """
        if element.tag_name == "div":
            element_children = element.find_element(By.CSS_SELECTOR, "div > * ")
            if element_children is not None:
                element = element_children

        if element.tag_name == "label":
            web_value = element.get_attribute("text")
        elif element.tag_name == "select":
            current_select = int(element.get_attribute('value'))
            selected_element = element.find_elements(By.CSS_SELECTOR, "option")[current_select]
            web_value = selected_element.text
        else:
            web_value = element.get_attribute("value")

        return web_value

    def CheckResult(self, field, user_value, grid=False, line=1, grid_number=1, name_attr=False):
        """
        Checks if a field has the value the user expects.

        :param field: The field or label of a field that must be checked.
        :type field: str
        :param user_value: The value that the field is expected to contain.
        :type user_value: str
        :param grid: Boolean if this is a grid field or not. - **Default:** False
        :type grid: bool
        :param line: Grid line that contains the column field to be checked.- **Default:** 1
        :type line: int
        :param grid_number: Grid number of which grid should be checked when there are multiple grids on the same screen. - **Default:** 1
        :type grid_number: int
        :param name_attr: Boolean if search by Name attribute must be forced. - **Default:** False
        :type name_attr: bool

        Usage:

        >>> # Calling method to check a value of a field:
        >>> oHelper.CheckResult("A1_COD", "000001")
        >>> #-----------------------------------------
        >>> # Calling method to check a field that is on the second line of a grid:
        >>> oHelper.CheckResult("Client", "000001", grid=True, line=2)
        >>> oHelper.LoadGrid()
        >>> #-----------------------------------------
        >>> # Calling method to check a field that is on the second grid of the screen:
        >>> oHelper.CheckResult("Order", "000001", grid=True, line=1, grid_number=2)
        >>> oHelper.LoadGrid()
        """
        if grid:
            self.check_grid_appender(line - 1, field, user_value, grid_number - 1)
        elif isinstance(user_value, bool):
            current_value = self.result_checkbox(field, user_value)
            self.log_result(field, user_value, current_value)
        else:
            field = re.sub(r"(\:*)(\?*)", "", field).strip()
            if name_attr:
                self.wait_element(term=f"[name$={field}]", scrap_type=enum.ScrapType.CSS_SELECTOR)
            else:
                self.wait_element(field)
                
            element = self.get_field(field, name_attr=name_attr)
            if not element:
                self.log_error(f"Couldn't find element: {field}")

            field_element = lambda: self.driver.find_element_by_xpath(xpath_soup(element))

            endtime = time.time() + 10
            current_value =  ''
            while(time.time() < endtime and not current_value):
                current_value = self.get_web_value(field_element()).strip()

            print(f"Value for Field {field} is: {current_value}")

            #Remove mask if present.
            if self.check_mask(field_element()):
                current_value = self.remove_mask(current_value)
                user_value = self.remove_mask(user_value)
            #If user value is string, Slice string to match user_value's length
            if type(current_value) is str:
                current_value = current_value[0:len(str(user_value))]

            self.log_result(field, user_value, current_value)

    def log_result(self, field, user_value, captured_value):
        """
        [Internal]

        Logs the result of comparison between user value and captured value.

        :param field: The field whose values would be compared
        :type field: str
        :param user_value: The value the user expects
        :type user_value: str
        :param captured_value: The value that was captured on the screen
        :type captured_value: str

        Usage:

        >>> # Calling the method:
        >>> self.log_result("A1_COD", "000001", "000001")
        """
        txtaux = ""
        message = ""

        if user_value != captured_value:
            message = self.create_message([txtaux, field, user_value, captured_value], enum.MessageType.INCORRECT)

        self.compare_field_values(field, user_value, captured_value, message)

    def GetValue(self, field, grid=False, line=1, grid_number=1):
        """
        Gets the current value or text of element.

        :param field: The field or label of a field that must be checked.
        :type field: str
        :param grid: Boolean if this is a grid field or not. - **Default:** False
        :type grid: bool
        :param line: Grid line that contains the column field to be checked.- **Default:** 1
        :type line: int
        :param grid_number: Grid number of which grid should be checked when there are multiple grids on the same screen. - **Default:** 1
        :type grid_number: int

        Usage:

        >>> # Calling the method:
        >>> current_value = oHelper.GetValue("A1_COD")
        """
        if not grid:
            element = self.get_field(field)

            selenium_element = lambda: self.driver.find_element_by_xpath(xpath_soup(element))

            value = self.get_web_value(selenium_element())
        else:
            field_array = [line-1, field, "", grid_number-1]
            x3_dictionaries = self.create_x3_tuple()
            value = self.check_grid(field_array, x3_dictionaries, get_value=True)

        return value

    def restart(self):
        """
        [Internal]

        Restarts the Protheus Webapp and fills the initial screens.

        Usage:

        >>> # Calling the method:
        >>> self.restart()
        """
        self.driver.refresh()
        
        if self.config.coverage:
            self.driver.get(f"{self.config.url}/?StartProg=CASIGAADV&A={self.config.initial_program}&Env={self.config.environment}")

        try:
            self.driver.switch_to_alert().accept()
        except:
            pass

        if not self.config.skip_environment and not self.config.coverage:
            self.program_screen(self.config.initial_program)
        self.user_screen()
        self.environment_screen()

        while(not self.element_exists(term=".tmenu", scrap_type=enum.ScrapType.CSS_SELECTOR, main_container="body")):
            self.close_modal()

        if ">" in self.config.routine:
            self.SetLateralMenu(self.config.routine, save_input=False)
        else:
            self.set_program(self.config.routine)

    def LogOff(self):
        """
        Logs out of the Protheus Webapp.

        Usage:

        >>> # Calling the method.
        >>> oHelper.LogOff()
        """
        element = ""
        string = "Aguarde... Coletando informacoes de cobertura de codigo."

        if self.config.coverage:
            timeout = 900
            endtime = time.time() + timeout
            while(time.time() < endtime and not element):
                ActionChains(self.driver).key_down(Keys.ESCAPE).perform()
                ActionChains(self.driver).key_down(Keys.CONTROL).send_keys('q').key_up(Keys.CONTROL).perform()
                self.SetButton(self.language.finish)

                self.wait_element_timeout(term=string, scrap_type=enum.ScrapType.MIXED, optional_term=".tsay", timeout=10, step=0.1)

                element = self.search_text(selector=".tsay", text=string)
                if element:
                    print(string)

        else:
            ActionChains(self.driver).key_down(Keys.CONTROL).send_keys('q').key_up(Keys.CONTROL).perform()
            self.SetButton(self.language.finish)

    def web_scrap(self, term, scrap_type=enum.ScrapType.TEXT, optional_term=None, label=False, main_container=None, check_error=True):
        """
        [Internal]

        Returns a BeautifulSoup object list based on the search parameters.

        Does not support ScrapType.XPATH as scrap_type parameter value.

        :param term: The first search term. A text or a selector
        :type term: str
        :param scrap_type: The type of webscraping. - **Default:** enum.ScrapType.TEXT
        :type scrap_type: enum.ScrapType.
        :param optional_term: The second search term. A selector used in MIXED webscraping. - **Default:** None
        :type optional_term: str
        :param label: If the search is based on a label near the element. - **Default:** False
        :type label: bool
        :param main_container: The selector of a container element that has all other elements. - **Default:** None
        :type main_container: str

        :return: List of BeautifulSoup4 elements based on search parameters.
        :rtype: List of BeautifulSoup4 objects

        Usage:

        >>> #All buttons
        >>> buttons = self.web_scrap(term="button", scrap_type=enum.ScrapType.CSS_SELECTOR)
        >>> #----------------#
        >>> #Elements that contain the text "Example"
        >>> example_elements = self.web_scrap(term="Example")
        >>> #----------------#
        >>> #Elements with class "my_class" and text "my_text"
        >>> elements = self.web_scrap(term="my_text", scrap_type=ScrapType.MIXED, optional_term=".my_class")
        """

        try:
            endtime = time.time() + 60
            container =  None
            while(time.time() < endtime and container is None):
                soup = self.get_current_DOM()

                if check_error:
                    self.search_for_errors(soup)

                if self.config.log_file:
                    with open(f"{term + str(scrap_type) + str(optional_term) + str(label) + str(main_container) + str(random.randint(1, 101)) }.txt", "w") as text_file:
                        text_file.write(f" HTML CONTENT: {str(soup)}")

                container_selector = self.base_container
                if (main_container is not None):
                    container_selector = main_container

                containers = self.zindex_sort(soup.select(container_selector), reverse=True)

                if self.base_container in container_selector:
                    container = self.containers_filter(containers)

                container = next(iter(containers), None) if isinstance(containers, list) else container

            if container is None:
                raise Exception("Couldn't find container")

            if (scrap_type == enum.ScrapType.TEXT):
                if label:
                    return self.find_label_element(term, container)
                elif not re.match(r"\w+(_)", term):
                    return self.filter_label_element(term, container)
                else:
                    return list(filter(lambda x: term.lower() in x.text.lower(), container.select("div > *")))
            elif (scrap_type == enum.ScrapType.CSS_SELECTOR):
                return container.select(term)
            elif (scrap_type == enum.ScrapType.MIXED and optional_term is not None):
                return list(filter(lambda x: term.lower() in x.text.lower(), container.select(optional_term)))
            elif (scrap_type == enum.ScrapType.SCRIPT):
                script_result = self.driver.execute_script(term)
                return script_result if isinstance(script_result, list) else []
            else:
                return []
        except AssertionError:
            raise
        except Exception as e:
            self.log_error(str(e))

    def search_for_errors(self,soup):
        """
        [Internal]

        Searches for errors and alerts in the screen.

        :param soup: Beautiful Soup object to be checked.
        :type soup: Beautiful Soup object

        Usage:

        >>> # Calling the method:
        >>> self.search_for_errors(soup)
        """
        message = ""
        top_layer = next(iter(self.zindex_sort(soup.select(".tmodaldialog, .ui-dialog"), True)), None)
        if not top_layer:
            return None

        icon_alert = next(iter(top_layer.select("img[src*='fwskin_info_ico.png']")), None)
        icon_error_log = next(iter(top_layer.select("img[src*='openclosing.png']")), None)
        critical_box = next(iter(top_layer.select(".tmessagebox")), None)
        if not icon_alert and not icon_error_log and not critical_box:
            return None

        if icon_alert:
            label = reduce(lambda x,y: f"{x} {y}", map(lambda x: x.text.strip(), top_layer.select(".tsay label")))
            if self.language.messages.error_msg_required in label:
                message = self.language.messages.error_msg_required
            elif "help:" in label.lower() and self.language.problem in label:
                message = label
            else:
                return None

        elif icon_error_log:
            label = reduce(lambda x,y: f"{x} {y}", map(lambda x: x.text.strip(), top_layer.select(".tsay label")))
            textarea = next(iter(top_layer.select("textarea")), None)
            textarea_value = self.driver.execute_script(f"return arguments[0].value", self.driver.find_element_by_xpath(xpath_soup(textarea)))

            error_paragraphs = textarea_value.split("\n\n")
            error_message = f"Error Log: {error_paragraphs[0]} - {error_paragraphs[1]}" if len(error_paragraphs) > 2 else label
            message = error_message.replace("\n", " ")

            button = next(iter(filter(lambda x: self.language.details.lower() in x.text.lower(),top_layer.select("button"))), None)
            self.click(self.driver.find_element_by_xpath(xpath_soup(button)))
            time.sleep(1)

        elif critical_box:
            error_paragraphs = critical_box.text.split("\n\n")
            error_message = f"Error Log: {error_paragraphs[0]}" if len(error_paragraphs) > 2 else "Error Log: Server down."
            message = error_message.replace("\n", " ")

        self.log_error(message)

    def get_function_from_stack(self):
        """
        [Internal]

        Gets the function name that called the Webapp class from the call stack.

        Usage:

        >>> # Calling the method:
        >>> self.get_function_from_stack()
        """
        stack_item = next(iter(filter(lambda x: x.filename == self.config.routine, inspect.stack())), None)
        return stack_item.function if stack_item and stack_item.function else "function_name"

    def create_message(self, args, message_type=enum.MessageType.CORRECT):
        """
        [Internal]

        Returns default messages used all throughout the class based on input parameters.

        Each message type has a different number of placeholders to be passed as a list through args parameter:

        Correct Message = *"{} Value of field {} is correct!"* - **2 placeholders**

        Incorrect Message = *"{} Value expected for field \"{}\" ({}) is not equal to what was found ({})."* - **3 placeholders**

        Disabled Message = *"{} Field \"{}\" is disabled."* - **2 placeholders**

        AssertError Message = *"Failed: Value expected for field {}: \"{}\" is different from what was found \"{}\"."* - **2 placeholders**

        :param args: A list of strings to be replaced in each message.
        :type args: List of str
        :param message_type: Enum of which message type should be created. - **Default:** enum.MessageType.Correct
        :type message_type: enum.MessageType

        Usage:

        >>> # Calling the method:
        >>> message = self.create_message([txtaux, field, user_value, captured_value], enum.MessageType.INCORRECT)
        """
        correctMessage = "{} Value of field {} is correct!"
        incorrectMessage = "{} Value expected for field \"{}\" ({}) is not equal to what was found ({})."
        disabledMessage = "{} Field \"{}\" is disabled."
        assertErrorMessage = "Failed: Value expected for field {}: \"{}\" is different from what was found \"{}\"."

        if message_type == enum.MessageType.INCORRECT:
            return incorrectMessage.format(args[0], args[1], args[2], args[3])
        elif message_type == enum.MessageType.DISABLED:
            return disabledMessage.format(args[0], args[1])
        elif message_type == enum.MessageType.ASSERTERROR:
            return assertErrorMessage.format(args[0], args[1], args[2])
        else:
            return correctMessage.format(args[0], args[1])

    def element_exists(self, term, scrap_type=enum.ScrapType.TEXT, position=0, optional_term="", main_container=".tmodaldialog,.ui-dialog", check_error=True):
        """
        [Internal]

        Returns a boolean if element exists on the screen.

        :param term: The first term to use on a search of element
        :type term: str
        :param scrap_type: Type of element search. - **Default:** enum.ScrapType.TEXT
        :type scrap_type: enum.ScrapType
        :param position: Position which element is located. - **Default:** 0
        :type position: int
        :param optional_term: Second term to use on a search of element. Used in MIXED search. - **Default:** "" (empty string)
        :type optional_term: str

        :return: True if element is present. False if element is not present.
        :rtype: bool

        Usage:

        >>> element_is_present = element_exists(term=".ui-dialog", scrap_type=enum.ScrapType.CSS_SELECTOR)
        >>> element_is_present = element_exists(term=".tmodaldialog.twidget", scrap_type=enum.ScrapType.CSS_SELECTOR, position=initial_layer+1)
        >>> element_is_present = element_exists(term=text, scrap_type=enum.ScrapType.MIXED, optional_term=".tsay")
        """

        element_list = []

        if self.config.debug_log:
            with open("debug_log.txt", "a", ) as debug_log:
                debug_log.write(f"term={term}, scrap_type={scrap_type}, position={position}, optional_term={optional_term}\n")
                print(f"term={term}, scrap_type={scrap_type}, position={position}, optional_term={optional_term}")

        if scrap_type == enum.ScrapType.SCRIPT:
            return bool(self.driver.execute_script(term))
        elif (scrap_type != enum.ScrapType.MIXED and not (scrap_type == enum.ScrapType.TEXT and not re.match(r"\w+(_)", term))):
            selector = term
            if scrap_type == enum.ScrapType.CSS_SELECTOR:
                by = By.CSS_SELECTOR
            elif scrap_type == enum.ScrapType.XPATH:
                by = By.XPATH
            elif scrap_type == enum.ScrapType.TEXT:
                by = By.CSS_SELECTOR
                selector = f"[name*='{term}']"

            if scrap_type != enum.ScrapType.XPATH:
                soup = self.get_current_DOM()

                if check_error:
                    self.search_for_errors(soup)

                container_selector = self.base_container
                if (main_container is not None):
                    container_selector = main_container

                containers = self.zindex_sort(soup.select(container_selector), reverse=True)

                if self.base_container in container_selector:
                    container = self.containers_filter(containers)

                container = next(iter(containers), None) if isinstance(containers, list) else containers

                if not container:
                    return False

                try:
                    container_element = self.driver.find_element_by_xpath(xpath_soup(container))
                except:
                    return False
            else:
                container_element = self.driver
            try:
                element_list = container_element.find_elements(by, selector)
            except StaleElementReferenceException:
                pass
        else:
            if scrap_type == enum.ScrapType.MIXED:
                selector = optional_term
            else:
                selector = "div"

            element_list = self.web_scrap(term=term, scrap_type=scrap_type, optional_term=optional_term, main_container=main_container, check_error=check_error)
        if position == 0:
            return len(element_list) > 0
        else:
            return len(element_list) >= position

    def SetLateralMenu(self, menu_itens, save_input=True):
        """
        Navigates through the lateral menu using provided menu path.
        e.g. "MenuItem1 > MenuItem2 > MenuItem3"

        :param menu_itens: String with the path to the menu.
        :type menu_itens: str
        :param save_input: Boolean if all input info should be saved for later usage. Leave this flag 'True' if you are not sure. **Default:** True
        :type save_input: bool

        Usage:

        >>> # Calling the method:
        >>> oHelper.SetLateralMenu("Updates > Registers > Products > Groups")
        """
        if save_input:
            self.config.routine = menu_itens

        print(f"Navigating lateral menu: {menu_itens}")
        self.wait_element(term=".tmenu", scrap_type=enum.ScrapType.CSS_SELECTOR, main_container="body")
        menu_itens = list(map(str.strip, menu_itens.split(">")))

        soup = self.get_current_DOM()

        menu_xpath = soup.select(".tmenu")

        menu = menu_xpath[0]
        child = menu
        count = 0
        for menuitem in menu_itens:
            self.wait.until(EC.element_to_be_clickable((By.CSS_SELECTOR, ".tmenu")))
            self.wait.until(EC.presence_of_all_elements_located((By.CSS_SELECTOR, ".tmenu .tmenuitem")))
            self.wait_element(term=menuitem, scrap_type=enum.ScrapType.MIXED, optional_term=".tmenuitem", main_container="body")
            subMenuElements = menu.select(".tmenuitem")
            endTime =   time.time() + 90
            while not subMenuElements or len(subMenuElements) < self.children_element_count(f"#{child.attrs['id']}", ".tmenuitem"):
                menu = self.get_current_DOM().select(f"#{child.attrs['id']}")[0]
                subMenuElements = menu.select(".tmenuitem")
                if time.time() > endTime and (not subMenuElements or len(subMenuElements) < self.children_element_count(".tmenu", ".tmenuitem")):
                    self.log_error(f"Couldn't find menu item: {menuitem}")
            submenu = ""
            child = list(filter(lambda x: x.text.startswith(menuitem), subMenuElements))[0]
            submenu = lambda: self.driver.find_element_by_xpath(xpath_soup(child))
            if subMenuElements and submenu():
                self.scroll_to_element(submenu())
                self.wait.until(EC.element_to_be_clickable((submenu())))
                ActionChains(self.driver).move_to_element(submenu()).click().perform()
                if count < len(menu_itens) - 1:
                    self.wait_element(term=menu_itens[count], scrap_type=enum.ScrapType.MIXED, optional_term=".tmenuitem", main_container="body")
                    menu = self.get_current_DOM().select(f"#{child.attrs['id']}")[0]
            else:
                self.log_error(f"Error - Menu Item does not exist: {menuitem}")
            count+=1

    def children_element_count(self, element_selector, children_selector):
        """
        [Internal]

        Returns the count of elements of a certain CSS Selector that exists within a certain element located also via CSS Selector.

        :param element_selector: The selector to find the first element.
        :type element_selector: str
        :param children_selector: The selector to find the children elements inside of the first element.
        :type children_selector: str

        :return: The count of elements matching the children_selector inside of element_selector.
        :rtype: int

        Usage:

        >>> # Calling the method:
        >>> self.children_element_count(".tmenu", ".tmenuitem")
        """
        script = f"return document.querySelector('{element_selector}').querySelectorAll('{children_selector}').length;"
        return int(self.driver.execute_script(script))

    def SetButton(self, button, sub_item="", position=1, check_error=True):
        """
        Method that clicks on a button on the screen.

        :param button: Button to be clicked.
        :type button: str
        :param sub_item: Sub item to be clicked inside the first button. - **Default:** "" (empty string)
        :type sub_item: str
        :param position: Position which element is located. - **Default:** 1
        :type position: int

        Usage:

        >>> # Calling the method to click on a regular button:
        >>> oHelper.SetButton("Add")
        >>> #-------------------------------------------------
        >>> # Calling the method to click on a sub item inside a button.
        >>> oHelper.SetButton("Other Actions", "Process")
        >>> #-------------------------------------------------
        >>> # Calling the method to click on a sub item inside a button, this form is an alternative.
        >>> oHelper.SetButton("Other Actions", "Process, Process_02, Process_03") 
        """

        container = self.get_current_container()

        if container:
            id_container = container.attrs['id']

        print(f"Clicking on {button}")

        try:
            soup_element  = ""
            if (button.lower() == "x"):
                wait_button = self.wait_element(term=".ui-button.ui-dialog-titlebar-close[title='Close'], img[src*='fwskin_delete_ico.png'], img[src*='fwskin_modal_close.png']", scrap_type=enum.ScrapType.CSS_SELECTOR, position=position, check_error=check_error)
                if not wait_button:
                    ActionChains(self.driver).key_down(Keys.ESCAPE).perform()
                    return
            else:
                self.wait_element_timeout(term=button, scrap_type=enum.ScrapType.MIXED, optional_term="button, .thbutton", timeout=10, step=0.1, check_error=check_error)
                position -= 1

            layers = 0
            if button in [self.language.confirm, self.language.save]:
                layers = len(self.driver.find_elements(By.CSS_SELECTOR, ".tmodaldialog"))

            success = False
            endtime = time.time() + self.config.time_out
            while(time.time() < endtime and not soup_element and button.lower() != "x"): 
<<<<<<< HEAD
                soup_objects = self.web_scrap(term=button, scrap_type=enum.ScrapType.MIXED, optional_term="button, .thbutton")
                soup_objects = list(filter(lambda x:  None if not self.soup_to_selenium(x) else self.soup_to_selenium(x).is_displayed(), soup_objects ))
=======
                soup_objects = self.web_scrap(term=button, scrap_type=enum.ScrapType.MIXED, optional_term="button, .thbutton", main_container=".tmodaldialog,.ui-dialog")
                soup_objects = list(filter(lambda x: self.soup_to_selenium(x).is_displayed(), soup_objects ))
>>>>>>> 30990953


                if soup_objects and len(soup_objects) - 1 >= position:
                    soup_element = lambda : self.soup_to_selenium(soup_objects[position])
                    parent_element = self.soup_to_selenium(soup_objects[0].parent)
                    id_parent_element = parent_element.get_attribute('id')

            if (button.lower() == "x" and self.element_exists(term=".ui-button.ui-dialog-titlebar-close[title='Close'], img[src*='fwskin_delete_ico.png'], img[src*='fwskin_modal_close.png']", scrap_type=enum.ScrapType.CSS_SELECTOR)):
                element = self.driver.find_element(By.CSS_SELECTOR, ".ui-button.ui-dialog-titlebar-close[title='Close'], img[src*='fwskin_delete_ico.png'], img[src*='fwskin_modal_close.png']")
                self.scroll_to_element(element)
                time.sleep(2)
                self.click(element)
                return

            if not soup_element:
                other_action = next(iter(self.web_scrap(term=self.language.other_actions, scrap_type=enum.ScrapType.MIXED, optional_term="button", check_error=check_error)), None)
                if other_action is None:
                    self.log_error(f"Couldn't find element: {button}")

                other_action_element = lambda : self.soup_to_selenium(other_action)

                self.scroll_to_element(other_action_element())#posiciona o scroll baseado na height do elemento a ser clicado.
                self.click(other_action_element())

                success = self.click_sub_menu(button if button.lower() != self.language.other_actions.lower() else sub_item)
                if success:
                    return
                else:
                    self.log_error(f"Element {button} not found!")

            if soup_element:

                self.scroll_to_element(soup_element())#posiciona o scroll baseado na height do elemento a ser clicado.
                self.click(soup_element())

            # if button != self.language.other_actions:

            if sub_item and ',' not in sub_item:
                soup_objects = self.web_scrap(term=sub_item, scrap_type=enum.ScrapType.MIXED, optional_term=".tmenupopupitem", main_container="body")

                if soup_objects:
                    soup_element = lambda : self.driver.find_element_by_xpath(xpath_soup(soup_objects[0]))
                else:
                    self.log_error(f"Couldn't find element {sub_item}")

                self.click(soup_element())

            elif ',' in sub_item:
                list_sub_itens = sub_item.split(',')
                filtered_sub_itens = list(map(lambda x: x.strip(), list_sub_itens))
                while(len(filtered_sub_itens) > 0):
                    soup_objects = self.web_scrap(term=filtered_sub_itens[0], scrap_type=enum.ScrapType.MIXED, optional_term=".tmenupopupitem", main_container="body")
                    if not soup_objects:
                        self.log_error(f"Couldn't find element {sub_item}")
                    for i in range(len(soup_objects)):
                        if soup_objects[i].text == filtered_sub_itens[0]:
                            soup_element = lambda : self.driver.find_element_by_xpath(xpath_soup(soup_objects[i]))
                        
                    if not soup_element:
                        soup_element = lambda : self.driver.find_element_by_xpath(xpath_soup(soup_objects[0]))

                    self.move_to_element(soup_element())
                    filtered_sub_itens.remove(filtered_sub_itens[0])

                self.scroll_to_element(soup_element())#posiciona o scroll baseado na height do elemento a ser clicado.
                self.click(soup_element())



            buttons = [self.language.Ok, self.language.confirm, self.language.finish,self.language.save, self.language.exit, self.language.next, "x"]

            buttons_filtered = list(map(lambda x: x.lower(), buttons)) 

            if button.lower() in buttons_filtered:

                if self.used_ids:
                    self.used_ids = self.pop_dict_itens(self.used_ids, id_container)
                    
                elif self.grid_counters:
                    self.grid_counters = {}

            if button == self.language.save and id_parent_element in self.get_enchoice_button_ids(layers):
                self.wait_element_timeout(term="", scrap_type=enum.ScrapType.MIXED, optional_term="[style*='fwskin_seekbar_ico']", timeout=10, step=0.1, check_error=False, main_container="body")
                self.wait_element_timeout(term="", scrap_type=enum.ScrapType.MIXED, presence=False, optional_term="[style*='fwskin_seekbar_ico']", timeout=10, step=0.1, check_error=False, main_container="body")
            elif button == self.language.confirm and id_parent_element in self.get_enchoice_button_ids(layers):
                self.wait_element_timeout(term=".tmodaldialog", scrap_type=enum.ScrapType.CSS_SELECTOR, position=layers + 1, main_container="body", timeout=10, step=0.1, check_error=False)

        except ValueError as error:
            print(error)
            self.log_error(f"Button {button} could not be located.")
        except AssertionError:
            raise
        except Exception as error:
            print(error)
            self.log_error(str(error))


    def click_sub_menu(self, sub_item):
        """
        [Internal]

        Clicks on the sub menu of buttons. Returns True if succeeded.
        Internal method of SetButton.

        :param sub_item: The menu item that should be clicked.
        :type sub_item: str

        :return: Boolean if click was successful.
        :rtype: bool

        Usage:

        >>> # Calling the method:
        >>> self.click_sub_menu("Process")
        """
        content = self.driver.page_source
        soup = BeautifulSoup(content,"html.parser")

        menu_id = self.zindex_sort(soup.select(".tmenupopup.active"), True)[0].attrs["id"]
        menu = self.driver.find_element_by_id(menu_id)

        menu_itens = menu.find_elements(By.CSS_SELECTOR, ".tmenupopupitem")

        result = self.find_sub_menu_text(sub_item, menu_itens)

        item = ""
        if result[0]:
            item = result[0]
        elif result[1]:
            item = self.find_sub_menu_child(sub_item, result[1])
        else:
            return False

        if item:
            self.scroll_to_element(item)
            self.click(item)
            return True
        else:
            return False

    def find_sub_menu_child(self, sub_item, containers):
        """
        [Internal]

        Finds the menu item inside child menu layers.

        :param sub_item: The menu item that should be clicked.
        :type sub_item: str
        :param containers: The menu itens of the current layer that have children.
        :type containers: List of Beautiful Soup objects

        :return: The item that was found. If None was found, it returns an empty string.
        :rtype: Selenium object

        Usage:

        >>> # Calling the method:
        >>> item = self.find_sub_menu_child("Process", container_list)
        """
        item = ""
        for child in containers:

            child_id = child.get_attribute("id")
            old_class = self.driver.execute_script("return document.querySelector('#{}').className".format(child_id))
            new_class = old_class + " highlighted expanded"
            self.driver.execute_script("document.querySelector('#{}').className = '{}'".format(child_id, new_class))

            child_itens = child.find_elements(By.CSS_SELECTOR, ".tmenupopupitem")
            result = self.find_sub_menu_text(sub_item, child_itens)

            if not result[0] and result[1]:
                item = self.find_sub_menu_child(sub_item, result[1])
            else:
                item = result[0]
                if item:
                    break
                self.driver.execute_script("document.querySelector('#{}').className = '{}'".format(child_id, old_class))

        return item

    def find_sub_menu_text(self, menu_item, current_itens):
        """
        [Internal]

        Returns a tuple containing a possible match of a menu item among the current itens.
        If none was found it will be an empty string.

        The second position will contain the itens that have children itens.
        If none has children itens, it will be an empty list.

        :param menu_item: The menu item that should be clicked.
        :type menu_item: str
        :param current_item: The menu itens in the current layer.
        :type current_item: List of Selenium objects.

        :return: Tuple containing a possible match of a menu item and the itens that have children itens.
        :rtype: Tuple (selenium object, list of selenium objects)

        Usage:

        >>> # Calling the method:
        >>> result = self.find_sub_menu_text(item, child_itens)
        """
        submenu = ""
        containers = []
        for child in current_itens:
            if "container" in child.get_attribute("class"):
                containers.append(child)
            elif child.text.startswith(menu_item):
                submenu = child
                break

        return (submenu, containers)

    def SetBranch(self, branch):
        """
        Chooses the branch on the branch selection screen.

        :param branch: The branch that would be chosen.
        :type branch: str

        Usage:

        >>> # Calling the method:
        >>> oHelper.SetBranch("D MG 01 ")
        """
        print(f"Setting branch: {branch}.")
        self.wait_element(term="[style*='fwskin_seekbar_ico']", scrap_type=enum.ScrapType.CSS_SELECTOR, position=2, main_container="body")
        Ret = self.fill_search_browse(branch, self.get_search_browse_elements())
        if Ret:
            self.SetButton('OK')

    def WaitHide(self, string, timeout=None):
        """
        Search string that was sent and wait hide the element.

        :param string: String that will hold the wait.
        :type string: str

        Usage:

        >>> # Calling the method:
        >>> oHelper.WaitHide("Processing")
        """
        print("Waiting processing...")

        if not timeout:
            timeout = self.config.time_out
        
        endtime = time.time() + timeout
        while(time.time() < endtime):

            element = None
            
            element = self.search_text(selector=".tsay", text=string)

            if not element:
                return
            time.sleep(3)
            
        self.log_error(f"Element {string} not found")

    def WaitShow(self, string, timeout=None):
        """
        Search string that was sent and wait show the elements.

        :param string: String that will hold the wait.
        :type string: str

        Usage:

        >>> # Calling the method:
        >>> oHelper.WaitShow("Processing")
        """
        print("Waiting processing...")

        if not timeout:
            timeout = self.config.time_out

        endtime = time.time() + timeout
        while(time.time() < endtime):

            element = None
            
            element = self.search_text(selector=".tsay", text=string)

            if element:
                return
            time.sleep(3)

        self.log_error(f"Element {string} not found")

    def WaitProcessing(self, itens, timeout=None):
        """
        Uses WaitShow and WaitHide to Wait a Processing screen

        :param itens: List of itens that will hold the wait.
        :type itens: str

        Usage:

        >>> # Calling the method:
        >>> oHelper.WaitProcessing("Processing")
        """
        if not timeout:
            timeout = self.config.time_out

        self.WaitShow(itens, timeout)

        self.WaitHide(itens, timeout)


    def SetTabEDAPP(self, table):
        """
        Chooses the table on the generic query (EDAPP).

        :param table: The table that would be chosen.
        :type table: str

        Usage:

        >>> # Calling the method:
        >>> oHelper.SetTabEDAPP("AAB")
        """
        try:
            field = self.get_field("cPesq", name_attr=True)
            element = lambda: self.driver.find_element_by_xpath(xpath_soup(field))
            self.click(element())
            self.send_keys(element(), table)
            time.sleep(0.5)
            self.send_keys(element(), Keys.ENTER)
            self.send_keys(element(), Keys.ENTER)
            self.SetButton("Ok")
        except:
            print("Search field could not be located.")

    def ClickFolder(self, folder_name):
        """
        Clicks on folder elements on the screen.

        :param folder_name: Which folder item should be clicked.
        :type folder_name: str

        Usage:

        >>> # Calling the method:
        >>> oHelper.ClickFolder("Folder1")
        """
        self.wait_element(term=folder_name, scrap_type=enum.ScrapType.MIXED, optional_term=".tfolder.twidget")
        self.wait_element(term=folder_name, scrap_type=enum.ScrapType.MIXED, optional_term=".button-bar a")
        #Retira o ToolTip dos elementos focados.
        #self.move_to_element(self.driver.find_element_by_tag_name("html"))

        #try:#Tento pegar o elemento da aba de forma direta sem webscraping
        #    element = lambda: self.driver.find_element_by_link_text(item)
        #except:#caso contrário efetuo o clique na aba com webscraping
        soup = self.get_current_DOM()
        panels = soup.select(".button-bar a")
        panels_filtered = list(filter(lambda x: x.text == folder_name, panels))
        panel = next(iter(self.filter_is_displayed(panels_filtered)))
        element = ""
        if panel:
            element = lambda: self.driver.find_element_by_xpath(xpath_soup(panel))
        if element:
            self.scroll_to_element(element())#posiciona o scroll baseado na height do elemento a ser clicado.
            self.set_element_focus(element())
            time.sleep(1)
            self.driver.execute_script("arguments[0].click()", element())
        else:
            self.log_error("Couldn't find panel item.")

    def ClickBox(self, field, content_list="", select_all=False, grid_number=1):
        """
        Clicks on Checkbox elements of a grid.

        :param field: The column to identify grid rows.
        :type field: str
        :param content_list: Comma divided string with values that must be checked. - **Default:** "" (empty string)
        :type content_list: str
        :param select_all: Boolean if all options should be selected. - **Default:** False
        :type select_all: bool
        :param grid_number: Which grid should be used when there are multiple grids on the same screen. - **Default:** 1
        :type grid_number: int

        Usage:

        >>> # Calling the method to select a specific checkbox:
        >>> oHelper.ClickBox("Branch", "D MG 01 ")
        >>> #--------------------------------------------------
        >>> # Calling the method to select multiple checkboxes:
        >>> oHelper.ClickBox("Branch", "D MG 01 , D RJ 02")
        >>> #--------------------------------------------------
        >>> # Calling the method to select all checkboxes:
        >>> oHelper.ClickBox("Branch", select_all=True)
        """
        grid_number -= 1
        if content_list:
            self.wait_element_timeout(field)
        elif select_all:
            self.wait_element_timeout(term=self.language.invert_selection, scrap_type=enum.ScrapType.MIXED, optional_term="label span")

        grid = self.get_grid(grid_number)
        column_enumeration = list(enumerate(grid.select("thead label")))
        chosen_column = next(iter(list(filter(lambda x: field in x[1].text, column_enumeration))), None)
        if chosen_column:
            column_index = chosen_column[0]
        else:
            self.log_error("Couldn't find chosen column.")

        content_list = content_list.split(",")

        is_select_all_button = self.element_exists(term=self.language.invert_selection, scrap_type=enum.ScrapType.MIXED, optional_term="label span")

        if select_all and is_select_all_button:
            self.wait_element(term=self.language.invert_selection, scrap_type=enum.ScrapType.MIXED, optional_term="label span")
            element = next(iter(self.web_scrap(term="label.tcheckbox input", scrap_type=enum.ScrapType.CSS_SELECTOR)), None)
            if element:
                box = lambda: self.driver.find_element_by_xpath(xpath_soup(element))
                self.click(box())

        elif select_all and not is_select_all_button:
            th = next(iter(grid.select('th')))
            th_element = self.soup_to_selenium(th)
            th_element.click()

        elif content_list or (select_all and not is_select_all_button):
            self.wait_element(content_list[0]) # wait columns

            class_grid = grid.attrs['class'][0]
            sd_button_list = (self.web_scrap(term="[style*='fwskin_scroll_down.png'], .vcdown", scrap_type=enum.ScrapType.CSS_SELECTOR))
            sd_button_list = self.filter_is_displayed(sd_button_list)
            sd_button = sd_button_list[grid_number] if len(sd_button_list) - 1 >= grid_number else None
            scroll_down_button = lambda: self.soup_to_selenium(sd_button) if sd_button else None
            scroll_down = lambda: self.click(scroll_down_button()) if scroll_down_button() else None
            
            last = None
            get_current = lambda: self.get_grid(grid_number).select("tbody tr.selected-row")
            if(not get_current()):
                get_current = lambda: self.get_grid(grid_number).select("tbody tr")

            get_current_filtered = next(iter(get_current()),None)
            current = get_current_filtered
            contents = content_list[:]
            while(last != current and contents):
                td = next(iter(current.select(f"td[id='{column_index}']")), None)
                text = td.text.strip() if td else ""
                if text in contents:
                    clicking_row_element_bs = next(iter(current.select("td")), None)
                    if not clicking_row_element_bs:
                        clicking_row_element_bs = current
                    clicking_row_element = lambda: self.soup_to_selenium(clicking_row_element_bs)
                    self.set_element_focus(clicking_row_element())
                    time.sleep(1)
                    if class_grid != "tgrid":
                        self.send_keys(clicking_row_element(),Keys.ENTER)
                    else:
                        self.double_click(clicking_row_element())
                    contents.remove(text)
                time.sleep(2)
                last = current
                scroll_down()
                time.sleep(0.5)
                get_current_filtered = next(iter(get_current()),None)
                current = get_current_filtered
                time.sleep(0.5)
        else:
            self.log_error(f"Couldn't locate content: {content_list}")

    def ScrollGrid(self, column, match_value, grid_number=1):
        """
        Scrolls Grid until a matching column is found.

        :param field: The column to be matched.
        :type field: str
        :param match_value: The value to be matched in defined column.
        :type match_value: str
        :param grid_number: Which grid should be used when there are multiple grids on the same screen. - **Default:** 1
        :type grid_number: int

        Usage:

        >>> # Calling the method to scroll to a column match:
        >>> oHelper.ScrollGrid(column="Branch",match_value="D MG 01 ")
        >>> #--------------------------------------------------
        >>> # Calling the method to scroll to a column match of the second grid:
        >>> oHelper.ScrollGrid(column="Branch", match_value="D MG 01 ", grid_number=2)
        """
        grid_number -= 1
        self.wait_element_timeout(column)

        grid = self.get_grid(grid_number)
        column_enumeration = list(enumerate(grid.select("thead label")))
        chosen_column = next(iter(list(filter(lambda x: column in x[1].text, column_enumeration))), None)
        if chosen_column:
            column_index = chosen_column[0]
        else:
            self.log_error("Couldn't find chosen column.")
            
        sd_button_list = (self.web_scrap(term="[style*='fwskin_scroll_down.png'], .vcdown", scrap_type=enum.ScrapType.CSS_SELECTOR))
        sd_button = sd_button_list[grid_number] if len(sd_button_list) - 1 >= grid_number else None
        scroll_down_button = lambda: self.soup_to_selenium(sd_button) if sd_button else None
        scroll_down = lambda: self.click(scroll_down_button()) if scroll_down_button() else None

        last = None
        get_current = lambda: self.get_grid(grid_number).select("tbody tr.selected-row")[0]
        current = get_current()
        while(last != current and match_value):
            td = next(iter(current.select(f"td[id='{column_index}']")), None)
            text = td.text.strip() if td else ""
            if text in match_value:
                break
            time.sleep(2)
            last = current
            scroll_down()
            time.sleep(0.5)
            current = get_current()
            time.sleep(0.5)
        else:
            self.log_error(f"Couldn't locate content: {match_value}")

    def get_grid(self, grid_number=0):
        """
        [Internal]
        Gets a grid BeautifulSoup object from the screen.

        :param grid_number: The number of the grid on the screen.
        :type: int
        :return: Grid BeautifulSoup object
        :rtype: BeautifulSoup object

        Usage:

        >>> # Calling the method:
        >>> my_grid = self.get_grid()
        """
        endtime = time.time() + 60
        grids = None
        while(time.time() < endtime and not grids):
            grids = self.web_scrap(term=".tgetdados,.tgrid,.tcbrowse", scrap_type=enum.ScrapType.CSS_SELECTOR)

        if grids:
            if len(grids) > 1:
                grids = self.filter_displayed_elements(grids,False)
            else:
                grids = self.filter_displayed_elements(grids,True)
        else:
            self.log_error("Couldn't find grid.")

        if len(grids) - 1  >= grid_number:
            return grids[grid_number]
        else:
            self.log_error("Grid number out of bounds.")

    def check_mask(self, element):
        """
        [Internal]

        Checks whether the element has a mask or not.

        :param element: The element that must be checked.
        :type element: Selenium object

        :return: Boolean if element has a mask or not.
        :rtype: bool

        Usage:

        >>> # Calling the method:
        >>> self.check_mask(my_element)
        """
        reg = (r"^[1-9.\/-:\+]+|(@. )[1-9.\/-:\+]+")
        mask = element.get_attribute("picture")
        if mask is None:
            child = element.find_elements(By.CSS_SELECTOR, "input")
            if child:
                mask = child[0].get_attribute("picture")

        return (mask != "" and mask is not None and (re.findall(reg, mask)))

    def remove_mask(self, string):
        """
        [Internal]

        Removes special characters from received string.

        :param string: The string that would have its characters removed.
        :type string: str

        :return: The string with its special characters removed.
        :rtype: str

        Usage:

        >>> # Calling the method:
        >>> value_without_mask = self.remove_mask("111-111.111")
        >>> # value_without_mask == "111111111"
        """
        if type(string) is str:
            caracter = (r'[.\/+-]')
            if string[0:4] != 'http':
                match = re.findall(caracter, string)
                if match:
                    string = re.sub(caracter, '', string)

            return string

    def SetKey(self, key, grid=False, grid_number=1,additional_key=""):
        """
        Press the desired key on the keyboard on the focused element.

        Supported keys: F1 to F12, CTRL+Key, ALT+Key, Up, Down, Left, Right, ESC, Enter and Delete

        :param key: Key that would be pressed
        :type key: str
        :param grid: Boolean if action must be applied on a grid. (Usually with DOWN key)
        :type grid: bool
        :param grid_number: Which grid should be used when there are multiple grids on the same screen. - **Default:** 1
        :type grid_number: int
        :param additional_key: Key additional that would be pressed. 
        :type additional_key: str        

        Usage:

        >>> # Calling the method:
        >>> oHelper.SetKey("ENTER")
        >>> #--------------------------------------
        >>> # Calling the method on a grid:
        >>> oHelper.SetKey("DOWN", grid=True)
        >>> #--------------------------------------
        >>> # Calling the method on the second grid on the screen:
        >>> oHelper.SetKey("DOWN", grid=True, grid_number=2)
        """        
        print(f"Key pressed: {key + '+' + additional_key if additional_key != '' else '' }") 
        supported_keys = {
            "F1" : Keys.F1,
            "F2" : Keys.F2,
            "F3" : Keys.F3,
            "F4" : Keys.F4,
            "F5" : Keys.F5,
            "F6" : Keys.F6,
            "F7" : Keys.F7,
            "F8" : Keys.F8,
            "F9" : Keys.F9,
            "F10" : Keys.F10,
            "F11" : Keys.F11,
            "F12" : Keys.F12,
            "UP" : Keys.UP,
            "DOWN" : Keys.DOWN,
            "LEFT": Keys.LEFT,
            "RIGHT": Keys.RIGHT,
            "DELETE" : Keys.DELETE,
            "ENTER": Keys.ENTER,
            "ESC": Keys.ESCAPE,
            "CTRL": Keys.CONTROL,
            "ALT": Keys.ALT
        }

        #JavaScript function to return focused element if DIV/Input OR empty if other element is focused

        script = """
        var getActiveElement = () => {
	        if(document.activeElement.tagName.toLowerCase() == "input" || document.activeElement.tagName.toLowerCase() == "div"){
		        if(document.activeElement.attributes["id"]){
			        return document.activeElement.attributes["id"].value
		        }else if(document.activeElement.parentElement.attributes["id"]){
			        return document.activeElement.parentElement.attributes["id"].value
		        }
            }
	        return ""
        }

        return getActiveElement()
        """
        grid_number-=1
        hotkey = ["CTRL","ALT"]
        key = key.upper()
        try:
            if key in supported_keys:      

                if key not in hotkey:
                    Id = self.driver.execute_script(script)
                    if Id:
                        element = self.driver.find_element_by_id(Id)
                    else:
                        element = self.driver.find_element(By.TAG_NAME, "html")

                    if key == "DOWN" and grid:
                        if grid_number is None:
                            grid_number = 0
                        self.grid_input.append(["", "", grid_number, True])
                        self.set_element_focus(element)
                    else:
                        self.set_element_focus(element)
                        self.send_keys(element, supported_keys[key])
                else:
                    if additional_key != "":
                        ActionChains(self.driver).key_down(supported_keys[key]).send_keys(additional_key.lower()).key_up(supported_keys[key]).perform()
                    else:
                        self.log_error("Additional key is empty")  
            else:
                self.log_error("Key is not supported")
        except Exception as error:
            self.log_error(str(error))

    def SetFocus(self, field, grid_cell, row_number):
        """
        Sets the current focus on the desired field.

        :param field: The field that must receive the focus.
        :type field: str
        :type grid_cell: bool

        Usage:

        >>> # Calling the method:
        >>> oHelper.SetFocus("A1_COD")
        >>> oHelper.SetFocus("A1_COD", grid_cell = True)
        """
        if grid_cell:
            self.wait_element(field)
            
            self.ClickGridCell(field, row_number)
            time.sleep(1)
            ActionChains(self.driver).key_down(Keys.ENTER).perform()
            time.sleep(1)
        else:
            print(f"Setting focus on element {field}.")
            element = lambda: self.driver.find_element_by_xpath(xpath_soup(self.get_field(field)))
            self.set_element_focus(element())

    def click_check_radio_button(self, field, value):
        """
        [Internal]
        Identify and click on check or radio button.

        :param field: The field that would receive the input.
        :type field: str
        :param value: The value that must be on the checkbox or grid.
        :type value: bool

        :return: The element that changed value.
        :rtype: Selenium object

        Usage:

        >>> # Calling the method:
        >>> element = self.check_checkbox("CheckBox1", True)
        """

        if re.match(r"\w+(_)", field):
            self.wait_element(field)
            element = next(iter(self.web_scrap(term=f"[name$='{field}']", scrap_type=enum.ScrapType.CSS_SELECTOR)), None)
        else:
            self.wait_element(field, scrap_type=enum.ScrapType.MIXED, optional_term="label")
            element = next(iter(self.web_scrap(term=field, scrap_type=enum.ScrapType.MIXED, optional_term=".tradiobutton .tradiobuttonitem label, .tcheckbox span")), None)


        if not element:
            self.log_error("Couldn't find span element")

        input_element = next(iter(element.find_parent().select("input")), None)

        if not input_element:
            self.log_error("Couldn't find input element")

        xpath_input = lambda: self.driver.find_element_by_xpath(xpath_soup(input_element))

        if input_element.attrs['type'] == "checkbox" and "checked" in input_element.parent.attrs['class']:
            return None

        self.scroll_to_element(xpath_input())

        self.click(xpath_input())

    def result_checkbox(self, field, value):
        """
        [Internal]

        Checks expected value of a Checkbox element.

        :param field: The field whose value would be checked.
        :type field: str
        :param value: The expected value of the radio button.
        :type value: bool

        :return: Boolean if expected value was found on the element or not.
        :rtype: bool

        Usage:

        >>> # Calling the method:
        >>> assertion_value = self.result_checkbox("CheckBox1", True)
        """
        result = False
        time.sleep(1)
        lista = self.driver.find_elements(By.CSS_SELECTOR, ".tcheckbox.twidget")
        for line in lista:
            if line.is_displayed() and line.get_attribute('name').split('->')[1] == field:
                if "CHECKED" in line.get_attribute('class').upper():
                    result = True
        return result

    def clear_grid(self):
        """
        [Internal]

        Empties the global grid list variables.

        Usage:

        >>> # Calling the method:
        >>> self.clear_grid()
        """
        self.grid_input = []
        self.grid_check = []

    def input_grid_appender(self, column, value, grid_number=0, new=False, row=None):
        """
        [Internal]

        Adds a value to the input queue of a grid.

        :param column: The column of the grid that would receive the input.
        :type column: str
        :param value: The value that would be inputted.
        :type value: str
        :param grid_number: Which grid should be used when there are multiple grids on the same screen. - **Default:** 0
        :type grid_number: int
        :param new: Boolean value if this is a new line that should be added. - **Default:** 1
        :type new: bool
        :param row: Row number that will be filled
        :type row: int

        Usage:

        >>> # Calling the method:
        >>> self.input_grid_appender("A1_COD", "000001", 0)
        >>> # ---------------------------------------------
        >>> # Calling the method for a new line:
        >>> self.input_grid_appender("", "", 0, True)
        """
        if row is not None:
            row -= 1

        self.grid_input.append([column, value, grid_number, new, row])

    def check_grid_appender(self, line, column, value, grid_number=0):
        """
        [Internal]

        Adds a value to the check queue of a grid.

        :param line: The line of the grid that would be checked.
        :type line: int
        :param column: The column of the grid that would be checked.
        :type column: str
        :param value: The value that is expected.
        :type value: str
        :param grid_number: Which grid should be used when there are multiple grids on the same screen. - **Default:** 0
        :type grid_number: int

        Usage:

        >>> # Calling the method:
        >>> self.check_grid_appender(0,"A1_COD", "000001", 0)
        """
        self.grid_check.append([line, column, value, grid_number])

    def LoadGrid(self):
        """
        This method is responsible for running all actions of the input and check queues
        of a grid. After running, the queues would be empty.

        Must be called after SetValue and CheckResult calls that has the grid parameter set to True.

        Usage:

        >>> # After SetValue:
        >>> oHelper.SetValue("A1_COD", "000001", grid=True)
        >>> oHelper.LoadGrid()
        >>> #--------------------------------------
        >>> # After CheckResult:
        >>> oHelper.CheckResult("A1_COD", "000001", grid=True, line=1)
        >>> oHelper.LoadGrid()
        """

        self.wait_element(term=".tgetdados, .tgrid, .tcbrowse", scrap_type=enum.ScrapType.CSS_SELECTOR)

        x3_dictionaries = self.create_x3_tuple()

        initial_layer = 0
        if self.grid_input:
            if "tget" in self.get_current_container().next.attrs['class']:
                self.wait_element(self.grid_input[0][0])
            soup = self.get_current_DOM()
            initial_layer = len(soup.select(".tmodaldialog"))

        for field in self.grid_input:
            if field[3] and field[0] == "":
                self.new_grid_line(field)
            else:
                print(f"Filling grid field: {field[0]}")
                self.fill_grid(field, x3_dictionaries, initial_layer)

        for field in self.grid_check:
            print(f"Checking grid field value: {field[1]}")
            self.check_grid(field, x3_dictionaries)

        self.clear_grid()

    def create_x3_tuple(self):
        """
        [Internal]

        Returns a tuple of dictionaries of field information based on all fields in the grid queues.

        :return: A tuple containing the needed x3 information.
        :rtype: Tuple of Dictionaries

        Usage:

        >>> # Calling the method:
        >>> x3_dictionaries = self.create_x3_tuple()
        """
        x3_dictionaries = ()
        inputs = list(map(lambda x: x[0], self.grid_input))
        checks = list(map(lambda x: x[1], self.grid_check))
        fields = list(filter(lambda x: "_" in x, inputs + checks))
        if fields:
            x3_dictionaries = self.get_x3_dictionaries(fields)
        return x3_dictionaries

    def fill_grid(self, field, x3_dictionaries, initial_layer):
        """
        [Internal]

        Fills the grid cell with the passed parameters.

        :param field: An item from the grid's input queue
        :type field: List of values
        :param x3_dictionaries: Tuple of dictionaries containing information extracted from x3.
        :type x3_dictionaries: Tuple of dictionaries
        :param initial_layer: The initial layer of elements of Protheus Webapp
        :type initial_layer: int

        Usage:

        >>> # Calling the method:
        >>> self.fill_grid(["A1_COD", "000001", 0, False], x3_dictionaries, 0)
        """
        field_to_label = {}
        field_to_valtype = {}
        field_to_len = {}

        if x3_dictionaries:
            field_to_label = x3_dictionaries[2]
            field_to_valtype = x3_dictionaries[0]
            field_to_len = x3_dictionaries[1]

        while(self.element_exists(term=".tmodaldialog", scrap_type=enum.ScrapType.CSS_SELECTOR, position=initial_layer+1, main_container="body")):
            print("Waiting for container to be active")
            time.sleep(1)
            
        if "tget" in self.get_current_container().next.attrs['class']:
            self.wait_element(field[0])

        soup = self.get_current_DOM()

        containers = soup.select(".tmodaldialog")
        if containers:
            containers = self.zindex_sort(containers, True)

            grids = containers[0].select(".tgetdados, .tgrid")

            grids = self.filter_displayed_elements(grids)
            if grids:
                headers = self.get_headers_from_grids(grids)
                grid_id = grids[field[2]].attrs["id"]
                if grid_id not in self.grid_counters:
                    self.grid_counters[grid_id] = 0

                column_name = ""
                if field[2] > len(grids):
                    self.log_error(self.language.messages.grid_number_error)
                down_loop = 0
                rows = grids[field[2]].select("tbody tr")

                if (field[4] is not None) and (field[4] > len(rows) - 1 or field[4] < 0):
                    self.log_error(f"Couldn't select the specified row: {field[4] + 1}")

                row = self.get_selected_row(rows) if field[4] == None else rows[field[4]]

                if row:
                    while (int(row.attrs["id"]) < self.grid_counters[grid_id]) and (down_loop < 2) and self.down_loop_grid and field[4] is None:
                        self.new_grid_line(field, False)
                        row = self.get_selected_row(self.get_current_DOM().select(f"#{grid_id} tbody tr"))
                        down_loop+=1
                    self.down_loop_grid = False
                    columns = row.select("td")
                    if columns:
                        if "_" in field[0]:
                            try:
                                column_name = field_to_label[field[0]].lower()
                            except:
                                self.log_error("Couldn't find column '" + field[0] + "' in sx3 file. Try with the field label.")
                        else:
                            column_name = field[0].lower()

                        if column_name not in headers[field[2]]:
                            self.log_error(self.language.messages.grid_column_error)

                        column_number = headers[field[2]][column_name]

                        current_value = columns[column_number].text.strip()
                        xpath = xpath_soup(columns[column_number])

                        try_counter = 0
                        current_value = self.remove_mask(current_value).strip()

                        if(field[1] == True):
                            field_one = 'is a boolean value'
                        elif(field[1] == False):
                            field_one = ''
                        elif(isinstance(field[1],str)):
                            field_one = self.remove_mask(field[1]).strip()

                        while(self.remove_mask(current_value).strip().replace(',','') != field_one.replace(',','')):

                            selenium_column = lambda: self.get_selenium_column_element(xpath) if self.get_selenium_column_element(xpath) else self.try_recover_lost_line(field, grid_id, row, headers, field_to_label)
                            self.scroll_to_element(selenium_column())
                            self.click(selenium_column())
                            self.set_element_focus(selenium_column())

                            while(not self.element_exists(term=".tmodaldialog", scrap_type=enum.ScrapType.CSS_SELECTOR, position=initial_layer+1, main_container="body")):
                                time.sleep(1)
                                self.scroll_to_element(selenium_column())
                                self.set_element_focus(selenium_column())
                                self.click(selenium_column())
                                ActionChains(self.driver).move_to_element(selenium_column()).send_keys_to_element(selenium_column(), Keys.ENTER).perform()
                                time.sleep(1)
                                if(field[1] == True):
                                    field_one = ''
                                    break

                            if(field[1] == True): break # if boolean field finish here.
                            self.wait_element(term=".tmodaldialog", scrap_type=enum.ScrapType.CSS_SELECTOR, position=initial_layer+1, main_container="body")
                            soup = self.get_current_DOM()
                            new_container = self.zindex_sort(soup.select(".tmodaldialog.twidget"), True)[0]
                            child = new_container.select("input")
                            child_type = "input"
                            option_text = ""
                            if not child:
                                child = new_container.select("select")
                                child_type = "select"

                            if child_type == "input":

                                time.sleep(2)
                                selenium_input = lambda: self.driver.find_element_by_xpath(xpath_soup(child[0]))
                                self.wait_element(term=xpath_soup(child[0]), scrap_type=enum.ScrapType.XPATH)
                                valtype = selenium_input().get_attribute("valuetype")
                                lenfield = len(self.get_element_value(selenium_input()))
                                user_value = field[1]
                                check_mask = self.check_mask(selenium_input())
                                if check_mask:
                                    if (check_mask[0].startswith('@D') and user_value == ''):
                                        user_value = '00000000'
                                    user_value = self.remove_mask(user_value)

                                self.wait.until(EC.visibility_of(selenium_input()))
                                self.set_element_focus(selenium_input())
                                self.click(selenium_input())
                                if "tget" in self.get_current_container().next.attrs['class']:
                                    bsoup_element = self.get_current_container().next
                                    self.wait.until(EC.element_to_be_clickable((By.XPATH, xpath_soup(bsoup_element))))
                                    self.try_send_keys(selenium_input, user_value, try_counter)

                                    if try_counter < 2:
                                        try_counter += 1
                                    else:
                                        try_counter = 0

                                    if (("_" in field[0] and field_to_len != {} and int(field_to_len[field[0]]) > len(field[1])) or lenfield > len(field[1])):
                                        if (("_" in field[0] and field_to_valtype != {} and field_to_valtype[field[0]] != "N") or valtype != "N"):
                                            self.send_keys(selenium_input(), Keys.ENTER)
                                        else:
                                            if not (re.match(r"[0-9]+,[0-9]+", user_value)):
                                                self.send_keys(selenium_input(), Keys.ENTER)
                                            else:
                                                self.wait_element_timeout(term= ".tmodaldialog.twidget", scrap_type= enum.ScrapType.CSS_SELECTOR, position=initial_layer+1, presence=False, main_container="body")
                                                if self.element_exists(term=".tmodaldialog.twidget", scrap_type=enum.ScrapType.CSS_SELECTOR, position=initial_layer+1, main_container="body"):
                                                    self.wait.until(EC.element_to_be_clickable((By.XPATH, xpath_soup(bsoup_element))))
                                                    self.send_keys(selenium_input(), Keys.ENTER)

                                self.wait_element(term=xpath_soup(child[0]), scrap_type=enum.ScrapType.XPATH, presence=False)
                                time.sleep(1)
                                current_value = self.get_element_text(selenium_column())

                            else:
                                option_text_list = list(filter(lambda x: field[1] == x[0:len(field[1])], map(lambda x: x.text ,child[0].select('option'))))
                                option_value_dict = dict(map(lambda x: (x.attrs["value"], x.text), child[0].select('option')))
                                option_value = self.get_element_value(self.driver.find_element_by_xpath(xpath_soup(child[0])))
                                option_text = next(iter(option_text_list), None)
                                if not option_text:
                                    self.log_error("Couldn't find option")
                                if (option_text != option_value_dict[option_value]):
                                    self.select_combo(child[0], field[1])
                                    if field[1] in option_text[0:len(field[1])]:
                                        current_value = field[1]
                                else:
                                    self.send_keys(self.driver.find_element_by_xpath(xpath_soup(child[0])), Keys.ENTER)
                                    current_value = field[1]
                    else:
                        self.log_error("Couldn't find columns.")
                else:
                    self.log_error("Couldn't find rows.")
            else:
                self.log_error("Couldn't find grids.")

    def get_selenium_column_element(self, xpath):
        """
        [Internal]

        Tries to get the selenium element out of a grid column.
        Workaround method to be used instead of a lambda function on fill_grid method.

        :param xpath: The xpath to the column.
        :type xpath: str

        Usage:

        >>> #  Calling the method:
        >>> self.get_selenium_column_element(xpath)
        """
        try:
            return self.driver.find_element_by_xpath(xpath)
        except:
            return False

    def try_recover_lost_line(self, field, grid_id, row, headers, field_to_label):
        """
        [Internal]

        Tries to recover the position if a new line is lost.

        Workaround method to keep trying to get the right row fill_grid method.

        :param field: An item from the grid's input queue
        :type field: List of values
        :param grid_id: The grid's ID
        :type grid_id: str
        :param row: The current row
        :type row: Beautiful Soup object
        :param headers: List of dictionaries with each grid's headers
        :type headers: List of Dictionaries
        :param field_to_label: Dictionary from the x3 containing the field to label relationship.
        :type field_to_label: Dict

        Usage:

        >>> # Calling the method:
        >>> self.try_recover_lost_line(field, grid_id, row, headers, field_to_label)
        """
        if self.config.debug_log:
            print("Recovering lost line")
        while int(row.attrs["id"]) < self.grid_counters[grid_id]:
            self.new_grid_line(field, False)
            row = self.get_selected_row(self.get_current_DOM().select(f"#{grid_id} tbody tr"))

        columns = row.select("td")
        if columns:
            if "_" in field[0]:
                column_name = field_to_label[field[0]]
            else:
                column_name = field[0]

            if column_name not in headers[field[2]]:
                self.log_error(self.language.messages.grid_column_error)

            column_number = headers[field[2]][column_name]
            xpath = xpath_soup(columns[column_number])
            ret = self.get_selenium_column_element(xpath)
            while not ret:
                ret = self.try_recover_lost_line(field, grid_id, row, headers, field_to_label)
            return ret
        else:
            return False

    def check_grid(self, field, x3_dictionaries, get_value=False):
        """
        [Internal]

        Checks the grid cell with the passed parameters.

        :param field: An item from the grid's check queue
        :type field: List of values
        :param x3_dictionaries: Tuple of dictionaries containing information extracted from x3.
        :type x3_dictionaries: Tuple of dictionaries
        :param get_value: Boolean value if check_grid should return its value.
        :type get_value: bool

        :return: If get_value flag is True, it will return the captured value.
        :return type: str

        Usage:

        >>> # Calling the method:
        >>> self.check_grid([0, "A1_COD", "000001", 0], x3_dictionaries, False)
        """
        field_to_label = {}
        if x3_dictionaries:
            field_to_label = x3_dictionaries[2]

        while(self.element_exists(term=".tmodaldialog .ui-dialog", scrap_type=enum.ScrapType.CSS_SELECTOR, position=3, main_container="body")):
            if self.config.debug_log:
                print("Waiting for container to be active")
            time.sleep(1)

        containers = self.web_scrap(term=".tmodaldialog", scrap_type=enum.ScrapType.CSS_SELECTOR, main_container="body")
        container = next(iter(self.zindex_sort(containers, True)), None)

        if not container:
            self.log_error('Container not found')
            
        grids = self.filter_displayed_elements(container.select(".tgetdados, .tgrid, .tcbrowse"))

        if grids:
            headers = self.get_headers_from_grids(grids)
            column_name = ""

            if field[3] > len(grids):
                self.log_error(self.language.messages.grid_number_error)

            rows = grids[field[3]].select("tbody tr")
            if rows:
                if field[0] > len(rows):
                    self.log_error(self.language.messages.grid_line_error)

                columns = rows[field[0]].select("td")
                if columns:
                    if "_" in field[1]:
                        column_name = field_to_label[field[1]].lower()
                    else:
                        column_name = field[1].lower()

                    if column_name not in headers[field[3]]:
                        self.log_error(self.language.messages.grid_column_error)

                    column_number = headers[field[3]][column_name]
                    text = columns[column_number].text.strip()

                    if get_value:
                        return text

                    field_name = f"({field[0]}, {column_name})"
                    self.log_result(field_name, field[2], text)
                    print(f"Collected value: {text}")
                else:
                    self.log_error("Couldn't find columns.")
            else:
                self.log_error("Couldn't find rows.")
        else:
            self.log_error("Couldn't find grids.")

    def new_grid_line(self, field, add_grid_line_counter=True):
        """
        [Internal]

        Creates a new line on the grid.

        :param field: An item from the grid's input queue
        :type field: List of values
        :param add_grid_line_counter: Boolean if counter should be incremented when method is called. - **Default:** True
        :type add_grid_line_counter: bool

        Usage:

        >>> # Calling the method:
        >>> self.new_grid_line(["", "", 0, True])
        """
        self.down_loop_grid = True

        soup = self.get_current_DOM()

        containers = soup.select(".tmodaldialog.twidget")
        if containers:

            containers = self.zindex_sort(containers, True)
            grids = self.filter_displayed_elements(containers[0].select(".tgetdados, .tgrid"))
            if grids:
                if field[2] > len(grids):
                    self.log_error(self.language.messages.grid_number_error)
                rows = grids[field[2]].select("tbody tr")
                row = self.get_selected_row(rows)
                if row:
                    columns = row.select("td")
                    if columns:
                        second_column = lambda: self.driver.find_element_by_xpath(xpath_soup(columns[1]))
                        # self.scroll_to_element(second_column())
                        self.driver.execute_script("$('.horizontal-scroll').scrollLeft(-400000);")
                        self.set_element_focus(second_column())
                        self.wait.until(EC.visibility_of_element_located((By.XPATH, xpath_soup(columns[0]))))
                        ActionChains(self.driver).move_to_element(second_column()).send_keys_to_element(second_column(), Keys.DOWN).perform()

                        while not(self.element_exists(term=".tgetdados tbody tr, .tgrid tbody tr", scrap_type=enum.ScrapType.CSS_SELECTOR, position=len(rows)+1)):
                            if self.config.debug_log:
                                print("Waiting for the new line to show")
                            time.sleep(1)

                        if (add_grid_line_counter):
                            self.add_grid_row_counter(grids[field[2]])
                    else:
                        self.log_error("Couldn't find columns.")
                else:
                    self.log_error("Couldn't find rows.")
            else:
                self.log_error("Couldn't find grids.")

    def ClickGridCell(self, column, row_number=1, grid_number=1):
        """
        Clicks on a Cell of a Grid.

        :param column: The column that should be clicked.
        :type column: str
        :param row_number: Grid line that contains the column field to be checked.- **Default:** 1
        :type row_number: int
        :param grid_number: Grid number of which grid should be checked when there are multiple grids on the same screen. - **Default:** 1
        :type grid_number: int

        Usage:

        >>> # Calling the method:
        >>> oHelper.ClickGridCell("Product", 1)
        """
        row_number -= 1
        grid_number -= 1
        column_name = ""

        self.wait_element(term=".tgetdados tbody tr, .tgrid tbody tr", scrap_type=enum.ScrapType.CSS_SELECTOR)

        if re.match(r"\w+(_)", column):
            column_name = self.get_x3_dictionaries([column])[2][column].lower()
        else:
            column_name = column.lower()

        containers = self.web_scrap(term=".tmodaldialog", scrap_type=enum.ScrapType.CSS_SELECTOR, main_container="body")
        if not containers:
            self.log_error("Couldn't find controller.")

        container = next(iter(self.zindex_sort(containers, True)), None)
        grids = self.filter_displayed_elements(container.select(".tgetdados, .tgrid"))
        grids = list(filter(lambda x:x.select("tbody tr"), grids))
        if not grids:
            self.log_error("Couldn't find any grid.")

        headers = self.get_headers_from_grids(grids)
        if grid_number > len(grids):
            self.log_error(self.language.messages.grid_number_error)

        rows = grids[grid_number].select("tbody tr")
        if not rows:
            self.log_error("Couldn't find rows.")

        if row_number > len(rows):
            self.log_error(self.language.messages.grid_line_error)

        columns = rows[row_number].select("td")
        if not columns:
            self.log_error("Couldn't find columns.")

        if column_name not in headers[grid_number]:
            self.log_error(self.language.messages.grid_column_error)

        column_number = headers[grid_number][column_name]
        column_element = lambda : self.driver.find_element_by_xpath(xpath_soup(columns[column_number]))

        self.click(column_element())

    def get_x3_dictionaries(self, fields):
        """
        [Internal]

        Generates the dictionaries with field comparisons from the x3 file,

        Dictionaries:Field to Type, Field to Size, Field to Title.

        :param fields: List of fields that must be located in x3.
        :type fields: List of str

        :return: The three x3 dictionaries in a Tuple.
        :trype: Tuple of Dictionary

        Usage:

        >>> # Calling the method:
        >>> x3_dictionaries = self.get_x3_dictionaries(field_list)
        """
        prefixes = list(set(map(lambda x:x.split("_")[0] + "_" if "_" in x else "", fields)))
        regex = self.generate_regex_by_prefixes(prefixes)

        #caminho do arquivo csv(SX3)
        path = os.path.join(os.path.dirname(__file__), r'core\\data\\sx3.csv')

        #DataFrame para filtrar somente os dados da tabela informada pelo usuário oriundo do csv.
        data = pd.read_csv(path, sep=';', encoding='latin-1', header=None, error_bad_lines=False,
                        index_col='Campo', names=['Campo', 'Tipo', 'Tamanho', 'Titulo', 'Titulo_Spa', 'Titulo_Eng', None], low_memory=False)
        df = pd.DataFrame(data, columns=['Campo', 'Tipo', 'Tamanho', 'Titulo', 'Titulo_Spa', 'Titulo_Eng', None])
        if not regex:
            df_filtered = df.query("Tipo=='C' or Tipo=='N' or Tipo=='D' ")
        else:
            df_filtered = df.filter(regex=regex, axis=0)

        if self.config.language == "es-es":
            df_filtered.Titulo = df_filtered.loc[:,('Titulo_Spa')].str.strip()
        elif self.config.language == "en-us":
            df_filtered.Titulo = df_filtered.loc[:,('Titulo_Eng')].str.strip()
        else:
            df_filtered.Titulo = df_filtered.loc[:,('Titulo')].str.strip()

        df_filtered.index = df_filtered.index.map(lambda x: x.strip())

        dict_ = df_filtered.to_dict()

        return (dict_['Tipo'], dict_['Tamanho'], dict_['Titulo'])

    def generate_regex_by_prefixes(self, prefixes):
        """
        [Internal]

        Returns a regex string created by combining all field prefixes.

        :param prefixes: Prefixes of fields to be combined in a regex.
        :type prefixes: List of str

        Usage:

        >>> # Calling the method:
        >>> regex = self.generate_regex_by_prefixes(field_prefixes)
        """
        filtered_prefixes = list(filter(lambda x: x != "", prefixes))
        regex = ""
        for prefix in filtered_prefixes:
            regex += "^" + prefix + "|"

        return regex[:-1]

    def get_headers_from_grids(self, grids):
        """
        [Internal]

        Returns the headers of each grid in *grids* parameter.

        :param grids: The grids to extract the headers.
        :type grids: List of BeautifulSoup objects

        :return: List of Dictionaries with each header value and index.
        :rtype: List of Dict

        Usage:

        >>> # Calling the method:
        >>> headers = self.get_headers_from_grids(grids)
        """
        headers = []
        for item in grids:
            labels = item.select("thead tr label")
            if labels:
                keys = list(map(lambda x: x.text.strip().lower(), labels))
                values = list(map(lambda x: x[0], enumerate(labels)))
                headers.append(dict(zip(keys, values)))
        return headers

    def add_grid_row_counter(self, grid):
        """
        [Internal]

        Adds the counter of rows to the global dictionary.

        :param grid: The grid whose rows are being controlled.
        :type grid: BeautifulSoup object.

        Usage:

        >>> # Calling the method:
        >>> self.add_grid_row_counter(grid)
        """
        grid_id = grid.attrs["id"]

        if grid_id not in self.grid_counters:
            self.grid_counters[grid_id] = 0
        else:
            self.grid_counters[grid_id]+=1

    def wait_element(self, term, scrap_type=enum.ScrapType.TEXT, presence=True, position=0, optional_term=None, main_container=".tmodaldialog,.ui-dialog", check_error=True):
        """
        [Internal]

        Waits until the desired element is located on the screen.

        :param term: The first search term. A text or a selector.
        :type term: str
        :param scrap_type: The type of webscraping. - **Default:** enum.ScrapType.TEXT
        :type scrap_type: enum.ScrapType.
        :param presence: If the element should exist or not in the screen. - **Default:** False
        :type presence: bool
        :param position: If the element should exist at a specific position. e.g. The fourth button. - **Default:** 0
        :type position: int
        :param optional_term: The second search term. A selector used in MIXED webscraping. - **Default:** None
        :type optional_term: str
        :param main_container: The selector of a container element that has all other elements. - **Default:** None
        :type main_container: str

        Usage:

        >>> # Calling the method:
        >>> self.wait_element(term=".ui-button.ui-dialog-titlebar-close[title='Close']", scrap_type=enum.ScrapType.CSS_SELECTOR)
        """
        endtime = time.time() + self.config.time_out
        if self.config.debug_log:
            print("Waiting for element")

        if presence:
            while (not self.element_exists(term, scrap_type, position, optional_term, main_container, check_error) and time.time() < endtime):
                time.sleep(0.1)
        else:
            while (self.element_exists(term, scrap_type, position, optional_term, main_container, check_error) and time.time() < endtime):
                time.sleep(0.1)

        if time.time() > endtime:
            if ".ui-button.ui-dialog-titlebar-close[title='Close']" in term:
                return False
            self.log_error(f"Element {term} not found!")

        presence_endtime = time.time() + 10
        if presence:
            if self.config.debug_log:
                print("Element found! Waiting for element to be displayed.")
            element = next(iter(self.web_scrap(term=term, scrap_type=scrap_type, optional_term=optional_term, main_container=main_container, check_error=check_error)), None)
            if element is not None:
                sel_element = lambda: self.driver.find_element_by_xpath(xpath_soup(element))
                while(not sel_element().is_displayed() and time.time() < presence_endtime):
                    time.sleep(0.1)

    def wait_element_timeout(self, term, scrap_type=enum.ScrapType.TEXT, timeout=5.0, step=0.1, presence=True, position=0, optional_term=None, main_container=".tmodaldialog,.ui-dialog", check_error=True):
        """
        [Internal]

        Waits until the desired element is located on the screen or until the timeout is met.

        :param term: The first search term. A text or a selector.
        :type term: str
        :param scrap_type: The type of webscraping. - **Default:** enum.ScrapType.TEXT
        :type scrap_type: enum.ScrapType.
        :param timeout: The maximum amount of time of wait. - **Default:** 5.0
        :type timeout: float
        :param timeout: The amount of time each step should wait. - **Default:** 0.1
        :type timeout: float
        :param presence: If the element should exist or not in the screen. - **Default:** False
        :type presence: bool
        :param position: If the element should exist at a specific position. e.g. The fourth button. - **Default:** 0
        :type position: int
        :param optional_term: The second search term. A selector used in MIXED webscraping. - **Default:** None
        :type optional_term: str
        :param main_container: The selector of a container element that has all other elements. - **Default:** None
        :type main_container: str

        Usage:

        >>> # Calling the method:
        >>> self.wait_element_timeout(term=button, scrap_type=enum.ScrapType.MIXED, optional_term="button", timeout=10, step=0.1)
        """
        success = False
        if presence:
            endtime = time.time() + timeout
            while time.time() < endtime:
                time.sleep(step)
                if self.element_exists(term, scrap_type, position, optional_term, main_container, check_error):
                    success = True
                    break
        else:
            endtime = time.time() + timeout
            while time.time() < endtime:
                time.sleep(step)
                if not self.element_exists(term, scrap_type, position, optional_term, main_container, check_error):
                    success = True
                    break

        if presence and success:
            if self.config.debug_log:
                print("Element found! Waiting for element to be displayed.")
            element = next(iter(self.web_scrap(term=term, scrap_type=scrap_type, optional_term=optional_term, main_container=main_container, check_error=check_error)), None)
            if element is not None:
                sel_element = lambda: self.driver.find_element_by_xpath(xpath_soup(element))
                endtime = time.time() + timeout
                while(time.time() < endtime and not sel_element().is_displayed()):
                    try:
                        time.sleep(0.1)
                        self.scroll_to_element(sel_element())
                        if(sel_element().is_displayed()):
                            break
                    except:
                        continue

    def get_selected_row(self, rows):
        """
        [Internal]

        From a list of rows, filter the selected one.

        :param rows: List of rows.
        :type rows: List of Beautiful Soup objects

        :return: The selected row.
        :rtype: Beautiful Soup object.

        Usage:

        >>> # Calling the method:
        >>> selected_row = self.get_selected_row(rows)
        """
        filtered_rows = list(filter(lambda x: len(x.select("td.selected-cell")), rows))
        if filtered_rows:
            return next(iter(filtered_rows))

    def SetFilePath(self, value):
        """
        Fills the path screen with desired path.

        :param value: Path to be inputted.
        :type value: str

        Usage:

        >>> # Calling the method:
        >>> oHelper.SetFilePath(r"C:\\folder")
        """
        self.wait_element("Nome do Arquivo:")
        element = self.driver.find_element(By.CSS_SELECTOR, ".filepath input")
        if element:
            self.driver.execute_script("document.querySelector('#{}').value='';".format(element.get_attribute("id")))
            self.send_keys(element, value)
        elements = self.driver.find_elements(By.CSS_SELECTOR, ".tremoteopensave button")
        if elements:
            for line in elements:
                if line.text.strip().upper() == "ABRIR":
                    self.click(line)
                    break

    def MessageBoxClick(self, button_text):
        """
        Clicks on desired button inside a Messagebox element.

        :param button_text: Desired button to click.
        :type button_text: str

        Usage:

        >>> # Calling the method:
        >>> oHelper.MessageBoxClick("Ok")
        """
        self.wait_element(".messagebox-container", enum.ScrapType.CSS_SELECTOR)

        content = self.driver.page_source
        soup = BeautifulSoup(content,"html.parser")
        container = soup.select(".messagebox-container")
        if container:
            buttons = container[0].select(".ui-button")
            button = list(filter(lambda x: x.text.lower() == button_text.lower(), buttons))
            if button:
                selenium_button = self.driver.find_element_by_xpath(xpath_soup(button[0]))
                self.click(selenium_button)

    def get_enchoice_button_ids(self, layer):
        """
        [Internal]

        If current layer level has an enchoice, returns all buttons' ids.

        :param layer: Current layer level that the application is.
        :type layer: int

        :return: List with enchoice's buttons' ids.
        :rtype: List of str

        Usage:

        >>> # Calling the method:
        >>> self.get_enchoice_button_ids(current_layer)
        """
        try:
            soup = self.get_current_DOM()
            current_layer = self.zindex_sort(soup.select(".tmodaldialog"), False)[layer - 1]
            buttons = list(filter(lambda x: x.text.strip() != "", current_layer.select(".tpanel button")))
            return list(map(lambda x: x.parent.attrs["id"], buttons))
        except Exception as error:
            print(error)
            return []

    def CheckView(self, text, element_type="help"):
        """
        Checks if a certain text is present in the screen at the time and takes an action.

        "help" - alerts with messages of errors.

        :param text: Text to be checked.
        :type text: str
        :param element_type: Type of element. - **Default:** "help"
        :type element_type: str

        Usage:

        >>> # Calling the method.
        >>> oHelper.CheckView("Processing")
        """
        if element_type == "help":
            print(f"Checking text on screen: {text}")
            self.wait_element_timeout(term=text, scrap_type=enum.ScrapType.MIXED, timeout=2.5, step=0.5, optional_term=".tsay", check_error=False)
            if not self.element_exists(term=text, scrap_type=enum.ScrapType.MIXED, optional_term=".tsay", check_error=False):
                self.errors.append(f"{self.language.messages.text_not_found}({text})")

    def try_send_keys(self, element_function, key, try_counter=0):
        """
        [Internal]

        Tries to send value to element using different techniques.
        Meant to be used inside of a loop.

        :param element_function: The function that returns the element that would receive the value.
        :type element_function: function object
        :param key: The value that would be sent to the element.
        :type key: str or selenium.webdriver.common.keys
        :param try_counter: This counter will decide which technique should be used. - **Default:** 0
        :type try_counter: int

        Usage:

        >>> # Calling the method:
        >>> self.try_send_keys(selenium_input, user_value, try_counter)
        """
        self.wait.until(EC.visibility_of(element_function()))
        if try_counter == 0:
            element_function().send_keys(Keys.CONTROL, 'a')
            element_function().send_keys(key)
        elif try_counter == 1:
            ActionChains(self.driver).key_down(Keys.CONTROL).send_keys('a').perform()
            ActionChains(self.driver).move_to_element(element_function()).send_keys_to_element(element_function(), key).perform()
        else:
            ActionChains(self.driver).key_down(Keys.CONTROL).send_keys('a').perform()
            ActionChains(self.driver).move_to_element(element_function()).send_keys(key).perform()

    def find_label_element(self, label_text, container):
        """
        [Internal]

        Find input element next to label containing the label_text parameter.

        :param label_text: The label text to be searched
        :type label_text: str
        :param container: The main container object to be used
        :type container: BeautifulSoup object

        :return: A list containing a BeautifulSoup object next to the label
        :rtype: List of BeautifulSoup objects

        Usage:

        >>> self.find_label_element("User:", container_object)
        """
        try:
            elements = self.filter_label_element(label_text, container)
            if elements:
                for element in elements:
                    elem = self.search_element_position(label_text)
                    if elem:
                        return elem

                    #Checking previous and next element:
                    next_sibling = element.find_next_sibling("div")
                    second_next_sibling = next_sibling.find_next_sibling("div")

                    previous_sibling = element.find_next_sibling("div")
                    second_previous_sibling = previous_sibling.find_next_sibling("div")

                    #If current element is tsay and next or second next element is tget or tcombobox => return tget or tcombobox
                    if (hasattr(element, "attrs") and "class" in element.attrs
                        and "tsay" in element.attrs["class"]
                        and (hasattr(next_sibling, "attrs") and "class" in next_sibling.attrs and "id" in next_sibling.attrs
                        and ("tget" in next_sibling.attrs["class"] or "tcombobox" in next_sibling.attrs["class"])
                        and next_sibling.attrs["id"] not in self.used_ids)
                        or (hasattr(second_next_sibling, "attrs") and "class" in second_next_sibling.attrs and "id" in second_next_sibling.attrs
                        and ("tget" in second_next_sibling.attrs["class"] or "tcombobox" in second_next_sibling.attrs["class"])
                        and second_next_sibling.attrs["id"] not in self.used_ids)):

                        if (("tget" in next_sibling.attrs["class"]
                                or "tcombobox" in next_sibling.attrs["class"])
                                and next_sibling.attrs["id"] not in self.used_ids):
                            self.used_ids[next_sibling.attrs["id"]] = container.attrs["id"]
                            return [next_sibling]
                        elif (("tget" in second_next_sibling.attrs["class"]
                                or "tcombobox" in second_next_sibling.attrs["class"])
                                and second_next_sibling.attrs["id"] not in self.used_ids):
                            self.used_ids[second_next_sibling.attrs["id"]] = container.attrs["id"]
                            return [second_next_sibling]
                        else:
                            return[]

                    #If current element is tsay and previous or second previous element is tget or tcombobox => return tget or tcombobox
                    elif (hasattr(element, "attrs") and "class" in element.attrs
                        and "tsay" in element.attrs["class"]
                        and (hasattr(previous_sibling, "attrs") and "class" in previous_sibling.attrs and "id" in previous_sibling.attrs
                        and ("tget" in previous_sibling.attrs["class"] or "tcombobox" in previous_sibling.attrs["class"])
                        and previous_sibling.attrs["id"] not in self.used_ids)
                        or (hasattr(second_previous_sibling, "attrs") and "class" in second_previous_sibling.attrs and "id" in second_previous_sibling.attrs
                        and ("tget" in second_previous_sibling.attrs["class"] or "tcombobox" in second_previous_sibling.attrs["class"])
                        and second_previous_sibling.attrs["id"] not in self.used_ids)):

                        if (("tget" in previous_sibling.attrs["class"]
                                or "tcombobox" in previous_sibling.attrs["class"])
                                and previous_sibling.attrs["id"] not in self.used_ids):
                            self.used_ids[previous_sibling.attrs["id"]] = container.attrs["id"]
                            return [previous_sibling]
                        elif (("tget" in second_previous_sibling.attrs["class"]
                                or "tcombobox" in second_previous_sibling.attrs["class"])
                                and second_previous_sibling.attrs["id"] not in self.used_ids):
                            self.used_ids[second_previous_sibling.attrs["id"]] = container.attrs["id"]
                            return [second_previous_sibling]
                        else:
                            return []

                    #If element is not tsay => return it
                    elif (hasattr(element, "attrs") and "class" in element.attrs
                        and "tsay" not in element.attrs["class"]):
                        return self.search_element_position(label_text)
                        
                #If label exists but there is no element associated with it => return empty list
                if not element:
                    return []
                else:
                    return self.search_element_position(label_text)
            else:
                return []
        except AttributeError:
            return self.search_element_position(label_text)
            
    def log_error(self, message, new_log_line=True):
        """
        [Internal]

        Finishes execution of test case with an error and creates the log information for that test.

        :param message: Message to be logged
        :type message: str
        :param new_log_line: Boolean value if Message should be logged as new line or not. - **Default:** True
        :type new_log_line: bool

        Usage:

        >>> #Calling the method:
        >>> self.log_error("Element was not found")
        """

        routine_name = self.config.routine if ">" not in self.config.routine else self.config.routine.split(">")[-1].strip()

        routine_name = routine_name if routine_name else "error"

        
        stack_item = next(iter(list(map(lambda x: x.function, filter(lambda x: re.search('test_', x.function), inspect.stack())))), None)
        test_number = f"{stack_item.split('_')[-1]} -" if stack_item else ""
        log_message = f"{test_number} {message}"
        self.log.set_seconds()

        if self.config.screenshot:

            log_file = f"{self.log.user}_{uuid.uuid4().hex}_{routine_name}-{test_number} error.png"
            
            try:
                if self.config.log_folder:
                    path = f"{self.log.folder}\\{self.log.station}\\{log_file}"
                    os.makedirs(f"{self.log.folder}\\{self.log.station}")
                else:
                    path = f"Log\\{self.log.station}\\{log_file}"
                    os.makedirs(f"Log\\{self.log.station}")
            except OSError:
                pass

            self.driver.save_screenshot(path)

        if new_log_line:
            self.log.new_line(False, log_message)
        self.log.save_file(routine_name)
        if not self.config.skip_restart and len(self.log.list_of_testcases()) > 1:
            self.restart()
        else:
            self.driver.close()

        if self.config.num_exec:
            self.num_exec.post_exec(self.config.url_set_end_exec)
            
        self.assertTrue(False, log_message)

    def ClickIcon(self, icon_text):
        """
        Clicks on an Icon button based on its tooltip text.

        :param icon_text: The tooltip text.
        :type icon_text: str

        Usage:

        >>> # Call the method:
        >>> oHelper.ClickIcon("Add")
        >>> oHelper.ClickIcon("Edit")
        """
        button = ""
        # self.wait_element(term=".tmodaldialog button[style]", scrap_type=enum.ScrapType.CSS_SELECTOR, main_container="body")
        endtime = time.time() + self.config.time_out
        while(time.time() < endtime and not button):
            self.wait_element(term=".ttoolbar", scrap_type=enum.ScrapType.CSS_SELECTOR)
            soup = self.get_current_DOM()
            container = next(iter(self.zindex_sort(soup.select(".tmodaldialog"))), None)
            container = container if container else soup
            buttons = container.select("button[style]")
            print("Searching for Icon")
            filtered_buttons = self.filter_by_tooltip_value(buttons, icon_text)
            #filtered_buttons = list(filter(lambda x: self.check_element_tooltip(x, icon_text), buttons))

            button = next(iter(filtered_buttons), None)

            button_element = lambda: self.driver.find_element_by_xpath(xpath_soup(button))
        
        if not button:
            self.log_error("Couldn't find Icon button.")

        self.click(button_element())

    def AddParameter(self, parameter, branch, portuguese_value, english_value="", spanish_value=""):
        """
        Adds a parameter to the queue of parameters to be set by SetParameters method.

        :param parameter: The parameter name.
        :type parameter: str
        :param branch: The branch to be filled in parameter edit screen.
        :type branch: str
        :param portuguese_value: The value for a portuguese repository.
        :type portuguese_value: str
        :param english_value: The value for an english repository.
        :type english_value: str
        :param spanish_value: The value for a spanish repository.
        :type spanish_value: str

        Usage:

        >>> # Calling the method:
        >>> oHelper.AddParameter("MV_MVCSA1", "", ".F.", ".F.", ".F.")
        """
        self.parameters.append([parameter, branch, portuguese_value, english_value, spanish_value])

    def SetParameters(self):
        """
        Sets the parameters in CFG screen. The parameters must be passed with calls for **AddParameter** method.

        Usage:

        >>> # Adding Parameter:
        >>> oHelper.AddParameter("MV_MVCSA1", "", ".F.", ".F.", ".F.")
        >>> # Calling the method:
        >>> oHelper.SetParameters()
        """
        self.parameter_screen(restore_backup=False)

    def RestoreParameters(self):
        """
        Restores parameters to previous value in CFG screen. Should be used after a **SetParameters** call.

        Usage:

        >>> # Adding Parameter:
        >>> oHelper.AddParameter("MV_MVCSA1", "", ".F.", ".F.", ".F.")
        >>> # Calling the method:
        >>> oHelper.SetParameters()
        """
        self.parameter_screen(restore_backup=True)

    def parameter_screen(self, restore_backup):
        """
        [Internal]

        Internal method of SetParameters and RestoreParameters.

        :param restore_backup: Boolean if method should restore the parameters.
        :type restore_backup: bool

        Usage:

        >>> # Calling the method:
        >>> self.parameter_screen(restore_backup=False)
        """
        self.driver.refresh()
        if self.config.browser.lower() == "chrome":
            try:
                self.wait.until(EC.alert_is_present())
                self.driver.switch_to_alert().accept()
            except:
                pass

        self.Setup("SIGACFG", self.config.date, self.config.group, self.config.branch, save_input=False)
        self.SetLateralMenu(self.config.parameter_menu if self.config.parameter_menu else self.language.parameter_menu, save_input=False)
        self.ClickIcon(self.language.search)

        self.fill_parameters(restore_backup=restore_backup)
        self.parameters = []

        if self.config.coverage:
            self.ClickIcon(self.language.exit)
            time.sleep(1)
            self.driver.refresh()

        else:
            self.LogOff()

        self.Setup(self.config.initial_program, self.config.date, self.config.group, self.config.branch, save_input=not self.config.autostart)

        if ">" in self.config.routine:
            self.SetLateralMenu(self.config.routine, save_input=False)
        else:
            self.Program(self.config.routine)

    def fill_parameters(self, restore_backup):
        """
        [Internal]

        Internal method of fill_parameters.
        Searches and edits all parameters in the queue.

        :param restore_backup: Boolean if method should restore the parameters.
        :type restore_backup: bool

        Usage:

        >>> # Calling the method:
        >>> self.fill_parameters(restore_backup=False)
        """
        parameter_list = self.backup_parameters if restore_backup else self.parameters
        for parameter in parameter_list:
            self.SetValue(self.language.search_by, parameter[0])
            self.used_ids = []
            self.SetButton(self.language.search2)
            self.ClickIcon(self.language.edit)

            if not restore_backup:
                current_branch = self.GetValue("X6_FIL")
                current_pt_value = self.GetValue("X6_CONTEUD")
                current_en_value = self.GetValue("X6_CONTENG")
                current_spa_value = self.GetValue("X6_CONTSPA")

                self.backup_parameters.append([parameter[0], current_branch.strip(), current_pt_value.strip(), current_en_value.strip(), current_spa_value.strip()])

            self.SetValue("X6_FIL", parameter[1]) if parameter[1] else None
            self.SetValue("X6_CONTEUD", parameter[2]) if parameter[2] else None
            self.SetValue("X6_CONTENG", parameter[3]) if parameter[3] else None
            self.SetValue("X6_CONTSPA", parameter[4]) if parameter[4] else None

            self.SetButton(self.language.save)

    def filter_by_tooltip_value(self, element_list, expected_text):
        """
        [Internal]

        Filters elements by finding the tooltip value that is shown when mouseover event
        is triggered.

        :param element_list: The list to be filtered
        :type element_list: Beautiful Soup object list
        :param expected_text: The expected tooltip text.
        :type expected_text: str

        :return: The filtered list of elements.
        :rtype: Beautiful Soup object list

        Usage:

        >>> # Calling the method:
        >>> filtered_elements = self.filter_by_tooltip_value(my_element_list, "Edit")
        """
        return list(filter(lambda x: self.check_element_tooltip(x, expected_text), element_list))

    def check_element_tooltip(self, element, expected_text):
        """
        [Internal]

        Internal method of ClickIcon.

        Fires the MouseOver event of an element, checks tooltip text, fires the MouseOut event and
        returns a boolean whether the tooltip has the expected text value or not.

        :param element: The target element object.
        :type element: BeautifulSoup object
        :param expected_text: The text that is expected to exist in button's tooltip.
        :type expected_text: str

        :return: Boolean value whether element has tooltip text or not.
        :rtype: bool

        Usage:

        >>> # Call the method:
        >>> has_add_text = self.check_element_tooltip(button_object, "Add")
        """
        element_function = lambda: self.driver.find_element_by_xpath(xpath_soup(element))
        self.driver.execute_script(f"$(arguments[0]).mouseover()", element_function())
        time.sleep(0.5)
        tooltips = self.driver.find_elements(By.CSS_SELECTOR, ".ttooltip")
        has_text = (tooltips and tooltips[0].text.lower() == expected_text.lower())
        self.driver.execute_script(f"$(arguments[0]).mouseout()", element_function())
        return has_text

    def WaitFieldValue(self, field, expected_value):
        """
        Wait until field has expected value.
        Recommended for Trigger fields.

        :param field: The desired field.
        :type field: str
        :param expected_value: The expected value.
        :type expected_value: str

        Usage:

        >>> # Calling method:
        >>> self.WaitFieldValue("CN0_DESCRI", "MY DESCRIPTION")
        """
        print(f"Waiting for field {field} value to be: {expected_value}")
        field = re.sub(r"(\:*)(\?*)", "", field).strip()
        self.wait_element(field)

        field_soup = self.get_field(field)

        if not field_soup:
            self.log_error(f"Couldn't find field {field}")

        field_element = lambda: self.driver.find_element_by_xpath(xpath_soup(field_soup))

        success = False
        endtime = time.time() + 60

        while(time.time() < endtime and not success):
            if ((field_element().text.strip() == expected_value) or
                (field_element().get_attribute("value").strip() == expected_value)):
                success = True
            time.sleep(0.5)

    def assert_result(self, expected):
        """
        [Internal]

        Asserts the result based on the expected value.

        :param expected: Expected value
        :type expected: bool

        Usage :

        >>> #Calling the method:
        >>> self.assert_result(True)
        """
        expected_assert = expected
        msg = "Passed"
        stack_item = next(iter(list(map(lambda x: x.function, filter(lambda x: re.search('test_', x.function), inspect.stack())))), None)
        test_number = f"{stack_item.split('_')[-1]} -" if stack_item else ""
        log_message = f"{test_number}"
        self.log.set_seconds()

        if self.grid_input or self.grid_check:
            self.log_error("Grid fields were queued for input/check but weren't added/checked. Verify the necessity of a LoadGrid() call.")

        if self.errors:
            expected = not expected

            for field_msg in self.errors:
                log_message += (" " + field_msg)

            msg = log_message

            self.log.new_line(False, log_message)
        else:
            self.log.new_line(True, "")

        routine_name = self.config.routine if ">" not in self.config.routine else self.config.routine.split(">")[-1].strip()

        routine_name = routine_name if routine_name else "error"

        self.log.save_file(routine_name)

        self.errors = []
        print(msg)
        if expected_assert:
            self.assertTrue(expected, msg)
        else:
            self.assertFalse(expected, msg)

    
    def ClickCheckBox(self, label_box_name, position=1):
        """
        Clicks on a Label in box on the screen.

        :param label_box_name: The label box name
        :type label_box_name: str
        :param position: position label box on interface
        :type position: int

        Usage:

        >>> # Call the method:
        >>> oHelper.ClickCheckBox("Search",1)
        """
        if position > 0:

            self.wait_element(label_box_name)

            container = self.get_current_container()
            if not container:
                self.log_error("Couldn't locate container.")

            labels_boxs = container.select("span")
            filtered_labels_boxs = list(filter(lambda x: label_box_name.lower() in x.text.lower(), labels_boxs))                
        
            if position <= len(filtered_labels_boxs):
                position -= 1
                label_box = filtered_labels_boxs[position].parent
                if 'tcheckbox' in label_box.get_attribute_list('class'):
                    label_box_element = lambda: self.soup_to_selenium(label_box)                
                    self.click(label_box_element())
                else:
                    self.log_error("Index the Ckeckbox invalid.")                
            else:
                self.log_error("Index the Ckeckbox invalid.")
        else:
            self.log_error("Index the Ckeckbox invalid.")


    def ClickLabel(self, label_name):
        """
        Clicks on a Label on the screen.

        :param label_name: The label name
        :type label_name: str

        Usage:

        >>> # Call the method:
        >>> oHelper.ClickLabel("Search")
        """
        self.wait_element(label_name)

        container = self.get_current_container()
        if not container:
            self.log_error("Couldn't locate container.")

        labels = container.select("label")
        filtered_labels = list(filter(lambda x: label_name.lower() in x.text.lower(), labels))
        label = next(iter(filtered_labels), None)
        if not label:
            self.log_error("Couldn't find any labels.")

        label_element = lambda: self.soup_to_selenium(label)
        self.click(label_element())

    def get_current_container(self):
        """
        [Internal]

        An internal method designed to get the current container.
        Returns the BeautifulSoup object that represents this container or NONE if nothing is found.

        :return: The container object
        :rtype: BeautifulSoup object

        Usage:

        >>> # Calling the method:
        >>> container = self.get_current_container()
        """
        soup = self.get_current_DOM()
        containers = self.zindex_sort(soup.select(".tmodaldialog"), True)
        return next(iter(containers), None)

    def ClickTree(self, treepath):
        """
        Clicks on TreeView component.

        :param treepath: String that contains the access path for the item separate by ">" .
        :type string: str

        Usage:

        >>> # Calling the method:
        >>> oHelper.ClickTree("element 1 > element 2 > element 3")
        """ 

        labels = list(map(str.strip, treepath.split(">")))

        self.find_tree_bs(labels)

    def find_tree_bs(self, labels):
        """
        [Internal]

        Search the label string in current container and return a treenode element.
        """

        for label in labels:

            tree_node = ""
            
            self.wait_element(term=label, scrap_type=enum.ScrapType.MIXED, optional_term=".ttreenode, .data")

            endtime = time.time() + self.config.time_out

            while (time.time() < endtime and not tree_node):

                container = self.get_current_container()

                tree_node = container.select(".ttreenode")

            if not tree_node:
                self.log_error("Couldn't find tree element.")

            self.click_tree(tree_node, label)

    def click_tree(self, tree_node, label):
        """
        [Internal]
        Take treenode and label to filter and click in the toggler element to expand the TreeView.
        """

        success = False

        label_filtered = label.lower().strip()

        tree_node_filtered = list(filter(lambda x: "hidden" not in x.parent.parent.parent.parent.attrs['class'], tree_node))

        elements = list(filter(lambda x: label_filtered in x.text.lower().strip(), tree_node_filtered))        

        if not elements:
            self.log_error("Couldn't find elements.")

        for element in elements:
            if not success:
                element_class = next(iter(element.select(".toggler, .lastchild, .data")), None) 

                if "data" in element_class.get_attribute_list("class"):
                    element_class =  element_class.select_one("img")
                
                if "expanded" not in element_class.attrs['class'] and not success:
                    element_click = lambda: self.driver.find_element_by_xpath(xpath_soup(element_class))

                    endtime = time.time() + self.config.time_out

                    while(time.time() < endtime):
                        try:
                            element_click().click()
                            success = True
                            break
                        except:
                            pass
                        
        if not success:
            self.log_error("Couldn't click on element.")
                
    def TearDown(self):
        """
        Closes the webdriver and ends the test case.

        Usage:

        >>> #Calling the method
        >>> self.TearDown()
        """

        if self.config.coverage:

            timeout = 900
            
            self.LogOff()
            self.WaitProcessing("Aguarde... Coletando informacoes de cobertura de codigo.", timeout)
            self.driver.close()
        else:
            self.driver.close()
            
        if self.config.num_exec:
            self.num_exec.post_exec(self.config.url_set_end_exec)
            
    def containers_filter(self, containers):
        """
        [Internal]
        Filter and remove tsvg class an return a container_filtered
        
        Usage:

        >>> #Calling the method
        >>> containers = self.containers_filter(containers)
        """
        class_remove = "tsvg"
        container_filtered = []

        for container in containers:
            iscorrect = True
            container_class = list(filter(lambda x: "class" in x.attrs, container.select("div")))
            if list(filter(lambda x: class_remove in x.attrs['class'], container_class)):
                iscorrect = False
            if iscorrect:
                container_filtered.append(container)

        return container_filtered

    def filter_label_element(self, label_text, container):
        """
        [Internal]
        Filter and remove a specified character with regex, return only displayed elements if > 1.

        Usage:

        >>> #Calling the method
        >>> elements = self.filter_label_element(label_text, container)
        """
        
        elements = list(map(lambda x: self.find_first_div_parent(x), container.find_all(text=re.compile(f"^{re.escape(label_text)}" + r"([\s\?:\*\.]+)?"))))
        return list(filter(lambda x: self.soup_to_selenium(x).is_displayed(), elements)) if len(elements) > 1 else elements

    def filter_is_displayed(self, elements):
        """
        [Internal]
        Returns only displayed elements.

        Usage:

        >>> #Calling the method
        >>> elements = self.filter_is_displayed(elements)
        """
        return list(filter(lambda x: self.soup_to_selenium(x).is_displayed(), elements))

    def search_text(self, selector, text):
        """
        [Internal]
        Return a element based on text and selector.

        Usage:

        >>> #Calling the method
        >>> element = self.search_text(selector, text)
        """
        container = self.get_current_container()

        if container:
            container_selector = container.select(selector)

            return next(iter(list(filter(lambda x: text in re.sub(r"\t|\n|\r", " ", x.text), container_selector))), None)

    def pop_dict_itens(self, dict_, element_id):
        """
        [Internal]
        """
        new_dictionary = {k: v  for k, v in dict_.items() if v == element_id}

        for key in list(new_dictionary.keys()):
            dict_.pop(key)

        return dict_

    def get_program_name(self):
        """
        [Internal]
        """
        stack_item_splited = next(iter(map(lambda x: x.filename.split("\\"), filter(lambda x: "TESTSUITE.PY" in x.filename.upper() or "TESTCASE.PY" in x.filename.upper(), inspect.stack()))), None)

        if stack_item_splited:
            get_file_name = next(iter(list(map(lambda x: "TESTSUITE.PY" if "TESTSUITE.PY" in x.upper() else "TESTCASE.PY", stack_item_splited))))

            program_name = next(iter(list(map(lambda x: re.findall(fr"(\w+)(?:{get_file_name})", x.upper()), filter(lambda x: ".PY" in x.upper(), stack_item_splited)))), None)

            if program_name:
                return next(iter(program_name))
            else:
                return None
        else:
            return None

    def GetText(self, string_left="", string_right=""):
        """
        This method returns a string from modal based on the string in the left or right position that you send on parameter.

        If the string_left was filled then the right side content is return.

        If the string_right was filled then the left side content is return.

        If no parameter was filled so the full content is return.

        :param string_left: String of the left side of content.
        :type string_left: str
        :param string_right: String of the right side of content.
        :type string_right: str

        Usage:

        >>> # Calling the method:
        >>> oHelper.GetText(string_left="Left Text", string_right="Right Text")
        >>> oHelper.GetText(string_left="Left Text")
        >>> oHelper.GetText()
        """

        return self.get_text(string_left, string_right)

    def get_text(self, string_left, string_right):
        """

        :param string:
        :return:
        """
        if string_left:
            string = string_left
        else:
            string = string_right

        if string:
            self.wait_element(string)

        container = self.get_current_container()

        labels = container.select('label')

        label = next(iter(list(filter(lambda x: string.lower() in x.text.lower(), labels))))

        return self.get_text_position(label.text, string_left, string_right)

    def get_text_position(self, text="", string_left="", string_right=""):
        """

        :param string_left:
        :param srting_right:
        :return:
        """
        if string_left and string_right:
            return text[len(string_left):text.index(string_right)].strip()
        elif string_left:
            return text[len(string_left):].strip()
        elif string_right:
            return text[:-len(string_right)].strip()
        else:
            return text.strip()

<<<<<<< HEAD
    def wait_smart_erp_environment(self):
        """
        [Internal]
        """
        content = False
        endtime = time.time() + self.config.time_out

        print("Waiting for SmartERP environment assembly")

        while not content and (time.time() < endtime):
            try:
                soup = self.get_current_DOM()

                content = True if next(iter(soup.select("img[src*='resources/images/parametersform.png']")), None) else False
            except AttributeError:
                pass
=======
    def CheckHelp(self, text, button):
        """
        Checks if some help screen is present in the screen at the time and takes an action.

        :param text: Text to be checked.
        :type text: str
        :param button: Button to be clicked.
        :type button: str

        Usage:

        >>> # Calling the method.
        >>> oHelper.CheckHelp("EXISTCLI Problema: Não pode haver mais...", "Fechar")
        """
        if not button:
            button = self.get_single_button().text

        print(f"Checking Help on screen: {text}")
        self.wait_element_timeout(term=text, scrap_type=enum.ScrapType.MIXED, timeout=2.5, step=0.5, optional_term=".tsay", check_error=False)
        if not self.element_exists(term=text, scrap_type=enum.ScrapType.MIXED, optional_term=".tsay", check_error=False):
            self.errors.append(f"{self.language.messages.text_not_found}({text})")
            self.SetButton(button, check_error=False)
        else:
            self.SetButton(button, check_error=False)

    def get_single_button(self):
        """
        [Internal]
        """
        container = self.get_current_container()
        buttons = container.select("button")
        button_filtered = next(iter(filter(lambda x: x.text != "", buttons)))
        if not button_filtered:
            self.log_error(f"Couldn't find button")
        return button_filtered
>>>>>>> 30990953
<|MERGE_RESOLUTION|>--- conflicted
+++ resolved
@@ -1685,13 +1685,8 @@
             success = False
             endtime = time.time() + self.config.time_out
             while(time.time() < endtime and not soup_element and button.lower() != "x"): 
-<<<<<<< HEAD
-                soup_objects = self.web_scrap(term=button, scrap_type=enum.ScrapType.MIXED, optional_term="button, .thbutton")
-                soup_objects = list(filter(lambda x:  None if not self.soup_to_selenium(x) else self.soup_to_selenium(x).is_displayed(), soup_objects ))
-=======
                 soup_objects = self.web_scrap(term=button, scrap_type=enum.ScrapType.MIXED, optional_term="button, .thbutton", main_container=".tmodaldialog,.ui-dialog")
                 soup_objects = list(filter(lambda x: self.soup_to_selenium(x).is_displayed(), soup_objects ))
->>>>>>> 30990953
 
 
                 if soup_objects and len(soup_objects) - 1 >= position:
@@ -4242,7 +4237,6 @@
         else:
             return text.strip()
 
-<<<<<<< HEAD
     def wait_smart_erp_environment(self):
         """
         [Internal]
@@ -4259,7 +4253,6 @@
                 content = True if next(iter(soup.select("img[src*='resources/images/parametersform.png']")), None) else False
             except AttributeError:
                 pass
-=======
     def CheckHelp(self, text, button):
         """
         Checks if some help screen is present in the screen at the time and takes an action.
@@ -4294,5 +4287,4 @@
         button_filtered = next(iter(filter(lambda x: x.text != "", buttons)))
         if not button_filtered:
             self.log_error(f"Couldn't find button")
-        return button_filtered
->>>>>>> 30990953
+        return button_filtered