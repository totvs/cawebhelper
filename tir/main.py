from tir.technologies.webapp_internal import WebappInternal
from tir.technologies.apw_internal import ApwInternal

"""
This file must contain the definition of all User Classes.

These classes will contain only calls to the Internal classes.
"""

class Webapp():
    """
    Instantiates the Webapp automated interface testing class.

    :param config_path: The path to the config file. - **Default:** "" (empty string)
    :type config_path: str
    :param autostart: Sets whether TIR should open browser and execute from the start. - **Default:** True
    :type: bool
    """
    def __init__(self, config_path="", autostart=True):
        self.__webapp = WebappInternal(config_path, autostart)

    def AddParameter(self, parameter, branch, portuguese_value="", english_value="", spanish_value=""):
        """
        Adds a parameter to the queue of parameters to be set by SetParameters method.

        :param parameter: The parameter name.
        :type parameter: str
        :param branch: The branch to be filled in parameter edit screen.
        :type branch: str
        :param portuguese_value: The value for a portuguese repository.
        :type portuguese_value: str
        :param english_value: The value for an english repository.
        :type english_value: str
        :param spanish_value: The value for a spanish repository.
        :type spanish_value: str

        Usage:

        >>> # Calling the method:
        >>> oHelper.AddParameter("MV_MVCSA1", "", ".F.", ".F.", ".F.")
        """
        self.__webapp.AddParameter(parameter, branch, portuguese_value, english_value, spanish_value)

    def AssertFalse(self):
        """
        Defines that the test case expects a False response to pass

        Usage:

        >>> #Instantiating the class
        >>> inst.oHelper = Webapp()
        >>> #Calling the method
        >>> inst.oHelper.AssertFalse()
        """
        self.__webapp.AssertFalse()

    def AssertTrue(self):
        """
        Defines that the test case expects a True response to pass

        Usage:

        >>> #Instantiating the class
        >>> inst.oHelper = Webapp()
        >>> #Calling the method
        >>> inst.oHelper.AssertTrue()
        """
        self.__webapp.AssertTrue()

    def ChangeEnvironment(self, date="", group="", branch="", module=""):
        """
        Clicks on the change environment area of Protheus Webapp and
        fills the environment screen.

        :param date: The date to fill on the environment screen. - **Default:** "" (empty string)
        :type date: str
        :param group: The group to fill on the environment screen. - **Default:** "" (empty string)
        :type group: str
        :param branch: The branch to fill on the environment screen. - **Default:** "" (empty string)
        :type branch: str
        :param module: The module to fill on the environment screen. - **Default:** "" (empty string)
        :type module: str

        Usage:

        >>> # Calling the method:
        >>> oHelper.ChangeEnvironment(date="13/11/2018", group="T1", branch="D MG 01 ")
        """
        self.__webapp.ChangeEnvironment(date, group, branch, module)

    def CheckResult(self, field, user_value, grid=False, line=1, grid_number=1, name_attr=False):
        """
        Checks if a field has the value the user expects.

        :param field: The field or label of a field that must be checked.
        :type field: str
        :param user_value: The value that the field is expected to contain.
        :type user_value: str
        :param grid: Boolean if this is a grid field or not. - **Default:** False
        :type grid: bool
        :param line: Grid line that contains the column field to be checked.- **Default:** 1
        :type line: int
        :param grid_number: Grid number of which grid should be checked when there are multiple grids on the same screen. - **Default:** 1
        :type grid_number: int
        :param name_attr: Boolean if search by Name attribute must be forced. - **Default:** False
        :type name_attr: bool

        Usage:

        >>> # Calling method to check a value of a field:
        >>> oHelper.CheckResult("A1_COD", "000001")
        >>> #-----------------------------------------
        >>> # Calling method to check a field that is on the second line of a grid:
        >>> oHelper.CheckResult("Client", "000001", grid=True, line=2)
        >>> oHelper.LoadGrid()
        >>> #-----------------------------------------
        >>> # Calling method to check a field that is on the second grid of the screen:
        >>> oHelper.CheckResult("Order", "000001", grid=True, line=1, grid_number=2)
        >>> oHelper.LoadGrid()
        """
        self.__webapp.CheckResult(field, user_value, grid, line, grid_number, name_attr)

    def CheckView(self, text, element_type="help"):
        """
        Checks if a certain text is present in the screen at the time and takes an action.

        "help" - closes element.

        :param text: Text to be checked.
        :type text: str
        :param element_type: Type of element. - **Default:** "help"
        :type element_type: str

        Usage:

        >>> # Calling the method.
        >>> oHelper.CheckView("Processing")
        """
        self.__webapp.CheckView(text, element_type)

    def ClickBox(self, fields, contents_list="", select_all=False, grid_number=1):
        """
        Clicks on Checkbox elements of a grid.

        :param field: The column to identify grid rows.
        :type field: str
        :param content_list: Comma divided string with values that must be checked. - **Default:** "" (empty string)
        :type content_list: str
        :param select_all: Boolean if all options should be selected. - **Default:** False
        :type select_all: bool
        :param grid_number: Grid number of which grid should be used when there are multiple grids on the same screen. - **Default:** 1
        :type grid_number: int

        Usage:

        >>> # Calling the method to select a specific checkbox:
        >>> oHelper.ClickBox("Branch", "D MG 01 ")
        >>> #--------------------------------------------------
        >>> # Calling the method to select multiple checkboxes:
        >>> oHelper.ClickBox("Branch", "D MG 01 , D RJ 02")
        >>> #--------------------------------------------------
        >>> # Calling the method to select all checkboxes:
        >>> oHelper.ClickBox("Branch", select_all=True)
        """
        self.__webapp.ClickBox(fields, contents_list, select_all, grid_number)

    def ClickFolder(self, item):
        """
        Clicks on folder elements on the screen.

        :param folder_name: Which folder item should be clicked.
        :type folder_name: str

        Usage:

        >>> # Calling the method:
        >>> oHelper.ClickFolder("Folder1")
        """
        self.__webapp.ClickFolder(item)

    def ClickGridCell(self, column, row=1, grid_number=1):
        """
        Clicks on a Cell of a Grid.

        :param column: The column that should be clicked.
        :type column: str
        :param row_number: Grid line that contains the column field to be checked.- **Default:** 1
        :type row_number: int
        :param grid_number: Grid number of which grid should be checked when there are multiple grids on the same screen. - **Default:** 1
        :type grid_number: int

        Usage:

        >>> # Calling the method:
        >>> oHelper.ClickGridCell("Product", 1)
        """
        self.__webapp.ClickGridCell(column, row, grid_number)

    def ClickIcon(self, icon_text):
        """
        Clicks on an Icon button based on its tooltip text.

        :param icon_text: The tooltip text.
        :type icon_text: str

        Usage:

        >>> # Call the method:
        >>> oHelper.ClickIcon("Add")
        >>> oHelper.ClickIcon("Edit")
        """
        self.__webapp.ClickIcon(icon_text)

    def ClickCheckBox(self, label_box_name, position=1):
        """
        Clicks on a Label in box on the screen.

        :param label_box_name: The label box name
        :type label_box_name: str
        :param position: index label box on interface
        :type position: int

        Usage:

        >>> # Call the method:
        >>> oHelper.ClickCheckBox("Search",1)
        """
        self.__webapp.ClickCheckBox(label_box_name,position)

    def ClickComboBox(self, position=1, label_comboBox=""):
        """
        Clicks on a Label in box on the screen.
<<<<<<< HEAD

=======
>>>>>>> cc899cc6
        :param position: Position of text in the combobox, that need to be pressed
        :type position: int
        :param label_comboBox: Arguement for detecting combobox by default value in it
        :type label_comboBox: str
<<<<<<< HEAD

        Usage:

=======
        
        Usage:
>>>>>>> cc899cc6
        >>> # Call the method:
        >>> oHelper.ClickComboBox (position=2, label_comboBox = "Все блокировки")
        """
        self.__webapp.ClickComboBox (position, label_comboBox)

    def ClickLabel(self, label_name):
        """
        Clicks on a Label on the screen.

        :param label_name: The label name
        :type label_name: str

        Usage:

        >>> # Call the method:
        >>> oHelper.ClickLabel("Search")
        """
        self.__webapp.ClickLabel(label_name)

    def GetValue(self, field, grid=False, line=1, grid_number=1):
        """
        Gets the current value or text of element.

        :param field: The field or label of a field that must be checked.
        :type field: str
        :param grid: Boolean if this is a grid field or not. - **Default:** False
        :type grid: bool
        :param line: Grid line that contains the column field to be checked.- **Default:** 1
        :type line: int
        :param grid_number: Grid number of which grid should be checked when there are multiple grids on the same screen. - **Default:** 1
        :type grid_number: int

        Usage:

        >>> # Calling the method:
        >>> current_value = oHelper.GetValue("A1_COD")
        """
        return self.__webapp.GetValue(field, grid, line, grid_number)

    def LoadGrid(self):
        """
        This method is responsible for running all actions of the input and check queues
        of a grid. After running, the queues would be empty.

        Must be called after SetValue and CheckResult calls that has the grid parameter set to True.

        Usage:

        >>> # After SetValue:
        >>> oHelper.SetValue("A1_COD", "000001", grid=True)
        >>> oHelper.LoadGrid()
        >>> #--------------------------------------
        >>> # After CheckResult:
        >>> oHelper.CheckResult("A1_COD", "000001", grid=True, line=1)
        >>> oHelper.LoadGrid()
        """
        self.__webapp.LoadGrid()

    def LogOff(self):
        """
        Logs out of the Protheus Webapp.

        Usage:

        >>> # Calling the method.
        >>> oHelper.LogOff()
        """
        self.__webapp.LogOff()

    def MessageBoxClick(self, button_text):
        """
        Clicks on desired button inside a Messagebox element.

        :param button_text: Desired button to click.
        :type button_text: str

        Usage:

        >>> # Calling the method:
        >>> oHelper.MessageBoxClick("Ok")
        """
        self.__webapp.MessageBoxClick(button_text)

    def Program(self, program_name):
        """
        Method that sets the program in the initial menu search field.

        .. note::
            Only used when the Initial Program is the module Ex: SIGAFAT.

        :param program_name: The program name
        :type program_name: str

        Usage:

        >>> # Calling the method:
        >>> oHelper.Program("MATA020")
        """
        self.__webapp.Program(program_name)

    def RestoreParameters(self):
        """
        Restores parameters to previous value in CFG screen. Should be used after a **SetParameters** call.

        Usage:

        >>> # Adding Parameter:
        >>> oHelper.AddParameter("MV_MVCSA1", "", ".F.", ".F.", ".F.")
        >>> # Calling the method:
        >>> oHelper.SetParameters()
        """
        self.__webapp.RestoreParameters()

    def ScrollGrid(self, column, match_value, grid_number=1):
        """
        Scrolls Grid until a matching column is found.

        :param field: The column to be matched.
        :type field: str
        :param match_value: The value to be matched in defined column.
        :type match_value: str
        :param grid_number: Which grid should be used when there are multiple grids on the same screen. - **Default:** 1
        :type grid_number: int

        Usage:

        >>> # Calling the method to scroll to a column match:
        >>> oHelper.ScrollGrid(column="Branch",match_value="D MG 01 ")
        >>> #--------------------------------------------------
        >>> # Calling the method to scroll to a column match of the second grid:
        >>> oHelper.ScrollGrid(column="Branch", match_value="D MG 01 ", grid_number=2)
        """
        self.__webapp.ScrollGrid(column, match_value, grid_number)

    def Screenshot(self, filename):
        """
        Takes a screenshot and saves on the screenshot folder defined in config.

        :param filename: The name of the screenshot file.
        :type: str

        Usage:

        >>> # Calling the method:
        >>> oHelper.Screenshot(filename="myscreenshot")
        """
        self.__webapp.take_screenshot(filename)

    def F3(self, field, name_attr=False,send_key=False):
        """
        This method is similar to ClickIcon
        1.Clicks on the Selenium element.

        [Internal]
        Do the standard query(F3) 
        this method 
        1.Search the field
        2.Search icon "lookup"
        3.Click()

        :param term: The term that must be searched.
        :type  term: str
        :param name_attr: True: searchs element by name
        :type  name_attr: bool
        :param send_key: True: try open standard search field send key F3 
        :type bool
        
        Usage:

        >>> # To search using a label name:
        >>> oHelper.F3("Cód")
        >>> #------------------------------------------------------------------------
        >>> # To search using the name of input:
        >>> oHelper.F3(field='A1_EST',name_attr=True)
        >>> #------------------------------------------------------------------------
        >>> # To search using the name of input and do action with a key:
        >>> oHelper.F3(field='A1_EST',name_attr=True,send_key=True)
        """
        self.__webapp.standard_search_field( field, name_attr, send_key )

    def SearchBrowse(self, term, key=None, identifier=None, index=False):
        """
        Searchs a term on Protheus Webapp.

        It will search using the default search key, but if a **key** is provided
        it will search using the chosen key.

        It will search using the first search box on the screen, but if an **identifier**
        is provided, it will search on the chosen search box.

        :param term: The term that must be searched.
        :type term: str
        :param key: The search key to be chosen on the search dropdown. - **Default:** None
        :type key: str
        :param identifier: The identifier of the search box. If none is provided, it defaults to the first of the screen. - **Default:** None
        :type identifier: str
        :param index: Whether the key is an index or not. - **Default:** False
        :type index: bool

        Usage:

        >>> # To search using the first search box and default search key:
        >>> oHelper.SearchBrowse("D MG 001")
        >>> #------------------------------------------------------------------------
        >>> # To search using the first search box and a chosen key:
        >>> oHelper.SearchBrowse("D MG 001", key="Branch+id")
        >>> #------------------------------------------------------------------------
        >>> # To search using a chosen search box and the default search key:
        >>> oHelper.SearchBrowse("D MG 001", identifier="Products")
        >>> #------------------------------------------------------------------------
        >>> # To search using a chosen search box and a chosen search key:
        >>> oHelper.SearchBrowse("D MG 001", key="Branch+id", identifier="Products")
        >>> oHelper.SearchBrowse("D MG 001", identifier="Products")
        >>> #------------------------------------------------------------------------
        >>> # To search using an index instead of name for the search key:
        >>> oHelper.SearchBrowse("D MG 001", key=2, index=True)
        """
        self.__webapp.SearchBrowse(term, key, identifier, index)

    def SetBranch(self, branch):
        """
        Chooses the branch on the branch selection screen.

        :param branch: The branch that would be chosen.
        :type branch: str

        Usage:

        >>> # Calling the method:
        >>> oHelper.SetBranch("D MG 01 ")
        """
        self.__webapp.SetBranch(branch)

    def Randomex (self, rand_val):
        """
        Method that return random digits of number

        :param rand_val: required number of digits
        :type rand_val: int
        :returns str number

        Usage:

        >>> # Calling the method to get random digits of number to put it in form.
        >>> self.oHelper.SetValue('B1_COD', self.oHelper.Randomex(7))
        """
        return self.__webapp.Randomex (rand_val)

    def FindButton (self, csource, cposition):
        """
        Method that gets string label of button from [name_module.tres]

        :param csource: name of the module in lowercase
        :type csource: str
        :param cposition: the [STRxxxx] of the button from [name_module.tres]
        :type cposition: str

        Usage:

        >>> # Calling the method to get string label of button, that may be changed for old_test <-> new_translation:
        >>> oHelper.FindButton(csource='mata010', cposition='STR0005')
        """
        return self.__webapp.FindButton (csource, cposition)

    def SetDial (self, head_node, end_index, start_index = 0, attr_name="", attr_contains=""):
        """
        Method that clicks on a scale on the screen.
        :param head_node: Tag container for searching out the elements.
        :type head_node: str
        :param end_index:  - a finite number of fragments of the scale to fill
        :type end_index: int
        :param start_index: Starting index of the first element. - **Default:** 0
        :type start_index: int
        :param attr_name: Unique attribute name to search all scale indices- **Default:** "" (empty string)
        :type attr_name: str
        :param attr_contains: Contents of the unique attribute, of all scale indices- **Default:** "" (empty string)
        :type attr_contains: str

        Usage:
        >>> # Calling the method to click on scale/dial:
        >>> # oHelper.SetDial (head_node="td", end_index = 23, start_index = 0, attr_name="class", attr_contains="worktime-block")
        """
        self.__webapp.SetDial (head_node, end_index, start_index, attr_name, attr_contains)
        
    def SetButton(self, button, sub_item="", position=1, check_error=True):
        """
        Method that clicks on a button on the screen.
        :param button: Button to be clicked.
        :type button: str
        :param sub_item: Sub item to be clicked inside the first button. - **Default:** "" (empty string)
        :type sub_item: str
        :param position: Position which element is located. - **Default:** 1
        :type position: int
        
        Usage:
        >>> # Calling the method to click on a regular button:
        >>> oHelper.SetButton("Add")
        >>> #-------------------------------------------------
        >>> # Calling the method to click on a sub item inside a button.
        >>> oHelper.SetButton("Other Actions", "Process")
        """
        self.__webapp.SetButton(button, sub_item, position, check_error=check_error)

    def SetFilePath(self, value):
        """
        Fills the path screen with desired path.

        :param value: Path to be inputted.
        :type value: str

        Usage:

        >>> # Calling the method:
        >>> oHelper.SetFilePath(r"C:\\folder")
        """
        self.__webapp.SetFilePath(value)

    def SetFocus(self, field, grid_cell=False, row_number=1):
        """
        Sets the current focus on the desired field.

        :param field: The field that must receive the focus.
        :type field: str

        Usage:

        >>> # Calling the method:
        >>> oHelper.SetFocus("A1_COD")
        """
        self.__webapp.SetFocus(field,grid_cell,row_number)

    def SetKey(self, key, grid=False, grid_number=1,additional_key=""): 
        """
        Press the desired key on the keyboard on the focused element.

        Supported keys: F1 to F12, CTRL+Key, ALT+Key, Up, Down, Left, Right, ESC, Enter and Delete

        :param key: Key that would be pressed
        :type key: str
        :param grid: Boolean if action must be applied on a grid. (Usually with DOWN key)
        :type grid: bool
        :param grid_number: Grid number of which grid should be used when there are multiple grids on the same screen. - **Default:** 1
        :type grid_number: int
		:param additional_key: Key additional that would be pressed.
        :type additional_key: str

        Usage:

        >>> # Calling the method:
        >>> oHelper.SetKey("ENTER")
        >>> #--------------------------------------
        >>> # Calling the method on a grid:
        >>> oHelper.SetKey("DOWN", grid=True)
        >>> #--------------------------------------
        >>> # Calling the method on the second grid on the screen:
        >>> oHelper.SetKey("DOWN", grid=True, grid_number=2)
        """
        self.__webapp.SetKey(key, grid, grid_number,additional_key)

    def SetLateralMenu(self, menuitens):
        """
        Navigates through the lateral menu using provided menu path.
        e.g. "MenuItem1 > MenuItem2 > MenuItem3"

        :param menu_itens: String with the path to the menu.
        :type menu_itens: str

        Usage:

        >>> # Calling the method:
        >>> oHelper.SetLateralMenu("Updates > Registers > Products > Groups")
        """
        self.__webapp.SetLateralMenu(menuitens)

    def SetParameters(self):
        """
        Sets the parameters in CFG screen. The parameters must be passed with calls for **AddParameter** method.

        Usage:

        >>> # Adding Parameter:
        >>> oHelper.AddParameter("MV_MVCSA1", "", ".F.", ".F.", ".F.")
        >>> # Calling the method:
        >>> oHelper.SetParameters()
        """
        self.__webapp.SetParameters()

    def SetTabEDAPP(self, table_name):
        """
        Chooses the table on the generic query (EDAPP).

        :param table: The table that would be chosen.
        :type table: str

        Usage:

        >>> # Calling the method:
        >>> oHelper.SetTabEDAPP("AAB")
        """
        self.__webapp.SetTabEDAPP(table_name)

    def SetValue(self, field, value, grid=False, grid_number=1, ignore_case=True, row=None, name_attr=False):
        """
        Sets value of an input element.

        :param field: The field name or label to receive the value
        :type field: str
        :param value: The value to be inputted on the element.
        :type value: str
        :param grid: Boolean if this is a grid field or not. - **Default:** False
        :type grid: bool
        :param grid_number: Grid number of which grid should be inputted when there are multiple grids on the same screen. - **Default:** 1
        :type grid_number: int
        :param ignore_case: Boolean if case should be ignored or not. - **Default:** True
        :type ignore_case: bool
        :param row: Row number that will be filled
        :type row: int
        :param name_attr: Boolean if search by Name attribute must be forced. - **Default:** False
        :type name_attr: bool

        Usage:

        >>> # Calling method to input value on a field:
        >>> oHelper.SetValue("A1_COD", "000001")
        >>> #-----------------------------------------
        >>> # Calling method to input value on a field that is a grid:
        >>> oHelper.SetValue("Client", "000001", grid=True)
        >>> oHelper.LoadGrid()
        >>> #-----------------------------------------
        >>> # Calling method to checkbox value on a field that is a grid:
        >>> oHelper.SetValue('Confirmado?', True, grid=True)
        >>> oHelper.LoadGrid() 
        >>> #-----------------------------------------
        >>> # Calling method to input value on a field that is on the second grid of the screen:
        >>> oHelper.SetValue("Order", "000001", grid=True, grid_number=2)
        >>> oHelper.LoadGrid()
        """
        return self.__webapp.SetValue(field, value, grid, grid_number, ignore_case, row, name_attr=name_attr)

    def Setup(self, initial_program,  date="", group="99", branch="01", module=""):
        """
        Prepare the Protheus Webapp for the test case, filling the needed information to access the environment.

        :param initial_program: The initial program to load.
        :type initial_program: str
        :param date: The date to fill on the environment screen. - **Default:** "" (empty string)
        :type date: str
        :param group: The group to fill on the environment screen. - **Default:** "99"
        :type group: str
        :param branch: The branch to fill on the environment screen. - **Default:** "01"
        :type branch: str
        :param module: The module to fill on the environment screen. - **Default:** "" (empty string)
        :type module: str

        Usage:

        >>> # Calling the method:
        >>> oHelper.Setup("SIGAFAT", "18/08/2018", "T1", "D MG 01 ")
        """
        self.__webapp.Setup(initial_program, date, group, branch, module)

    def SetTIRConfig(self, config_name, value):
        """
        Changes a value of a TIR internal config during runtime.

        This could be useful for TestCases that must use a different set of configs
        than the ones defined at **config.json**

        Available configs:

        - Url
        - Environment
        - User
        - Password
        - Language
        - DebugLog
        - TimeOut
        - InitialProgram
        - Routine
        - Date
        - Group
        - Branch
        - Module

        :param config_name: The config to be changed.
        :type config_name: str
        :param value: The value that would be set.
        :type value: str

        Usage:

        >>> # Calling the method:
        >>> oHelper.SetTIRConfig(config_name="date", value="30/10/2018")
        """
        self.__webapp.SetTIRConfig(config_name, value)

    def Start(self):
        """
        Opens the browser maximized and goes to defined URL.

        Usage:

        >>> # Calling the method:
        >>> oHelper.Start()
        """
        self.__webapp.Start()

    def TearDown(self):
        """
        Closes the webdriver and ends the test case.

        Usage:

        >>> #Calling the method
        >>> inst.oHelper.TearDown()
        """
        self.__webapp.TearDown()

    def WaitFieldValue(self, field, expected_value):
        """
        Wait until field has expected value.
        Recommended for Trigger fields.

        :param field: The desired field.
        :type field: str
        :param expected_value: The expected value.
        :type expected_value: str

        Usage:

        >>> # Calling method:
        >>> self.WaitFieldValue("CN0_DESCRI", "MY DESCRIPTION")
        """
        self.__webapp.WaitFieldValue(field, expected_value)

    def WaitHide(self, string):
        """
        Search string that was sent and wait hide the elements.

        :param itens: String that will hold the wait.
        :type string: str

        Usage:

        >>> # Calling the method:
        >>> oHelper.WaitHide("Processing")
        """
        self.__webapp.WaitHide(string)

    def WaitProcessing(self, string):
        """
        Uses WaitShow and WaitHide to Wait a Processing screen

        :param string: String that will hold the wait.
        :type string: str

        Usage:

        >>> # Calling the method:
        >>> oHelper.WaitProcessing("Processing")
        """
        self.__webapp.WaitProcessing(string)

    def WaitShow(self, string):
        """
        Search string that was sent and wait show the elements.

        :param itens: String that will hold the wait.
        :type string: str

        Usage:

        >>> # Calling the method:
        >>> oHelper.WaitShow("Processing")
        """
        self.__webapp.WaitShow(string)

    def ClickTree(self, treepath):
        """
        Clicks on TreeView component.

        :param treepath: String that contains the access path for the item separate by ">" .
        :type string: str

        Usage:

        >>> # Calling the method:
        >>> oHelper.ClickTree("element 1 > element 2 > element 3")
        """ 
        self.__webapp.ClickTree(treepath)
    
    def GetText(self, string_left="", string_right=""):
        """
        This method returns a string from modal based on the string in the left or right position that you send on parameter.

        If the string_left was filled then the right side content is return.

        If the string_right was filled then the left side content is return.

        If no parameter was filled so the full content is return.

        :param string_left: String of the left side of content.
        :type string_left: str
        :param string_right: String of the right side of content.
        :type string_right: str

        Usage:

        >>> # Calling the method:
        >>> oHelper.GetText(string_left="Left Text", string_right="Right Text")
        >>> oHelper.GetText(string_left="Left Text")
        >>> oHelper.GetText()
        """

        return self.__webapp.GetText(string_left, string_right)
    
    def CheckHelp(self, text, button=""):
        """
        Checks if some help screen is present in the screen at the time and takes an action.

        :param text: Text to be checked.
        :type text: str
        :param button: Button to be clicked.
        :type button: str

        Usage:

        >>> # Calling the method.
        >>> oHelper.CheckHelp("EXISTCLI Problema: Não pode haver mais...", "Fechar")
        """

        return self.__webapp.CheckHelp(text, button)

    def GiveMeAccess (self):
        """
        Call of the function give to your instance (ex. inst_1) which is copy of WebApp class instance (__webapp),
            private methods from WebappInternal class.

        :param self: Instance of Webapp class
        :type self: instance

        Usage:

        >>> # Calling the method.
        >>> inst_1 = self.oHelper.GiveMeAccess()
            inst_1.print_in()                        #calling private method which isn't initialized in main.py directly
        """
        x = self.__webapp                       # object model here, x is link to instance
        return x
        
class Apw():

    def __init__(self, config_path=""):

        self.__Apw = ApwInternal()

    def CheckBrowse(self, valores):

        self.__Apw.CheckBrowse(valores)


    def CheckLink(self, Link):

        self.__Apw.CheckLink(Link)


    def ClickLink(self, Link):

        self.__Apw.ClickLink(Link)

    def ClickMenu(self, caminho):

        self.__Apw.ClickMenu(caminho)


    def CloseAlert(self):

        self.__Apw.CloseAlert()

    def CloseWindow(self):

        self.__Apw.CloseWindow()

    def EndCase(self):

        self.__Apw.EndCase()

    def SetButton(self, button, type=''):

        self.__Apw.SetButton(button, type)

    def SetGrid(self, btnFunc="Incluir"):

        self.__Apw.SetGrid(btnFunc)

    def SelectBrowse(self, valores, opcao='', duplo=True):

        self.__Apw.SelectBrowse(valores, opcao, duplo)

    def Setup(self, lblUser="Usuário", lblPassword="Senha", btnAccess="Acessar Portal"):

        self.__Apw.Setup(lblUser, lblPassword, btnAccess)

    def SwitchModal(self, opcao, frame=''):

        self.__Apw.SwitchModal(opcao, frame)

    def SwitchWindow(self, exit=False):

        self.__Apw.SwitchWindow(exit)

    def SearchValue(self, busca, valor, grid=False, btnOk='ok', btnFind='buscar', searchparam='Pesquisar'):

        self.__Apw.SearchValue(busca, valor, grid, btnOk, btnFind, searchparam)

    def SetValue(self, campo, valor, grid=False, linha=0, chknewline=False, disabled=False):

        self.__Apw.SetValue(campo, valor, grid, linha, chknewline, disabled)

    def WaitModal(self, text, opcao="title"):
        self.__Apw.WaitModal(text, opcao)<|MERGE_RESOLUTION|>--- conflicted
+++ resolved
@@ -230,22 +230,14 @@
     def ClickComboBox(self, position=1, label_comboBox=""):
         """
         Clicks on a Label in box on the screen.
-<<<<<<< HEAD
-
-=======
->>>>>>> cc899cc6
+
         :param position: Position of text in the combobox, that need to be pressed
         :type position: int
         :param label_comboBox: Arguement for detecting combobox by default value in it
         :type label_comboBox: str
-<<<<<<< HEAD
-
-        Usage:
-
-=======
-        
-        Usage:
->>>>>>> cc899cc6
+
+        Usage:
+
         >>> # Call the method:
         >>> oHelper.ClickComboBox (position=2, label_comboBox = "Все блокировки")
         """
@@ -539,8 +531,9 @@
         :type sub_item: str
         :param position: Position which element is located. - **Default:** 1
         :type position: int
-        
-        Usage:
+
+        Usage:
+
         >>> # Calling the method to click on a regular button:
         >>> oHelper.SetButton("Add")
         >>> #-------------------------------------------------
