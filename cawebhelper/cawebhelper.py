# -*- coding: utf-8 -*-
"""
Created on Tue May 30 09:21:13 2017

@author: renan.lisboa
"""
import re
import csv
import time
import numpy as np
import pandas as pd
import unittest
import inspect
import socket
import sys
import os
from datetime import datetime
from selenium import webdriver
from selenium.webdriver.common.keys import Keys
from bs4 import BeautifulSoup
from selenium.webdriver.support.ui import WebDriverWait
from selenium.webdriver.support import expected_conditions as EC
from selenium.webdriver.common.by import By
from selenium.webdriver.common.action_chains import ActionChains
from selenium.webdriver.support.ui import Select
import cawebhelper.enumerations as enum
from cawebhelper.log import Log
from cawebhelper.config import ConfigLoader
from cawebhelper.language import LanguagePack

class CAWebHelper(unittest.TestCase):
    def __init__(self, config_path=""):
        if config_path == "":
            config_path = sys.path[0] + r"\\config.json"
        self.config = ConfigLoader(config_path)      
        if self.config.browser.lower() == "firefox":
            driver_path = os.path.join(os.path.dirname(__file__), r'drivers\\geckodriver.exe')
            log_path = os.path.join(os.path.dirname(__file__), r'geckodriver.log')
            self.driver = webdriver.Firefox(executable_path=driver_path, log_path=log_path)
        elif self.config.browser.lower() == "chrome":
            driver_path = os.path.join(os.path.dirname(__file__), r'drivers\\chromedriver.exe')
            self.driver = webdriver.Chrome(executable_path=driver_path)
        self.wait = WebDriverWait(self.driver,5)
        self.driver.get(self.config.url)
        
        self.LastId = []
        self.LastIdBtn = []
        self.gridcpousr = []
        self.Table = []
        self.lenbutton = []
        self.idwizard = []
        
        self.close_element = ''
        self.date = ''
        self.rota = ''       
        self.CpoNewLine = ''
        self.classe = ''     
        self.valtype = ''
        self.cClass = ''
        self.savebtn = ''   
        self.idcomp = ''       
        self.rotina = ''
        self.lenvalorweb = ''
        self.IdClose = ''
        self.grid_value = ''
        self.grid_class = ''
        self.initial_program = 'SIGAADV'
        
        self.language = LanguagePack(self.config.language) if self.config.language else ""

        self.lineGrid = 0
        self.index = 0
        self.lastColweb = 0

        self.browse = True
        self.advpl = True
        self.proximo = True
        self.Ret = False
        self.refreshed = False
        self.consolelog = True
        self.passfield = False
        self.btnenchoice = True
        self.elementDisabled = False
        self.numberOfTries = 0

        self.invalid_fields = []
        self.log = Log(console = self.consolelog)
        self.log.station = socket.gethostname()
        
        self.camposCache = dict()
        self.parametro = ''
        self.backupSetup = dict()

    def set_prog_inic(self, initial_program):
        '''
        Method that defines the program to be started
        '''
        if initial_program:
            self.initial_program = initial_program
        try:
            Id = self.SetScrap('inputStartProg', 'div', '')
            element = self.driver.find_element_by_id(Id)
            element.clear()
            self.SendKeys(element, self.initial_program)
        except:
            self.proximo = False

    def set_enviroment(self):
        '''
        Method that defines the environment that will be used
        '''
        Id = self.SetScrap('inputEnv', 'div', '')
        element = self.driver.find_element_by_id(Id)
        element.clear()
        self.SendKeys(element, self.config.environment)


    def set_user(self):
        """
        Method that defines the environment that will be used
        """
        try:
            time.sleep(2) 
            Id = self.SetScrap(self.language.user, 'div', 'tget')
            if self.consolelog:
                print('SetUsr ID: %s' %Id)
            element = self.driver.find_element_by_id(Id)              
            self.DoubleClick(element)
            self.SendKeys(element, Keys.HOME)
            self.SendKeys(element, self.config.user)

            resultado = self.UTCheckResult('', '', self.config.user, 0, Id, 'input')
            if resultado != self.config.user:
                print('Conteúdo do campo usuário não preenchido. Buscando...')
                self.set_user()
            self.log.user = self.config.user
        except Exception as error:
            print(error)
            self.proximo = False
            if self.consolelog:
                print("Não encontrou o campo Usuário")

    def set_password(self):
        """
        Complete the system password.
        """
        try:
            Id = self.SetScrap(self.language.password, 'div', 'tget')
            if self.consolelog:
                print('SetUsr ID: %s' %Id)
            element = self.driver.find_element_by_id(Id)
            time.sleep(2)
            self.DoubleClick(element)
            self.SendKeys(element, Keys.HOME)
            self.SendKeys(element, self.config.password)
        except:
            self.proximo = False
            if self.consolelog:
                print("Não encontrou o campo Senha") 

    def set_based_date(self, trocaAmb):
        '''
        	Method that fills the date in the base date field.
        '''
        try:
            if trocaAmb:
                label = '%s*' %self.language.database
            else:
                label = self.language.database

            Id = self.SetScrap(label, 'div', 'tget')
            element = self.driver.find_element_by_id(Id)
            self.Click(element)
            self.SendKeys(element, Keys.HOME)
            self.SendKeys(element, self.config.date)
        except:
            self.proximo = False
            if self.consolelog:
                print("Não encontrou o campo Database")
        
    def set_group(self, trocaAmb):
        '''
        Method that sets the group of companies in the system
        '''
        try:
            if trocaAmb:
                label = '%s*' %self.language.group
            else:
                label = self.language.group

            Id = self.SetScrap(label, 'div', 'tget')
            element = self.driver.find_element_by_id(Id)
            self.Click(element)
            self.SendKeys(element, self.config.group)
        except: 
            self.proximo = False
            if self.consolelog:
                print("Não encontrou o campo Grupo")

    def set_branch(self, trocaAmb):
        '''
        Method that fills the system branch
        '''
        try:
            if trocaAmb:
                label = '%s*' %self.language.branch
            else:
                label = self.language.branch

            Id = self.SetScrap(label, 'div', 'tget')
            self.idwizard.append(Id)
            element = self.driver.find_element_by_id(Id)
            self.Click(element)
            self.SendKeys(element, self.config.branch)
            self.SendKeys(element, Keys.TAB)
        except:
            self.proximo = False
            if self.consolelog:
                print("Não encontrou o campo Filial")  

    def set_module_of_system(self, trocaAmb):
        '''
        Method that fills the module used by the system
        '''
        try:
            if trocaAmb:
                label = '%s*' %self.language.environment
            else:
                label = self.language.environment

            Id = self.SetScrap(label, 'div', 'tget')
            element = self.driver.find_element_by_id(Id)
            self.Click(element)
            self.SendKeys(element, self.config.module)
        except:
            self.proximo = False
            if self.consolelog:
                print("Não encontrou o campo Módulo")



    def SetItemMen(self, args1='', args2='', args3=''):
        '''
        Método que clica nos itens do menu
        '''
        Id = self.SetScrap(args1, 'li', 'tmenupopupitem', args3)
        if self.consolelog:
            print(Id + args1)
        if Id:
            if args1 and args2:
                ActionChains(self.driver).move_to_element(self.driver.find_element_by_xpath("//li[@id='%s']//label[.='%s']"%(Id, args1))).perform()
                Id = self.SetScrap(args2, 'li', 'tmenupopupitem', args3)
                if Id:    
                    self.driver.find_element_by_xpath("//li[@id='%s']//label[.='%s']" %(Id, args2)).click()
            else:
                self.driver.find_element_by_xpath("//li[@id='%s']//label[.='%s']" %(Id, args1)).click()     
        else:
            self.proximo = False

    def wait_enchoice(self):
        Ret = ""
        if self.btnenchoice:
            self.btnenchoice = False
            while not Ret:
                Ret = self.SetScrap(self.language.cancel,"div","tbrowsebutton",'wait','',0,'',3)#Procuro botão de cancelar advpl antigo
                if Ret:
                    self.advpl = True
                    self.cClass = 'tgetdados'
                    self.close_element = self.driver.find_element_by_id(Ret)
                if not Ret:
                    Ret = self.SetScrap(self.language.close,"div","tbrowsebutton",'wait','',0,'',3)#Procuro botão de fechar advpl mvc
                    if Ret:
                        self.advpl = False
                        self.cClass = 'tgrid'
                        self.IdClose = Ret
                        self.close_element = self.driver.find_element_by_id(Ret)
            return Ret

   
    def wait_browse(self,searchMsg=True):
        Ret = ''
        tag = 'button'
        endTime =   time.time() + 60
        while not Ret:
            Ret = self.SetScrap('fwskin_seekbar_ico.png', '', 'tpanel', 'indice')
            if time.time() > endTime:
                self.assertTrue(False, 'Tempo de espera para exibir os elementos do Browse excedido.')
        return Ret

    def SetRotina(self):
        '''
        Método que seta a rotina no campo pesquisa do menu
        '''

        Id = self.SetScrap('cGet', '', 'tget' )
        if Id:
            self.log.program = self.rotina
            if "CFG" in self.log.program:#TODO VERIFICAR ESTE TRECHO
                self.advpl = False
                self.passfield = True 
            element = self.driver.find_element_by_id(Id)
            self.DoubleClick(element)
            self.SendKeys(element, Keys.BACK_SPACE)
            self.SendKeys(element, self.rotina)
            element2 = self.driver.find_element_by_xpath("//div[@id='%s']/img" %Id)
            self.Click(element2)
        else:
            self.proximo = False
        self.rota = 'SetRotina'

    def set_enchoice(self, campo='', valor='', cClass='', args='', visibility='', Id='', disabled=False, tries=100):
        '''
         Method that fills the enchoice.
        '''
        if tries == 10:
            self.numberOfTries = 0
            if self.elementDisabled and self.consolelog:
            	print("Element is Disabled")
            self.LogResult(field=campo, user_value=disabled, captured_value=True, disabled_field=True)
            self.log.save_file()
            self.Restart()
            self.assertTrue(False, self.create_message(['', campo],enum.MessageType.DISABLED))
        else:
            tries += 1
            self.rota = "SetEnchoice"
            
            underline = (r'\w+(_)')#Se o campo conter "_"
            valsub = self.apply_mask(valor)

            if not Id:
                match = re.search(underline, campo)
                if match:
                    Id = self.SetScrap(campo, 'div', cClass, args)#Se for campo
                else:
                    Id = self.SetScrap(campo, 'div', cClass, args, 'label')#Se for Label

                if self.SearchStack('GetValue'):
                    return Id
            if Id:

                resultado = self.UTCheckResult('', campo, valor, 0, Id, 'input')
                tam_interface = self.lenvalorweb
                if valsub != valor:
                    tam_valorusr = len(valsub)
                else:
                    tam_valorusr = len(valor)
                element = self.driver.find_element_by_id(Id)
                self.scroll_to_element(element)#posiciona o scroll baseado na height do elemento a ser clicado.
                try:
                    if self.classe == 'tcombobox':
                        self.select_combo(Id, valor)
                    else:
                        time.sleep(1)
                        self.DoubleClick(element)
                        if self.valtype != 'N':
                            self.SendKeys(element, Keys.DELETE)
                            self.SendKeys(element, Keys.HOME)
                            
                        valsub = self.apply_mask(valor)

                        if valsub != valor and self.check_mask(element):
                            self.SendKeys(element, valsub)
                            valor = valsub
                        else:
                            self.SendKeys(element, valor)

						# """childPresence = self.children_exists(element, By.CSS_SELECTOR, "img[src*=fwskin_icon_lookup]") TODO verificar tratamento do campo com consulta padrão.
                        # if self.classe == "tget" and childPresence:
                        #     for x in range(0, 3):i
                        #         self.Click(element)
                        #         self.SendKeys(element, Keys.ENTER)
                        # """
                        if tam_valorusr < tam_interface:
                            if self.valtype == 'N':
                                self.SendKeys(element, Keys.ENTER)
                            else:
                           		self.SendKeys(element, Keys.TAB)
                except Exception as error:
                    if self.consolelog:
                        print(error)
                    self.SetButton(self.language.cancel)
                    self.assertTrue(False, error)
                time.sleep(1)
                resultado = self.UTCheckResult('', campo, valor, 0, Id, 'input')

                if self.consolelog and resultado != "":
                    print(resultado)

                if resultado.lower() != str(valor).strip().lower() and not self.passfield and not self.valtype == 'N': #TODO AJUSTAR ESTE PONTO.
                    if self.elementDisabled:
                        self.numberOfTries += 1
                        self.set_enchoice(campo=campo, valor=valor, cClass='', args='', visibility='', Id=Id, disabled=disabled, tries=self.numberOfTries)
                    else:
                        if tries < 103:
                            self.set_enchoice(campo=campo, valor=valor, cClass='', args='', visibility='', Id=Id, disabled=disabled, tries=tries)
                        else:
                            self.log_error("Error trying to input value")
                elif self.passfield:
                    if len(resultado) != len(str(valor).strip()):#TODO AJUSTAR ESTE PONTO.
                        if tries < 103:
                            self.set_enchoice(campo=campo, valor=valor, cClass='', args='', visibility='', Id=Id, disabled=disabled, tries=tries)
                        else:
                            self.log_error("Error trying to input value")
    def select_combo(self, Id, valor):
        """
        Retorna a lista do combobox através do select do DOM.
        """
        combo = Select(self.driver.find_element_by_xpath("//div[@id='%s']/select" %Id))
        options = combo.options
        for x in options:
            if valor == x.text[0:len(valor)]:
                valor = x.text
                break
        if not self.elementDisabled:       
            combo.select_by_visible_text(valor)
        return valor

    def SetGrid(self, ChkResult=0):
        """
        Preenche a grid baseado nas listas self.gridcpousr e self.Table
        """
        Ret = ''
        self.btnenchoice = True
        Ret = self.wait_enchoice()#Aguardo o carregamento dos componentes da enchoice.
        self.rota = "SetGrid"
        if self.fillTable():    # Se self.Table estiver preenchido com campos da tabela que o usuario quer testar, não deve executar SearchField() novamente.
            self.SearchField()  # Obtem a caracteristica dos campos da grid, gerando a lista self.Table

        if Ret:
            element = self.wait.until(EC.visibility_of_element_located((By.CLASS_NAME, 'tmodaldialog.twidget'))) 
            # as duas linhas abaixo são somente documentação
            #element = self.driver.find_element_by_xpath("//div[@id='COMP7626']/div[1]/table/tbody/tr[@id='0']/td[@id='1']") # para clicar no segundo campo da 1a linha do grid
            #element = self.driver.find_element_by_xpath("//div[@id='COMP7626']/div[1]/table/tbody/tr[@id='1']/td[@id='1']") # para clicar no segundo campo da 2a linha do grid
            self.lineGrid = 0

            for campo, valor, linha in self.gridcpousr:
                if campo == "newline" or (ChkResult and linha and ((linha - 1) != self.lineGrid)):
                    element = self.wait.until(EC.visibility_of_element_located((By.CLASS_NAME, 'tmodaldialog.twidget')))
                    self.SendKeys(element, Keys.DOWN)#element.send_keys(Keys.DOWN)
                    self.lineGrid += 1
                    time.sleep(3)
                else:
                    #coluna = self.Table[2].index("M->%s" %campo)
                    coluna = self.Table[1].index(campo)
                    if self.consolelog:
                        print('Posicionando no campo %s' %campo)
                    # controla se a celula esta posicionada onde a variavel 'coluna' esta indicando e se a celula foi preenchida com o conteúdo da variavel 'valor'.
                    while self.cawait(coluna, campo, valor, element, ChkResult):

                        Id = self.SetScrap('', 'div', self.cClass, 'setGrid')
                        if Id:
                            # nao estava posicionado na celula correta então tenta novamente e volta para a funcao cawait()
                            if self.advpl:
                                element = self.driver.find_element_by_xpath("//div[@id='%s']/div[1]/table/tbody/tr[@id=%s]/td[@id=%s]" % ( str(Id), str(self.lineGrid), str(coluna) ) )
                            else:
                                element = self.driver.find_element_by_xpath("//div[@id='%s']/div/table/tbody/tr[@id=%s]/td[@id=%s]/div" % ( str(Id), str(self.lineGrid), str(coluna) ) )
                                #//div[@id='COMP8015']/div/table/tbody/tr/td[3]/div
                            self.lastColweb = coluna
                            time.sleep(1)
                            self.wait.until(EC.element_to_be_clickable((By.ID, Id)))
                            self.Click(element)
        # Neste momento devo limpar a lista gridcpousr, pois ja utilizei os seus dados.
        self.gridcpousr = []
        return True

    def SetTable(self):
        '''
        Método que retorna a table corrente
        '''
        # ADVPL
        #self.wait.until(EC.visibility_of_element_located((By.CLASS_NAME, 'tgetdados.twidget.dict-msbrgetdbase')))
        # MVC GRID NO FOLDER
        #self.wait.until(EC.visibility_of_element_located((By.CLASS_NAME, "tgrid.twidget.dict-tgrid.CONTROL_ALIGN_ALLCLIENT.no-gridlines.cell-mode")))
        aux = []
        content = self.driver.page_source
        soup = BeautifulSoup(content,"html.parser")

        if self.advpl:
            # ADVPL
            grid = soup.find_all('div', class_=('tgetdados'))
            self.grid_class = ".tgetdados"
        else:
            # MVC GRID NO FOLDER
            grid = soup.find_all('div', class_=('tgrid'))
            self.grid_class = ".tgrid"
        #Seleção de filiis            
        if not grid:
            grid = soup.find_all('div', class_=('tcbrowse'))
            self.grid_class = ".tcbrowse"
            
        if not self.advpl:
            for line in grid:
                if line.attrs['class'][5] == 'cell-mode':
                    aux += line
            grid = aux

        divstring = str(grid)
        soup = BeautifulSoup(divstring,"html.parser") 
        rows = []
        xlabel = ''

        for tr in soup.find_all('tr'):

            cols = []
            for th_td in tr.find_all(['td', 'th']):
                th_td_text = th_td.get_text(strip=True)
                cols.append(th_td_text)
                xlabel = th_td.name
            
            if xlabel == 'td':
                rows[len(rows)-1][1].append(cols)
            else:
                rows.append([cols,[]])

        return rows    

    def SetScrap(self, seek='', tag='', cClass='', args1='', args2='', args3=0, args4='', args5=60, searchMsg=True):
        '''
        Método responsável pelo retorno do ID utilizando WebScraping
        '''
        RetId = ''
        endTime =   time.time() + args5 #definição do timeout para 60 segundos
        refresh =   time.time() + 10 #definição do tempo para refresh da pagina inicial

        #Entra no loop somente se o RetId estiver vazio
        while not RetId:

            if args1 == 'Grid':
                if (self.Ret and args4 == 'SearchField') or (args3 == len(self.Table[0])):
                    break

            if not args1 == 'Grid':#Só espera 1 segundo se não for Grid
                time.sleep(1)#tempo de espera para cada verificação.
            if self.consolelog:
                print('Procurando %s' %seek)
            
            #Condições de retirada caso o timeout seja atingido
            if seek == 'inputStartProg':#se for a tela inicial e o tempo limite for atingido, faz o refresh da pagina.
                if time.time() > refresh and not self.refreshed:
                    if self.consolelog:
                        print('Refreshing...')
                    self.driver.refresh()
                    self.refreshed = True

            #faça somente se o tempo corrente for menor que o tempo definido no timeout
            if time.time() < endTime:
                content = self.driver.page_source
                soup = BeautifulSoup(content,"html.parser")        
                
                #Verifica se possui errorlog na tela
                if searchMsg:
                    self.SearchErrorLog(soup)
                
                if not self.SearchStack('UTCheckResult') and searchMsg:
                    self.SearchHelp(soup)

                if seek == 'ChangeEnvironment':
                    RetId = self.caTrocaAmb(seek, soup, tag, cClass)
                    if RetId:
                        if self.consolelog:
                            print('caTrocaAmb')
                elif args1 == 'caHelp':
                    RetId = self.caHelp(seek, soup, tag, cClass)
                    if RetId:
                        if self.consolelog:
                            print('caHelp')
                    break
                elif args1 == 'caSeek':
                    RetId = self.caSeek(seek, soup, tag, cClass)
                    if RetId:
                        if self.consolelog:
                            print('caSeek')
                            break
                    break

                elif seek == 'language':
                    RetId = self.caLang(soup, tag, cClass)
                    if RetId:
                        break

                elif 'indice' in args1 or seek == 'placeHolder':
                    RetId = self.caSearch(seek, soup, 'div', cClass, args1, args2)
                    if self.consolelog:
                        print('caSearch')
                    if RetId:
                        break
                
                else:
                    RetId = self.cabutton(seek, soup, tag, cClass, args1, args2)
                    if RetId:
                        if self.consolelog:
                            print('cabutton')
                    if RetId == '':
                        RetId = self.camenu(seek, soup, tag, cClass, args1)
                        if RetId:
                            if self.consolelog:
                                print('camenu')

                    if RetId == '':
                        RetId = self.cainput(seek, soup, tag, cClass, args1, args2, args3, args4, args5)
                        if RetId:
                            if self.consolelog:
                                print('cainput')
            else:
                msg = ('O Campo ou Botão %s não foi encontrado' %seek)
                if self.consolelog:
                    print('TimeOut')
                if args1 == 'wait':
                    if self.consolelog:
                        print(args1)
                    break
                else:
                    self.assertTrue(False, msg)   
                    break
        if RetId and self.consolelog:
            print("ID Retorno %s %s" %(seek, RetId))

        return(RetId)
    
    def cabutton(self, seek, soup, tag, cClass, args1, args2):
        '''
        identifica botoes
        '''
        lista = []
        RetId = ''
        tooltipId = ''
        tooltipState = False
        # caso seja o botao 'Entrar', sera parseado por div + class
        if cClass == 'tbutton' and seek == self.language.enter:
            lista = soup.find_all('div', class_=('tbutton'))

        # entra somente quando botao Ok da chamada de parametros iniciais
        elif args1 == 'startParameters':
            RetId = soup.button.attrs['class'][0]
            
        elif cClass == 'tbrowsebutton':
            lista = soup.find_all(tag, class_=('tsbutton','tbutton', 'tbrowsebutton'))
        
        elif args1 == 'abaenchoice' :
            lista = soup.find_all(class_=(cClass))
            try:
                lista = lista[0].contents
            except:
                pass

        elif args1 == 'btnok':
            lista = soup.find_all(tag, class_=('tbutton', 'tsbutton', 'tbrowsebutton'))
            
        if not lista and not RetId:
            lista = soup.find_all(tag)

        for line in lista:
            try:#faço uma tentativa pois caso não esteja verificando o mesmo nivel pode dar erro.
                if line.string:
                    text = line.string
                else:
                     text = line.text
                if (text[0:len(seek)] == seek) and (line.attrs['class'][0] == 'tbutton' or line.attrs['class'][0] == 'tbrowsebutton' or line.attrs['class'][0] == 'tsbutton') and line.attrs['id'] not in self.LastId and not args1 == 'setGrid':#TODO VERIFICAR SE TERÁ EFEITO USAR O LEN EM line.string
                    if self.savebtn == self.language.confirm and self.IdClose == line.attrs['id']:
	                    continue
                    RetId = line.attrs['id']
                    if self.savebtn:
                        if RetId not in self.lenbutton:
                            self.lenbutton.append(RetId)
                    if RetId not in self.LastIdBtn:
                        self.LastIdBtn.append(RetId)
                        RetId = self.LastIdBtn[len(self.LastIdBtn)-1]
                        if seek == self.language.other_actions:
                            if args1 == 'SearchBrowse':
                                self.teste = True
                        break

                if tooltipState == False and cClass == 'tbrowsebutton' and line.attrs['class'][0] == 'tbutton' and line.text == '':
                    tooltipId = self.SetButtonTooltip( seek, soup, tag, cClass )
                    if tooltipId == '':
                        tooltipState = False
                    else:
                        tooltipState = True
                
                if tooltipState == True and line.attrs['class'][0] == 'tbutton' and line.text == '':
                    if line.attrs['id'][4:8] == tooltipId:
                        RetId = line.attrs['id']
                        tooltipState = False
                        break
            except:
                pass

            #Somente se for aba da enchoice
            if args1 == 'abaenchoice':
                if seek == line.text:
                    RetId = line.attrs['id']
                    break

        return(RetId)

    def SetButtonTooltip(self, seek, soup, tag, cClass):
        '''
        Identifica o ID do Botão sem Rótulo/Texto.
        Via Tooltip ou via Nome da Imagem.
        '''
        tooltip = ''
        tooltipID = ''

        tooltipID = soup.find_all('div', text=seek)

        try: # Encontra o botão via nome da imagem
            if not tooltipID or tooltipID[1]:
                lista = soup.find_all(tag, class_=('tbutton'))
                menuItens = {self.language.copy: 's4wb005n.png',self.language.cut: 's4wb006n.png',self.language.paste: 's4wb007n.png',self.language.calculator: 's4wb008n.png',self.language.spool: 's4wb010n.png',self.language.help: 's4wb016n.png',self.language.exit: 'final.png',self.language.search: 's4wb011n.png', self.language.folders: 'folder5.png', self.language.generate_differential_file: 'relatorio.png',self.language.include: 'bmpincluir.png', self.language.visualizar: 'bmpvisual.png',self.language.editar: 'editable.png',self.language.delete: 'excluir.png',self.language.filter: 'filtro.png'}
                button = menuItens[seek]

                for line in lista:
                    if button in line.contents[1]['style']:
                        tooltip = line.attrs['id'][4:8]
                        break
        except: # Encontra o botão via Tooltip
            if tooltipID[0].text == seek:
                    tooltip = tooltipID[0].attrs['id'][8:12]
        
        return(tooltip)

    def cainput(self, seek, soup, tag, cClass, args1='', args2='', args3=0, args4='', args5=''):
        '''
        identifica input
        '''
        lista = []
        RetId = ''

        if seek == 'inputStartProg' or seek == 'inputEnv':
            lista = soup.find_all(id=seek)

        elif args1 == 'Grid':
            lista = soup.find_all(attrs={'name': re.compile(r'%s' %seek)})

        elif args1 == 'indice':
            if args2 == 'detail':
                lista = soup.find_all('div', class_=(cClass))
                if lista:
                    lista = lista[0].contents
            else: 
                lista = soup.find_all('div', class_=(cClass))
            pass

        else:
            if args1 == 'Enchoice':
                #Tenta montar a lista por tag e que contenha classe
                lista = soup.find_all(tag, class_=True)

            else:
                if not lista:
                    lista = soup.find_all(tag, class_=(cClass))
                    if not lista:
                        #Tenta montar a lista somente por Tag
                        lista = soup.find_all(tag) 
                        
        for line in lista:
            #print('Passou uma vez %s' %time.time())
            # campo de input ex: Digitacao do Usuario
            try:
                if ((line.previous == seek or line.string == seek) and line.attrs['class'][0] == 'tget' and not args1 == 'Virtual' and not args2 == 'label' and line.attrs['class'][0] != 'tbrowsebutton') :
                    RetId = line.attrs['id']
                    self.classe = line.attrs['class'][0]
                    if not self.classe == 'tcombobox':
                        self.valtype = line.contents[0]['valuetype']
                    break

                elif seek == 'Inverte Selecao':
                    if seek == line.text:
                        RetId = line.attrs['id']
                        self.classe = line.attrs['class'][0]
                        if not self.classe == 'tcombobox':
                            self.valtype = line.contents[0]['valuetype']
                        break

                elif seek == 'cGet':
                    if line.attrs['name'] == 'cGet': #and line.next.attrs['class'][0] == 'placeHolder' and line.next.name == 'input':
                        RetId = line.attrs['id']
                        self.classe = line.attrs['class'][0]
                        if not self.classe == 'tcombobox':
                            self.valtype = line.contents[0]['valuetype']
                        self.LastId.append(RetId)
                        break

                elif seek == 'inputStartProg' or seek == 'inputEnv':
                    RetId = line.attrs['id']
                    self.classe = line.attrs['class'][0]
                    if not self.classe == 'tcombobox':
                        self.valtype = line.contents[0]['valuetype']
                    break

                elif seek == self.language.search:
                    if seek in line.previous and line.attrs['name'] == args1:
                        RetId = line.attrs['id']
                        self.classe = line.attrs['class'][0]
                        if not self.classe == 'tcombobox':
                            self.valtype = line.contents[0]['valuetype']
                        break

                elif args1 == 'Virtual':
                    if seek in line.text:
                        RetId = line.nextSibling.attrs['id']#Próximo Registro na mesma arvore de estrutura
                        break
                
                #Verifico se é a div correspondente a pasta ou tabela que foi passada pelo usuário.
                elif args1 == 'setGrid':
                    start = 0
                    end = 0
                    alllabels = []
                    for label in self.Table[0]:
                        start = end
                        end = start + len(label)
                        if line.text[start:end] == label:
                            alllabels.append(label)
                    if len(alllabels) == len(self.Table[0]):
                        RetId = line.attrs['id']
                        self.classe = line.attrs['class'][0]
                        if not self.classe == 'tcombobox':
                            self.valtype = line.contents[0]['valuetype']
                        break
                        

                #Pesquisa o campo da enchoice/grid pelo nome do campo e retorna o ID equivalente.
                if args1 == 'Enchoice' or args1 == 'Grid':
                    if args1 == 'Grid':
                        if args4 == 'SearchField': 
                            time.sleep(1)
                            if seek in line.attrs['name']:
                                th = soup.find_all(class_=('selected-column'))

                                for i in th:
                                    if i.text == args2 and seek in line.attrs['name']:
                                        self.Table[2][args3] = line.attrs['name']
                                        self.Table[3][args3] = line.next.attrs['valuetype']
                        else:
                            pass
                    else:
                        if args2 == 'label':
                            if len(line.text.strip()) == len(seek.strip()):
                                if seek in line.text[0:len(seek)]:
                                    next_ = line.find_next_siblings('div')
                                    for x in next_:
                                        if x.attrs['class'][0] == 'tget' or x.attrs['class'][0] == 'tcombobox':
                                            if len(x.attrs['class']) > 3:
                                                if x.attrs['class'][3] == 'disabled':
                                                    continue
                                            print(seek)

                                            #if cClass != '' and args2 != 'label' and args1 != 'Enchoice':
                                            Id = x.attrs['id']
                                            if Id not in self.idwizard:
                                                print(x.attrs['id'])
                                                self.idwizard.append(Id)
                                                self.classe = x.attrs['class'][0]
                                                RetId = Id
                                                if not self.classe == 'tcombobox':
                                                    self.valtype = x.contents[0]['valuetype']
                                                break
                                    if RetId:# IF/Break responsavel pela parada do FOR, quando é encontrado o ID do campo
                                        break 
                                #preenche atributos do campo da enchoice
                        elif list(filter(bool, line.attrs["name"].split('->')))[1] == seek:
                            RetId = line.attrs['id']
                            self.classe = line.attrs['class'][0]
                            if not self.classe == 'tcombobox':
                                self.valtype = line.contents[0]['valuetype']
                            break
            except Exception: # Em caso de não encontrar passa para o proximo line
                pass
        #Se for uma chamada do método SearchField só busca uma unica vez
        if args4 == 'SearchField':
            self.Ret = True
        
        return(RetId)

    def seek_content(self, seek, contents, line=''):
        try:
            if not self.idcomp:
                if not contents:
                    #print(line)
                    if seek in str(line):
                        self.idcomp = line.parent.attrs['id']
                        return
                if len(contents) == 1:
                    if not contents[0].contents:
                        #print(str(contents[0]))
                        if seek in str(contents[0]):
                            self.idcomp = line.parent.attrs['id']
                            return
                    else:
                        for line in contents:
                            try:
                                self.seek_content(seek, line.contents, line)
                            except Exception:
                                pass
                    return    
                else:
                    for line in contents:
                        try:
                            self.seek_content(seek, line.contents, line)
                        except Exception:
                            pass
                return                
        except Exception:
            pass

    def camenu(self, seek, soup, tag, cClass, args1):
        '''
        identifica opcao do menu
        '''
        lista = []
        RetId = ''

        if cClass == 'tmenuitem':
            # monta a lista baseado na tag 'label' e na class 'tmenuitem'
            lista = soup.find_all('li', class_=('tmenuitem'))
        
        if cClass == '':
            RetId = ''
        
        else:
            lista = soup.find_all(tag, class_=(cClass))

        for line in lista:
            if seek in line.text and line.attrs['class'][0] == 'tmenuitem' and line.attrs['id'] not in self.LastId:
                RetId = line.attrs['id']
                self.LastId.append(RetId)
                break
            
            elif args1 == 'menuitem':
                if seek == line.text[0:len(seek)]:
                    RetId = line.attrs['id']
                    break

            else:
                if  self.savebtn == self.language.confirm and self.IdClose == line.attrs['id']:
	                continue
                if seek ==  line.text and not args1 == 'Virtual':
                    RetId = line.attrs['id']
                    break

        if len(lista) == 1 and cClass == "tmenu" and seek == "":
            RetId = lista[0].attrs['id']

        return(RetId)
    
    def caTrocaAmb(self, seek, soup, tag, cClass):
        lista = []
        RetId = ''
        lista = soup.find_all(tag, class_=(cClass))

        for line in lista:
            if line.text and len(line.attrs['class']) == 4 and line.attrs['class'][3] == 'CONTROL_ALIGN_RIGHT':
                RetId = line.attrs['id']
                if self.consolelog:
                    print(RetId)
                break
        return(RetId)

    def caSeek(self, seek, soup, tag, cClass):
        lista = []
        RetId = ''
        lista = soup.find_all(tag, class_=(cClass))

        for line in lista:
            if seek == line.attrs['name'][3:] and line.attrs['class'][0] == 'tcombobox':
                RetId = line.attrs['id']
                self.classe = line.attrs['class'][0]
                if self.consolelog:
                    print(RetId)
                break

            elif seek == line.attrs['name'][3:] and line.attrs['class'][0] == 'tget':
                RetId = line.attrs['id']
                self.classe = line.attrs['class'][0]
                if self.consolelog:
                    print(RetId)
                break
        return(RetId)
    
    def caHelp(self, seek, soup, tag, cClass):
        lista = []
        RetId = ''
        lista = soup.find_all(tag, class_=cClass)

        for line in lista:
            if seek in line.text:
                RetId = line.attrs['id']
                self.classe = line.attrs['class'][0]
                if self.consolelog:
                    print(RetId)
                break
        return(RetId)
    
    def caLang(self, soup, tag, cClass):
        lista = []
        lista = soup.find_all(tag, class_=(cClass))

        for line in lista:
            if line.attrs['lang']:
                language = line.attrs['lang']
                if self.consolelog:
                    print(language)
                break

        return(language)

    def caSearch(self, seek, soup, tag, cClass, args1, args2):
        """
        Método que busca o indice informado pelo usuário e efetua o preenchimento da chave no campo pesquisa do browse.
        """
        RetId = ''
        self.idcomp = ''
        element = ''

        if args2 == 'detail':
            if args1 == 'indicedefault':
                #lista = self.search_next_soup(seek, soup)
                lista = soup.find_all("ul", class_=("tmenupopup"))
                for line in lista:
                    if "active" in line.attrs['class']:
                        if line.select(".tradiobutton"):
                            tradiobutton = line.find_all(class_='tradiobutton')
                            Id = tradiobutton[0].attrs['id']
                            break
            else:
                lista = soup.find_all('div', class_=(cClass))
                for line in lista:
                    if seek in line.text:
                        Id = line.attrs['id']
                        break
        else:
            if args2:
                lista = self.search_next_soup(args2, soup)
            else:  
                lista = soup.find_all('div', class_=(cClass))

            #Coleto o Id do campo pesquisa correspondente
            for line in lista:
                if cClass == 'tpanel':
                    if line.contents:
                        self.seek_content(seek, line.contents)
                        if self.idcomp:
                            RetId = self.idcomp
                            break
                            
                #Busca o campo para preenchimento da chave de busca
                try:
                    if seek in line.contents[0].attrs['class'][0]:
                        RetId = line.attrs['id']
                        self.classe = line.attrs['class'][0]
                        self.LastIdBtn.append(RetId)
                        RetId = self.LastIdBtn[len(self.LastIdBtn)-1]
                except:
                    pass

            return(RetId)
        pass

        #Seleciona o botão correspondente a descrição do indice    
        if cClass == 'tradiobutton':
            elem = self.driver.find_elements(By.ID, Id)
            radioitens = elem[0].find_elements(By.CLASS_NAME, 'tradiobuttonitem')
            if args1 == 'indicedefault':
                item = radioitens[0]
                if item.tag_name == 'div':
                    element = item.find_elements(By.TAG_NAME, 'input')[0]
                    self.DoubleClick(element)
                    RetId = True
            else:
                for item in radioitens:
                    if seek.strip() in item.text:
                        if item.tag_name == 'div':
                            element = item.find_elements(By.TAG_NAME, 'input')[0]
                            self.DoubleClick(element)
                            RetId = True
                            break
            return RetId

        #Busca pelo primeiro indice de busca
        elif seek == 'indicedefault':
            RetId = line.contents[0].attrs['id']
            
    def search_next_soup(self, seek, soup):
        """
        Retorna uma lista baseada no texto informado pelo usuário.
        """
        text = ''
        next_ = ''

        text = soup.find_all('div')

        for x in text:
            if seek == x.text:
                next_ = x.find_all_next('div')
                break
        return next_

    def get_zindex_position(self, list_, order=''):
        zindex = 0
        zindex_list = []

        for line in list_:
            zindex_content = line.attrs["style"].split("z-index:")[1].split(";")[0].strip()
            try:
                if zindex_content not  in zindex_list:
                    zindex_list.append(zindex_content)
                #zindex_list.append(int(line.attrs("style").split("z-index:")[1].split(";")[0].strip()))
            except:
                pass
        
        if order == 'ascending':
            zindex = sorted(zindex_list, key=int)
        elif order == 'descending':
            zindex = sorted(zindex_list, key=int, reverse=True)

        return zindex[0]


    def SearchBrowse(self, descricao='', chave='', indice=False, placeholder=''):
        '''
        Mètodo que pesquisa o registro no browse com base no indice informado.
        '''
        self.btnenchoice = True
        Ret = self.wait_browse() #Verifica se já efetuou o fechamento da tela

        if Ret:
            self.savebtn = ''
            #Caso solicite para alterar o indice
            #if indice:
            #Faz a busca do icone para clique e seleção do indice.
            Id = self.SetScrap('fwskin_seekbar_ico.png', '', 'tpanel', 'indice', placeholder)
            if Id:
                element = self.driver.find_element_by_xpath("//div[@id='%s']/button" %Id)
<<<<<<< HEAD
                self.wait_until_clickable(element)
=======
                return_wait = self.wait_until_clickable(element)
>>>>>>> bf0e50ab
                if self.rota == 'SetRotina' or self.rota == 'EDAPP':
                    self.SetScrap(self.language.view, 'div', 'tbrowsebutton', 'wait', '', '', '', 10)
                    self.rota = ''
                if not return_wait:
                    self.Click(element)
                #seleciona a busca do indice baseado na descrição ex: Filial+numero
                if indice:
                    self.SetScrap(descricao, 'div', 'tradiobutton', 'indice', 'detail')
                else:
                    self.SetScrap(placeholder, 'div', 'tradiobutton', 'indicedefault', 'detail')
                self.placeHolder(placeholder, chave)
                # self.data_check(descricao,chave)
            else:
                self.proximo = False
            pass

    def placeHolder(self, placeholder='', chave=''):
        Id = self.SetScrap('placeHolder', 'div', 'tget', args2=placeholder)
        if Id:
            element = self.driver.find_element_by_id(Id)
            self.Click(element)
            self.SendKeys(element, chave)
            time.sleep(1)
            self.Click(element)
            time.sleep(1)
            self.SendKeys(element, Keys.ENTER)
            element2 = self.driver.find_element_by_xpath("//div[@id='%s']/img" %Id)
            time.sleep(2)
            self.DoubleClick(element2)
            time.sleep(1)
            self.DoubleClick(element)
            self.SendKeys(element, Keys.BACK_SPACE)
            return True

    def wait_until_clickable(self, element):
        """
        Wait until element to be clickable
        """
        if self.consolelog:
            print("Waiting...")
        while True:
            try:
                element.click()
<<<<<<< HEAD
                break
=======
                return True
>>>>>>> bf0e50ab
            except:
                pass
                time.sleep(3)

    # VISAO 3 - Tela inicial
    def ProgramaInicial(self, initial_program="", environment=""):
        self.set_prog_inic(initial_program)
        self.set_enviroment()
        self.SetButton('Ok', 'startParameters', '', 60, 'button', 'tbutton')

    def Usuario(self):
        """
        Preenchimento da tela de usuario
        """
        self.set_user()
        self.set_password()
        if self.proximo:
            self.SetButton(self.language.enter, '', '', 60, 'button', 'tbutton')

    def Ambiente(self, trocaAmb=False):
        """
        Preenche a tela de data base do sistema
        """
        if self.proximo:
            self.set_based_date(trocaAmb)
        if self.proximo:
            self.set_group(trocaAmb)
        if self.proximo:    
            self.set_branch(trocaAmb)
        if self.proximo:
            self.set_module_of_system(trocaAmb)
        if self.proximo:
            if trocaAmb:
                label = self.language.confirm
            else:
                label = self.language.enter

            self.SetButton(label,'','',60,'button','tbutton')

    def Setup(self, initial_program, date='', group='99', branch='01', module=''):
        """
        Preenche as telas de programa inicial, usuario e ambiente.
        """
        #seta atributos do ambiente
        self.config.initialprog = initial_program
        self.config.date = date
        self.config.group = group
        self.config.branch = branch
        self.config.module = module

        if not self.config.valid_language:
            self.config.language = self.SetScrap("language", "html")
            self.language = LanguagePack(self.config.language)
        
        if self.backupSetup == {}:
            self.backupSetup = { 'progini': self.config.initialprog, 'data': self.config.date, 'grupo': self.config.group, 'filial': self.config.branch }

        self.ProgramaInicial(initial_program)

        self.Usuario()
        self.Ambiente()

        while(not self.element_exists(By.CSS_SELECTOR, ".tmenu")):
            self.close_modal()

        self.set_log_info()

    def UTProgram(self, rotina):
        """
        Preenche a tela de rotina
        """
        self.rotina = rotina
        self.SetRotina()
        self.wait_browse()
    
    def UTSetValue(self, cabitem, campo, valor, linha=0, chknewline=False, disabled=False):
        """
        Indica os campos e o conteudo do campo para preenchimento da tela.
        """
        #time.sleep(1)
        self.elementDisabled = False
        if cabitem == "aCab":
            self.set_enchoice(campo, valor, '', 'Enchoice', '', '', disabled)
        elif cabitem == "aItens":
            # identifica nova linha quando executado através do metodo UTCheckResult
            if chknewline and self.CpoNewLine == campo:
                self.UTAddLine()
            # quando for grid, guarda os campos e conteúdo na lista
            self.gridcpousr.append([campo, valor, linha])
            # guarda o campo de referencia para posteriormente adicionar nova linha
            if chknewline and len(self.gridcpousr) == 1:
                self.CpoNewLine = campo
            # indica para o metodo VldData a rota que deverá ser seguida    
            self.rota = 'SetValueItens'
            self.field = campo

    def LogOff(self):    
        """
        Efetua logOff do sistema
        """   
        Ret = self.wait_browse(False)
        if Ret:
            ActionChains(self.driver).key_down(Keys.CONTROL).send_keys('q').key_up(Keys.CONTROL).perform()
            self.SetButton(self.language.finish,searchMsg=False)
    
    def TearDown(self):
        """
        Finaliza o browser
        """   
        time.sleep(4)
        self.driver.close()  

    def VldData(self):
        """
        Decide qual caminho será seguido
        """
        if self.rota == 'SetValueItens' or self.rota == 'ClickFolder':
            if self.gridcpousr:
                self.SetGrid()
            self.rota = ''
        elif self.rota == 'CheckResultItens':
            # fim do caso de teste em segundos
            self.log.set_seconds()
            # indica ao SetGrid que haverá apenas conferencia de resultado.
            self.SetGrid(1)
            self.rota = ''
        return True

    def SearchField(self):
        """
        Obtem a caracteristica dos campos da grid, gerando a lista self.Table, essa lista sera 
        utlizada para o preenchimento dos campos da grid.
        """
        try:
            regex = (r'\w+(_)')
            aux = ''
            alias = []
            field = []

            exceptions = ['WT alias', 'WT recno']
            lExcept = False
            auxTable = self.SetTable()
            self.Table = []

            #Separa somente o alias das tabelas sem repetir
            for line in self.gridcpousr:
                m = re.search(regex, line[0])
                if m:
                    aux = m.group()
                    if aux not in alias: 
                        alias.append(aux)
            
            #Coleta so campos passado pelo usuário
            for line in self.gridcpousr:
                if line[0] not in field:
                    field.append(line[0])

            
            #caminho do arquivo csv(SX3)
            path = os.path.join(os.path.dirname(__file__), r'data\\sx3.csv')
            #DataFrame para filtrar somente os dados da tabela informada pelo usuário oriundo do csv. 
            data = pd.read_csv(path, sep=';', encoding='latin-1', header=None, error_bad_lines=False, 
                            index_col='Campo', names=['Campo', 'Tipo', 'Tamanho', 'Título', None], low_memory=False)
            df = pd.DataFrame(data, columns=['Campo', 'Tipo', 'Tamanho', 'Título', None])
            if not alias:
                df_filtered = df.query("Tipo=='C' or Tipo=='N' or Tipo=='D' ")
            else:
                df_filtered = df.filter(regex='^%s' %alias[0], axis=0)
                
            #Retiro os espaços em branco da coluna Campo e Titulo.
            df_filtered['Título'] = df_filtered['Título'].map(lambda x: x.strip())
            df_filtered.index = df_filtered.index.map(lambda x: x.strip())
            
            #Filtro somente os campos que foram passados pelo usuário
            #df_fields = df_filtered.loc[df_filtered.index.isin(field)]

            #Colunas do dataframe que serão utilizadas para alimentar o array de tabelas(self.Table)
            campo = df_filtered.index
            tipo = df_filtered['Tipo'].values
            Tamanho = df_filtered['Tamanho'].values
            #Verifico se a linha do vetor é correspondente à tabela do X3
            titulo = df_filtered['Título'].values

            acertos = []
            for index1, line in enumerate(auxTable):
                for line2 in line[0]:
                    if line2 in titulo:
                        acertos.append(line2)
                    else:
                        if alias:
                            for x in exceptions:
                                if line2 == x:
                                    acertos.append(line2)
                                    lExcept = True
                                    break
                                else:
                                    lExcept = False
                            if not lExcept:
                                acertos = []
                                break


                if len(acertos) == len(line[0]):
                    self.Table.append(line[0])
                    self.index = index1
                    break
            
            tam = len(self.Table[0])
            self.Table.append( [''] * tam ) # sera gravado o nome dos campos da grid.
            self.Table.append( [''] * tam ) # sera gravado o tipo do campo, para ser utilizado na setgrid().
            self.Table.append( [''] * tam ) # será gravado o tamanho do campo.
            #self.Table.append( [''] * tam ) # posição do campo.
            lastindex = []
            for count in range(0, len(df_filtered)):
                if titulo[count].strip() in self.Table[0]:
                    index = self.Table[0].index(titulo[count].strip())#Busco a coluna titulo do dataframe na self.Table e utilizo como indice
                    if index not in lastindex:
                        self.Table[1][index] = campo[count].strip()
                        self.Table[2][index] = tipo[count]
                        self.Table[3][index] = Tamanho[count]
                        #self.Table[4][index] = index2
                        lastindex.append(index)
        except Exception as error:
            print("Entrou na exceção: %s" %error)

    def UTAddLine(self):
        """
        Inclui uma marca indicando nova linha, na lista gridcpousr. 
        """
        if len(self.gridcpousr) > 0:
            self.gridcpousr.append(["newline", "", 0])

    def cawait(self, coluna, campo, valor, element, ChkResult):
        """
        Preenchimento e checagem dos campos da grid
        """
        try:
            # O scraping abaixo eh necessário para comparar se o que eu digitei no processo anterior, esta realmente preenchido na celula do grid.
            tipoCpo = self.Table[2][coluna]
            auxTable = self.SetTable()
            valorweb = auxTable[self.index][1][self.lineGrid][coluna]

            if self.SearchStack('GetValue'):
                self.grid_value = valorweb
                return False # return false encerra o laço

            '''
            # Se a celula nao estiver posicionada onde a variavel 'coluna' esta indicando
            if self.lastColweb != str(coluna):
                print('Posicionando na coluna %s' %str(coluna))
                # return true fara com que entre novamente aqui( cawait ) e tente focar na celula que a variavel 'coluna' esta indicando
                return True
            # A celula esta posicionada conforme a variavel 'coluna' indicou !
            else:
            '''
            valsub = self.apply_mask(valor)
            if self.lastColweb != coluna:
                return True
            else:
                # Esta sendo executado por UTCheckResult então apenas guardo o resultado
                if ChkResult:
                    self.LogResult(campo, valor, valorweb, True)
                else:                
                    # O tipo do campo em que a celula esta posicionada eh 'Numerico' ?
                    if tipoCpo == 'N':
                        # O campo numérico esta vazio ?
                        if valorweb != valor:
                            # preencha o campo numerico
                            self.SendKeys(element, Keys.ENTER)#element.send_keys(Keys.ENTER)
                            time.sleep(1)
                            self.SendKeys(element, valsub)#element.send_keys(valor)
                            self.SendKeys(element, Keys.ENTER)#element.send_keys(Keys.ENTER)

                            # return true fara com que entre novamente aqui( cawait ) para garantir que os dados foram preenchidos corretamente.
                            return True
                        else:
                            # o campo numerio foi preenchido corretamente, então o processo analisará o próximo campo contido em gridcpousr.
                            return False
                    # O tipo do campo em que a celula esta posicionada eh diferente de 'Numerico' !
                    # O conteudo da celula esta diferente da variavel 'valor'
                    elif valorweb != valor.strip():
                        #preencha campo
                        #clique enter na célula
                        self.SendKeys(element, Keys.ENTER)#element.send_keys(Keys.ENTER)
                        #Campo caractere
                        Id = self.SetScrap(campo,'div','tget', args1='caSeek')
                        #Se for combobox na grid
                        if not Id:
                            Id = self.SetScrap(campo,'div','tcombobox', args1='caSeek')
                            if Id:
                                valorcombo = self.select_combo(Id, valor)
                                if valorcombo[0:len(valor)] == valor:
                                    return False
                        if Id:
                            self.lenvalorweb = len(self.get_web_value(Id))
                       
                            time.sleep(1)
                            if valsub != valor and self.check_mask(element):
                                self.SendKeys(element, valsub)#element.send_keys(valsub)
                            else:
                                self.SendKeys(element, valor)#element.send_keys(valor)
                            if len(valor) < self.lenvalorweb:
                                self.SendKeys(element, Keys.ENTER)#element.send_keys(Keys.ENTER)
                        #time.sleep(3)
                        # return true fara com que entre novamente aqui( cawait ) para garantir que os dados foram preenchidos corretamente.
                        return True
                    else:
                        # o campo foi preenchido corretamente, então o processo analisará o próximo campo contido em gridcpousr.
                        return False
        except Exception as error:
            if self.consolelog:
                print(error)
            return True

    def UTCheckResult(self, cabitem, campo, valorusr, linha=0, Id='', args1=''):
        """
        Validação de interface
        """
        if args1 != 'input' and cabitem != 'help':
            self.wait_enchoice()
            self.rota = "UTCheckResult"
        valorweb = ''
        if not Id:
            if cabitem == 'aCab':
                Id = self.SetScrap(campo, 'div', 'tget', 'Enchoice')
            elif cabitem == 'Virtual':
                Id = self.SetScrap(campo, 'div', 'tsay', 'Virtual')
            elif cabitem == 'help':
                Id = self.SetScrap(valorusr, '','tsay twidget dict-tsay align-left transparent','caHelp')
        if cabitem != 'aItens':
            if Id:
                element = self.driver.find_element_by_id(Id)
                if args1 != 'input':
                    self.Click(element)
                valorweb = self.get_web_value(Id)
                self.lenvalorweb = len(valorweb)
                valorweb = valorweb.strip()
                if self.consolelog and valorweb != '':
                    print(valorweb)
                if self.check_mask(element):
                    valorweb = self.apply_mask(valorweb)
                    valorusr = self.apply_mask(valorusr)
                if type(valorweb) is str:
                    valorweb = valorweb[0:len(str(valorusr))]
            if args1 != 'input':
                self.LogResult(campo, valorusr, valorweb)
        else:
            self.UTSetValue(cabitem, campo, valorusr, linha, True)
            self.rota = 'CheckResultItens'
        if cabitem == 'help': # Efetua o fechamento da tela de help
            self.SetButton("Fechar")
            self.savebtn = ''
            
        return valorweb

    def get_web_value(self, Id):
        """
        Coleta as informações do campo baseado no ID
        """
        # quando o campo for combobox
        if self.classe == 'tcombobox':
            valorweb = self.driver.find_element_by_xpath("//div[@id='%s']/span" %Id).text
            if not valorweb:
                self.elementDisabled = self.driver.find_element_by_xpath("//div[@id='%s']/select" %Id).get_attribute('disabled') != None
        elif self.classe == 'tmultiget':
            valorweb = self.driver.find_element_by_xpath("//div[@id='%s']/textarea" %Id).get_attribute('value')
        elif self.classe == 'tsay':
            valorweb = self.driver.find_element_by_xpath("//div[@id='%s']/label" %Id).text
            if self.language.problem in valorweb:
                valorweb = valorweb.split('Problema: ')
                valorweb = valorweb[1]
        else:
            valorweb = self.driver.find_element_by_xpath("//div[@id='%s']/input" %Id).get_attribute('value')
            self.elementDisabled = self.driver.find_element_by_xpath("//div[@id='%s']/input" %Id).get_attribute('disabled') != None
        return valorweb       

    def LogResult(self, field, user_value, captured_value, call_grid=False, disabled_field=False):
        '''
        Log the result of comparison between user value and captured value
        '''
        txtaux = ""
        message = ""
        if call_grid:
            txtaux = 'Item: %s - ' %str(self.lineGrid + 1)

        if disabled_field and not user_value:
            message = self.create_message([txtaux, field], enum.MessageType.DISABLED)
        elif disabled_field and user_value:
            message = self.create_message([txtaux, field], enum.MessageType.DISABLED)
        elif user_value != captured_value and not disabled_field:
            message = self.create_message([txtaux, field, user_value, captured_value], enum.MessageType.INCORRECT)
        
        self.validate_field(field, user_value, captured_value, message)

    def ChangeEnvironment(self):
        """
        clique na area de troca de ambiente do protheus
        """
        Id = self.SetScrap('ChangeEnvironment','div','tbutton')
        if Id:
            element = self.driver.find_element_by_id(Id)
            self.Click(element)
            self.Ambiente(True)

    def fillTable(self):
        """
        verifica se os dados de self.Table referem-se a tabela que o usuário vai testar.
        """
        retorno = 1 # sempre preencha a lista self.TableTable
        if len(self.Table):
            campo = self.gridcpousr[0][0]
            nseek = campo.find("_")
            arquivo = campo[:nseek]

            for linha in self.Table[1]:
                if arquivo in linha:
                    # não preencha a lista self.Table, pois, já foi preenchido em processos anteriores.
                    retorno = 0
                    break
        return retorno

    def AssertTrue(self):
        """
        Define que o teste espera uma resposta Verdadeira para passar
        """
        self.assert_result(True)

    def AssertFalse(self):
        """
        Define que o teste espera uma resposta Falsa para passar
        """
        self.assert_result(False)

    def Restart(self):
        self.LogOff()
        self.ProgramaInicial()
        self.classe = ''
        self.Usuario()
        self.Ambiente()
        self.SetRotina()
    
    def GetFunction(self):
        stack = inspect.stack()
        function_name = "screenshot"
        for line in stack:
            if self.rotina in line.filename:
                return line.function
        return function_name

    def SearchStack(self,function):
        stack = inspect.stack()
        ret = False
        for line in stack:
            if line.function == function:
                ret = True
                break
        return ret
    
    def SearchErrorLog(self,soup):
        lista = soup.find_all('div', class_=('tsay twidget transparent dict-tsay align-left')) # Verifica de ocorreu error log antes de continuar
        if lista:
            for line in lista:
                if (line.string == self.language.error_log):
                    self.SetButton(self.language.details,cClass='tbutton',searchMsg=False)
                    self.driver.save_screenshot( self.GetFunction() +".png")
                    self.log.new_line(False, self.language.error_log_print)
                    self.log.save_file()
                    self.assertTrue(False, self.language.error_log_print)

    def SearchHelp(self,soup):
        '''
        This method is called to treat Help messages
        '''
        lista = soup.find_all('div', class_=('workspace-container')) # Leva como base div inicial
        if lista:
            lista = lista[0].contents # Pega filhos da tela principal
            for line in lista:
                message = ""
                if line.text == self.language.error_msg_required:
                    message = self.language.error_msg_required
                    self.search_help_error(message)
                elif self.language.help in line.text and self.language.problem in line.text:     
                    message = line.text
                    self.search_help_error(message)
                
    def search_help_error(self, message):
        '''
        This method is part of SearchHelp internal functionality
        '''
        self.driver.save_screenshot( self.GetFunction() +".png")
        self.SetButton(self.language.close,cClass='tbutton',searchMsg=False)
        self.savebtn = ''
        self.Click(self.close_element)
        if not self.advpl:
            self.SetButton(self.language.leave_page,cClass='tbutton',searchMsg=False)
        self.log.new_line(False, message)
        self.log.save_file()
        self.assertTrue(False, message)

    def Click(self, element):
        try:
            self.scroll_to_element(element)
            element.click()
        except Exception:
            actions = ActionChains(self.driver)
            actions.move_to_element(element)
            self.scroll_to_element(element)
            actions.click()
            actions.perform()
    
    def move_element(self, element):
        actions = ActionChains(self.driver)
        actions.move_to_element(element)
        actions.perform()

    def DoubleClick(self, element):
        try:
            self.scroll_to_element(element)
            element.click()
            element.click()
        except Exception:
            self.scroll_to_element(element)
            actions = ActionChains(self.driver)
            actions.move_to_element(element)
            actions.double_click()
            actions.perform()

    def SendKeys(self, element, args):
        try:
            element.send_keys(args)
        except Exception:
            actions = ActionChains(self.driver)
            actions.move_to_element(element)
            actions.send_keys(args)
            actions.perform()

    def create_message(self, args, messageType=enum.MessageType.CORRECT):
        '''
        Returns default messages used all throughout the class.
        '''
        correctMessage = "{} Valor fornecido para o campo {} esta correto!"
        incorrectMessage = "{} Valor fornecido para o campo \"{}\" ({}) não confere com o valor encontrado na interface ({})."
        disabledMessage = "{} Campo \"{}\" esta desabilitado."
        assertErrorMessage = "Falhou: Valor fornecido para o campo {}: \"{}\" não confere com o valor encontrado na interface \"{}\"."

        if messageType == enum.MessageType.INCORRECT:
            return incorrectMessage.format(args[0], args[1], args[2], args[3])
        elif messageType == enum.MessageType.DISABLED:
            return disabledMessage.format(args[0], args[1])
        elif messageType == enum.MessageType.ASSERTERROR:
            return assertErrorMessage.format(args[0], args[1], args[2])
        else:
            return correctMessage.format(args[0], args[1])        

    def children_exists(self, element, by, childSelector):
        '''
        Returns a boolean if children element exists inside parent.
        '''
        children = element.find_elements(by, childSelector)
        return len(children) > 0
    
    
    def element_exists(self, by, selector, position='',text=''):
        '''
        Returns a boolean if element exists on the screen
        '''
        if not position and not text:
            element_list = self.driver.find_elements(by, selector)
            return len(element_list) > 0
        elif position and not text:
            element_list = self.driver.find_elements(by, selector)
            return len(element_list) >= position
        else:
            time.sleep(1)            

            content = self.driver.page_source
            soup = BeautifulSoup(content,"html.parser")

            elements = list(soup.select(selector))

            for element in elements:
                if text in element.text:
                    return True
            return False


        
    def SetLateralMenu(self, menuitens):
        '''
        Navigates through the lateral menu using provided menu path.
        e.g. "MenuItem1 > MenuItem2 > MenuItem3"
        '''

        menuitens = list(map(str.strip, menuitens.split(">")))

        menuId = self.SetScrap(cClass="tmenu")
        menu = self.driver.find_element_by_id(menuId)

        for menuitem in menuitens:
            menu = self.wait.until(EC.element_to_be_clickable((By.CSS_SELECTOR, "#{}".format(menu.get_attribute("id")))))
            self.wait_elements_load("#{} .tmenuitem".format(menu.get_attribute("id")))
            subMenuElements = menu.find_elements(By.CSS_SELECTOR, ".tmenuitem")
            submenu = ""   
            for child in subMenuElements:
                if child.text.startswith(menuitem):
                    submenu = child
                    break
            if subMenuElements and submenu:
                self.scroll_to_element(submenu)
                self.Click(submenu)
                menu = submenu
            else:
                response = "Error - Menu Item does not exist: {}".format(menuitem)
                print(response) #Send to Better Log
                self.assertTrue(False, response)        


    def scroll_to_element(self, element):
        '''
        Scroll to element on the screen.
        '''
        if element.get_attribute("id"):
            self.driver.execute_script("return document.getElementById('{}').scrollIntoView();".format(element.get_attribute("id")))        
        else:
            self.driver.execute_script("return arguments[0].scrollIntoView();", element)

    def wait_elements_load(self, selector):
        '''
        Wait for elements defined by the CSS Selector to be present on the screen
        '''
        self.wait.until(EC.presence_of_all_elements_located((By.CSS_SELECTOR, selector)))

    def GetValue(self, cabitem, field):
        '''
        Get a web value from DOM elements
        '''
        value = ''
        
        if cabitem == 'aCab':
            Id = self.set_enchoice(campo=field, args='Enchoice')
            value = self.get_web_value(Id)
        elif cabitem == 'aItens':
            self.gridcpousr.append([field, '', 0])
            self.SetGrid()
            if self.grid_value:
                value = self.grid_value
                self.grid_value = ''


        return value

    def validate_field(self, field, user_value, captured_value, message):
        '''
        Validates and stores field in the self.invalid_fields array if the values are different.
        '''
        if str(user_value).strip() != str(captured_value).strip():
            self.invalid_fields.append(message)

    def assert_result(self, expected):
        expected_assert = expected
        msg = "Passed"
        stack = list(map(lambda x: x.function, filter(lambda x: re.search('test_', x.function),inspect.stack())))[0].split("CT")[1]
        log_message = ""
        log_message += stack + " -"

        if self.invalid_fields:
            expected = not expected
            
            for field_msg in self.invalid_fields:
                log_message += (" " + field_msg)

            msg = log_message

            self.log.new_line(False, log_message)
        else:
            self.log.new_line(True, "")

        self.log.save_file()

        self.invalid_fields = []
        print(msg)
        if expected_assert:
            self.assertTrue(expected, msg)
        else:
            self.assertFalse(expected, msg)

    def set_log_info(self):
        self.log.initial_time = time.time()
        self.SetLateralMenu(self.language.menu_about)
        self.wait_elements_load(".tmodaldialog")

        content = self.driver.page_source
        soup = BeautifulSoup(content,"html.parser")

        modal = list(soup.select(".tmodaldialog")[0].children)
        
        for panel in modal:
            for element in panel.children:
                if element.text.startswith("Release"):
                    release = element.text.split(":")[1].strip()
                    self.log.release = release
                    self.log.version = release.split(".")[0]
                elif element.text.startswith("Top DataBase"):
                    self.log.database = element.text.split(":")[1].strip()
                else:
                    if self.log.version and self.log.release and self.log.database:
                        break

        self.SetButton(self.language.close)

    def SetButton(self, button, args1='wait', args2='', args3=10, tag='div', cClass='tbrowsebutton',searchMsg = True):
        '''
        Método que efetua o clique nos botão da interface
        '''
        try:
            Ret = ''
            Id  = ''
            if self.VldData():
                if (button.lower() == self.language.Ok.lower()) and args1 != 'startParameters':
                    Id = self.SetScrap(button, tag, '', 'btnok') 
                    if Id:
                        element = self.driver.find_element_by_id(Id)
                        self.Click(element)
                else:
                #while not Id:
                    Id = self.SetScrap(button, tag, cClass, args1,''    , ''     , ''      , args3   ,searchMsg)
                    if not Id:
                        Id = self.SetScrap(self.language.other_actions, tag, cClass, args1,'', '', '', args3,searchMsg)
                        element = self.driver.find_element_by_id(Id)
                        self.Click(element)
                #        if self.element_exists(By.CSS_SELECTOR, cClass, '' ,button ):
                        if Id:
                            self.SetItemMen(button, '', 'menuitem')
                #        else:
                #            self.Click(element)
                    if Id:
                        if button == self.language.confirm or button == self.language.save:
                            self.savebtn = button
                        if Id == 'button-ok':
                            element = self.driver.find_element_by_class_name(Id)
                        else:
                            element = self.driver.find_element_by_id(Id)
                        time.sleep(3)
                        self.scroll_to_element(element)#posiciona o scroll baseado na height do elemento a ser clicado.
                        self.Click(element)
                        
                        if button == self.language.add:
                            self.browse = False
                            if args1 != '' and args1 != 'wait':#se for botão incluir com subitens
                                self.advpl = False
                                Id = self.SetScrap(args1, 'li', 'tmenupopupitem')
                                if Id:
                                    element = self.driver.find_element_by_id(Id)
                                    self.Click(element)
                        elif button == self.language.edit or button == self.language.view: # caso não seja outras ações do Browse.
                            self.browse = False
                    else:
                        self.proximo = False
            if button == self.language.edit or button == self.language.view or button == self.language.delete or button == self.language.add:
                if not self.element_exists(By.CSS_SELECTOR, ".ui-dialog"):
                    self.wait_enchoice()
                    self.btnenchoice = True
        except ValueError as error:
            if self.consolelog:
                print(error)
            self.Restart()
            self.assertTrue(False, "Campo %s não encontrado" %error.args[0])
        except Exception as error:
            if self.consolelog:
                print(error)
            self.Restart()
            self.assertTrue(False) 


    def SetFilial(self, filial):
        """
        Método que seta a filial na inclusão
        """
        Ret = self.placeHolder('', filial)
        if Ret:
            self.SetButton('OK','','',60,'div','tbutton')
            self.wait_enchoice()
            
    def UTWaitWhile(self,itens):
        '''
        Search string that was sent and wait while condition is true
        e.g. "Item1,Item2,Item3"
        '''
        self.search_text(itens,True)

    def UTWaitUntil(self,itens):
        '''
        Search string that was sent and wait until condition is true
        e.g. "Item1,Item2,Item3"
        '''
        self.search_text(itens,False)

    def search_text(self,itens,invert):
        '''
        Search string that was sent and wait until condition is respected
        e.g. "Item1,Item2,Item3"
        '''
        itens = list(map(str.strip, itens.split(",")))
        print("Aguardando processamento...")
        while True:
            content = self.driver.page_source
            soup = BeautifulSoup(content,"html.parser")
            lista = soup.find_all('div', string=(itens))
            if invert:
                if not lista:
                    break
            else:
                if lista:
                    break
            time.sleep(5)

    def SetTabEDAPP(self, tabela):
        '''
        Method that fills the field with the table to be checked in the generic query
        '''
        try:
            Id = self.SetScrap(self.language.search, 'div', 'tget', 'cPesq')
            element = self.driver.find_element_by_id(Id)
            self.Click(element)
            self.SendKeys(element, tabela)
            self.SendKeys(element, Keys.ENTER)
            self.SetButton('Ok','','',60,'div','tsbutton')
        except:
            self.proximo = False
            if self.consolelog:
                print("Não encontrou o campo Pesquisar")
        self.rota = 'EDAPP'

    def ClickFolder(self, item):
        '''
        Método que efetua o clique na aba
        ''' 
        self.rota = "ClickFolder"
        if self.close_element:
            self.move_element(self.close_element) # Retira o ToolTip dos elementos focados.
        self.wait_enchoice()
        #self.advpl = False
        if self.VldData():
            try:#Tento pegar o elemento da aba de forma direta sem webscraping
                element = self.driver.find_element_by_link_text(item)
            except:#caso contrário efetuo o clique na aba com webscraping    
                Id = self.SetScrap(item, '', 'button-bar', 'abaenchoice')
                if Id:
                    element = self.driver.find_element_by_id(Id)
            
            self.scroll_to_element(element)#posiciona o scroll baseado na height do elemento a ser clicado.
            self.Click(element)
    
    def ClickBox(self, labels):
        '''
        Método que efetua o clique no checkbox
        '''
        listas = labels.split(",")
        self.wait_enchoice()#Aguardo o carregamento dos componentes da enchoice.
        if labels == 'Todos':
            Id = self.SetScrap('Inverte Selecao', 'label', 'tcheckbox')
            if Id:
                element = self.driver.find_element_by_id(Id)
                self.Click(element)
        else:
            table = self.SetTable()

            while not table:
                print("Esperando table")    
                table = self.SetTable()
            
            tables = self.driver.find_elements(By.CSS_SELECTOR, self.grid_class)
            zindex = 0
            grid_id = ""
            for tab in tables:
                zindex_atual = int(tab.get_attribute("style").split("z-index:")[1].split(";")[0].strip())
                if zindex < zindex_atual:
                    zindex = zindex_atual
                    grid_id = tab.get_attribute("Id")
            
            grid = self.driver.find_element(By.ID, grid_id)

            for lista in listas:
                for x in range(0, len(table)):
                    for index, y in enumerate(table[x][1]):
                        if lista.strip() == y[1]:
                            elements_list = grid.find_elements(By.CSS_SELECTOR, "td[id='1']")
                            self.scroll_to_element(elements_list[index])
                            self.Click(elements_list[index])
                            time.sleep(1)
                            self.SendKeys(elements_list[index], Keys.ENTER)
<<<<<<< HEAD
=======

>>>>>>> bf0e50ab
    def check_mask(self, element):
        """
        Checks wether the element has a numeric mask.
        """
        reg = (r"(@. )?[1-9.\/-]+")
        mask = element.get_attribute("picture")
        if mask is None:
            child = element.find_elements(By.CSS_SELECTOR, "input")
            if child:
                mask = child[0].get_attribute("picture")
            
        return (mask != "" and mask is not None and (re.search(reg, mask)))

    def apply_mask(self, string):
        """
        Removes special characters from received string.
        """
        caracter = (r'[.\/-]')
        if string[0:4] != 'http':
            match = re.search(caracter, string)
            if match:
                string = re.sub(caracter, '', string)

        return string

    def log_error(self, message, new_log_line=True):
        if new_log_line:
            self.log.new_line(False, message)
        self.log.save_file()
<<<<<<< HEAD
=======

>>>>>>> bf0e50ab
        self.assertTrue(False, message)
    
    def SetParameters( self, parametro, set_filial, cont_por, cont_ing, cont_esp ):
        
        self.idwizard = []
        self.LogOff()

        self.parametro = parametro

        #self.Setup("SIGACFG", "10/08/2017", "T1", "D MG 01")
        self.Setup("SIGACFG", self.config.date, self.config.group, self.config.branch)
        
        # Escolhe a opção do Menu Lateral
        self.SetLateralMenu("Ambiente > Cadastros > Parâmetros")

        # Clica no botão/icone pesquisar
        self.SetButton("Pesquisar")

        # Preenche o campo de Pesquisa
        self.UTSetValue("aCab", "Procurar por:", parametro)

        # Confirma a busca
        self.SetButton("Buscar")

        # Clica no botão/icone Editar
        self.SetButton("Editar")

        # Faz a captura dos elementos dos campos
        time.sleep(5)
        content = self.driver.page_source
        soup = BeautifulSoup(content,"html.parser")

        backup_idwizard = self.idwizard[:]

        menuCampos = { 'Filial': '', 'Cont. Por': '', 'Cont. Ing':'', 'Cont. Esp':'' }

        for line in menuCampos:
           RetId = self.cainput( line, soup, 'div', '', 'Enchoice', 'label', 0, '', 60 )
           cache = self.get_web_value(RetId)
           self.lencache = len(cache)
           cache = cache.strip()
           menuCampos[line] = cache

        self.camposCache = menuCampos
        self.idwizard = backup_idwizard

        
        # Altero os parametros
        self.UTSetValue("aCab", "Filial", set_filial)
        self.UTSetValue("aCab", "Cont. Por", cont_por)
        self.UTSetValue("aCab", "Cont. Ing", cont_ing)
        self.UTSetValue("aCab", "Cont. Esp", cont_esp)
        
        # Confirma a gravação de Edição
        self.SetButton("Salvar")
        self.LogOff()

        self.Setup( self.backupSetup['progini'], self.backupSetup['data'], self.backupSetup['grupo'], self.backupSetup['filial'])
        self.UTProgram(self.rotina)

    def RestoreParameters( self ):
        '''
        '''
        self.idwizard = []
        self.LogOff()

        self.Setup("SIGACFG", "10/08/2017", "T1", "D MG 01")
        
        # Escolhe a opção do Menu Lateral
        self.SetLateralMenu("Ambiente > Cadastros > Parâmetros")

        # Clica no botão/icone pesquisar
        self.SetButton("Pesquisar")

         # Preenche o campo de Pesquisa
        self.UTSetValue("aCab", "Procurar por:", self.parametro)

        # Confirma a busca
        self.SetButton("Buscar")

        # Clica no botão/icone Editar
        self.SetButton("Editar")

        for line in self.camposCache:
            self.UTSetValue("aCab", line, self.camposCache[line])
            
        # Confirma a gravação de Edição
        self.SetButton("Salvar")
                            
    def close_modal(self):
        '''
        This method closes the last open modal in the screen.
        '''
        modals = self.driver.find_elements(By.CSS_SELECTOR, ".tmodaldialog")
        if modals and (self.element_exists(By.CSS_SELECTOR, ".tmodaldialog .tbrowsebutton")):
            modals.sort(key=lambda x: x.get_attribute("style").split("z-index:")[1].split(";")[0], reverse=True)
            close_button = list(filter(lambda x: x.text == self.language.close, modals[0].find_elements(By.CSS_SELECTOR, ".tbrowsebutton")))
            if close_button:
                self.Click(close_button[0])<|MERGE_RESOLUTION|>--- conflicted
+++ resolved
@@ -1131,11 +1131,7 @@
             Id = self.SetScrap('fwskin_seekbar_ico.png', '', 'tpanel', 'indice', placeholder)
             if Id:
                 element = self.driver.find_element_by_xpath("//div[@id='%s']/button" %Id)
-<<<<<<< HEAD
-                self.wait_until_clickable(element)
-=======
                 return_wait = self.wait_until_clickable(element)
->>>>>>> bf0e50ab
                 if self.rota == 'SetRotina' or self.rota == 'EDAPP':
                     self.SetScrap(self.language.view, 'div', 'tbrowsebutton', 'wait', '', '', '', 10)
                     self.rota = ''
@@ -1179,11 +1175,7 @@
         while True:
             try:
                 element.click()
-<<<<<<< HEAD
-                break
-=======
                 return True
->>>>>>> bf0e50ab
             except:
                 pass
                 time.sleep(3)
@@ -2075,10 +2067,6 @@
                             self.Click(elements_list[index])
                             time.sleep(1)
                             self.SendKeys(elements_list[index], Keys.ENTER)
-<<<<<<< HEAD
-=======
-
->>>>>>> bf0e50ab
     def check_mask(self, element):
         """
         Checks wether the element has a numeric mask.
@@ -2108,10 +2096,6 @@
         if new_log_line:
             self.log.new_line(False, message)
         self.log.save_file()
-<<<<<<< HEAD
-=======
-
->>>>>>> bf0e50ab
         self.assertTrue(False, message)
     
     def SetParameters( self, parametro, set_filial, cont_por, cont_ing, cont_esp ):
