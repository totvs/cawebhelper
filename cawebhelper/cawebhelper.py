# -*- coding: utf-8 -*-
"""
Created on Tue May 30 09:21:13 2017

@author: renan.lisboa
"""
import re
import csv
import time
import numpy as np
import pandas as pd
import unittest
import inspect
import socket
import sys
import os
from datetime import datetime
from selenium import webdriver
from selenium.webdriver.common.keys import Keys
from bs4 import BeautifulSoup
from selenium.webdriver.support.ui import WebDriverWait
from selenium.webdriver.support import expected_conditions as EC
from selenium.webdriver.common.by import By
from selenium.webdriver.common.action_chains import ActionChains
from selenium.webdriver.support.ui import Select
import cawebhelper.enumerations as enum
from cawebhelper.log import Log
from cawebhelper.config import ConfigLoader
from cawebhelper.language import LanguagePack

class CAWebHelper(unittest.TestCase):
    def __init__(self, config_path=""):
        if config_path == "":
            config_path = sys.path[0] + r"\\config.json"
        self.config = ConfigLoader(config_path)      
        if self.config.browser.lower() == "firefox":
            driver_path = os.path.join(os.path.dirname(__file__), r'drivers\\geckodriver.exe')
            log_path = os.path.join(os.path.dirname(__file__), r'geckodriver.log')
            self.driver = webdriver.Firefox(executable_path=driver_path, log_path=log_path)
        elif self.config.browser.lower() == "chrome":
            driver_path = os.path.join(os.path.dirname(__file__), r'drivers\\chromedriver.exe')
            self.driver = webdriver.Chrome(executable_path=driver_path)
        self.wait = WebDriverWait(self.driver,5)
        self.driver.get(self.config.url)
        
        self.LastId = []
        self.LastIdBtn = []
        self.gridcpousr = []
        self.Table = []
        self.lenbutton = []
        self.idwizard = []
        
        self.close_element = ''
        self.date = ''
        self.rota = ''       
        self.CpoNewLine = ''
        self.classe = ''     
        self.valtype = ''
        self.cClass = ''
        self.savebtn = ''   
        self.idcomp = ''       
        self.rotina = ''
        self.lenvalorweb = ''
        self.IdClose = ''
        self.grid_value = ''
        self.grid_class = ''
        self.initial_program = 'SIGAADV'
        
        self.language = LanguagePack(self.config.language) if self.config.language else ""

        self.lineGrid = 0
        self.index = 0
        self.lastColweb = 0

        self.browse = True
        self.advpl = True
        self.proximo = True
        self.Ret = False
        self.refreshed = False
        self.consolelog = True
        self.passfield = False
        self.btnenchoice = True
        self.elementDisabled = False
        self.numberOfTries = 0

        self.invalid_fields = []
        self.log = Log(console = self.consolelog)
        self.log.station = socket.gethostname()

    def set_prog_inic(self, initial_program):
        '''
        Method that defines the program to be started
        '''
        if initial_program:
            self.initial_program = initial_program
        try:
            Id = self.SetScrap('inputStartProg', 'div', '')
            element = self.driver.find_element_by_id(Id)
            element.clear()
            self.SendKeys(element, self.initial_program)
        except:
            self.proximo = False

    def set_enviroment(self):
        '''
        Method that defines the environment that will be used
        '''
        Id = self.SetScrap('inputEnv', 'div', '')
        element = self.driver.find_element_by_id(Id)
        element.clear()
        self.SendKeys(element, self.config.environment)


    def set_user(self):
        """
        Method that defines the environment that will be used
        """
        try:
            time.sleep(2) 
            Id = self.SetScrap(self.language.user, 'div', 'tget')
            if self.consolelog:
                print('SetUsr ID: %s' %Id)
            element = self.driver.find_element_by_id(Id)              
            self.DoubleClick(element)
            self.SendKeys(element, Keys.HOME)
            self.SendKeys(element, self.config.user)

            resultado = self.UTCheckResult('', '', self.config.user, 0, Id, 'input')
            if resultado != self.config.user:
                print('Conteúdo do campo usuário não preenchido. Buscando...')
                self.set_user()
            self.log.user = self.config.user
        except Exception as error:
            print(error)
            self.proximo = False
            if self.consolelog:
                print("Não encontrou o campo Usuário")

    def set_password(self):
        """
        Complete the system password.
        """
        try:
            Id = self.SetScrap(self.language.password, 'div', 'tget')
            if self.consolelog:
                print('SetUsr ID: %s' %Id)
            element = self.driver.find_element_by_id(Id)
            time.sleep(2)
            self.DoubleClick(element)
            self.SendKeys(element, Keys.HOME)
            self.SendKeys(element, self.config.password)
        except:
            self.proximo = False
            if self.consolelog:
                print("Não encontrou o campo Senha") 

    def set_based_date(self, trocaAmb):
        '''
        	Method that fills the date in the base date field.
        '''
        try:
            if trocaAmb:
                label = '%s*' %self.language.database
            else:
                label = self.language.database

            Id = self.SetScrap(label, 'div', 'tget')
            element = self.driver.find_element_by_id(Id)
            self.Click(element)
            self.SendKeys(element, Keys.HOME)
            self.SendKeys(element, self.config.date)
        except:
            self.proximo = False
            if self.consolelog:
                print("Não encontrou o campo Database")
        
    def set_group(self, trocaAmb):
        '''
        Method that sets the group of companies in the system
        '''
        try:
            if trocaAmb:
                label = '%s*' %self.language.group
            else:
                label = self.language.group

            Id = self.SetScrap(label, 'div', 'tget')
            element = self.driver.find_element_by_id(Id)
            self.Click(element)
            self.SendKeys(element, self.config.group)
        except: 
            self.proximo = False
            if self.consolelog:
                print("Não encontrou o campo Grupo")

    def set_branch(self, trocaAmb):
        '''
        Method that fills the system branch
        '''
        try:
            if trocaAmb:
                label = '%s*' %self.language.branch
            else:
                label = self.language.branch

            Id = self.SetScrap(label, 'div', 'tget')
            self.idwizard.append(Id)
            element = self.driver.find_element_by_id(Id)
            self.Click(element)
            self.SendKeys(element, self.config.branch)
            self.SendKeys(element, Keys.TAB)
        except:
            self.proximo = False
            if self.consolelog:
                print("Não encontrou o campo Filial")  

    def set_module_of_system(self, trocaAmb):
        '''
        Method that fills the module used by the system
        '''
        try:
            if trocaAmb:
                label = '%s*' %self.language.environment
            else:
                label = self.language.environment

            Id = self.SetScrap(label, 'div', 'tget')
            element = self.driver.find_element_by_id(Id)
            self.Click(element)
            self.SendKeys(element, self.config.module)
        except:
            self.proximo = False
            if self.consolelog:
                print("Não encontrou o campo Módulo")



    def SetItemMen(self, args1='', args2='', args3=''):
        '''
        Método que clica nos itens do menu
        '''
        Id = self.SetScrap(args1, 'li', 'tmenupopupitem', args3)
        if self.consolelog:
            print(Id + args1)
        if Id:
            if args1 and args2:
                ActionChains(self.driver).move_to_element(self.driver.find_element_by_xpath("//li[@id='%s']//label[.='%s']"%(Id, args1))).perform()
                Id = self.SetScrap(args2, 'li', 'tmenupopupitem', args3)
                if Id:    
                    self.driver.find_element_by_xpath("//li[@id='%s']//label[.='%s']" %(Id, args2)).click()
            else:
                self.driver.find_element_by_xpath("//li[@id='%s']//label[.='%s']" %(Id, args1)).click()     
        else:
            self.proximo = False

    def wait_enchoice(self):
        Ret = ""
        if self.btnenchoice:
            self.btnenchoice = False
            while not Ret:
                Ret = self.SetScrap(self.language.cancel,"div","tbrowsebutton",'wait','',0,'',3)#Procuro botão de cancelar advpl antigo
                if Ret:
                    self.advpl = True
                    self.cClass = 'tgetdados'
                    self.close_element = self.driver.find_element_by_id(Ret)
                if not Ret:
                    Ret = self.SetScrap(self.language.close,"div","tbrowsebutton",'wait','',0,'',3)#Procuro botão de fechar advpl mvc
                    if Ret:
                        self.advpl = False
                        self.cClass = 'tgrid'
                        self.IdClose = Ret
                        self.close_element = self.driver.find_element_by_id(Ret)
            return Ret

    def wait_browse(self,searchMsg=True):
        Ret = ''
        tag = 'button'
        endTime =   time.time() + 60
        while True:
            Ret = self.SetScrap(self.language.cancel,tag,"tbrowsebutton",'wait','',0,'',3,searchMsg)#Procuro botão de cancelar advpl antigo
            if not Ret:
                Ret = self.SetScrap(self.language.close,tag,"tbrowsebutton",'wait','',0,'',3,searchMsg)#Procuro botão de fechar advpl mvc
            if not Ret:
                break
            if time.time() > endTime:
                self.assertTrue(False, 'Tempo de espera para exibir os elementos do Browse excedido.')
        return Ret


    def SetRotina(self):
        '''
        Método que seta a rotina no campo pesquisa do menu
        '''

        Id = self.SetScrap('cGet', '', 'tget' )
        if Id:
            self.log.program = self.rotina
            if "CFG" in self.log.program:#TODO VERIFICAR ESTE TRECHO
                self.advpl = False
                self.passfield = True 
            element = self.driver.find_element_by_id(Id)
            self.DoubleClick(element)
            self.SendKeys(element, Keys.BACK_SPACE)
            self.SendKeys(element, self.rotina)
            element2 = self.driver.find_element_by_xpath("//div[@id='%s']/img" %Id)
            self.Click(element2)
        else:
            self.proximo = False
        self.rota = 'SetRotina'

    def set_enchoice(self, campo='', valor='', cClass='', args='', visibility='', Id='', disabled=False, tries=100):
        '''
         Method that fills the enchoice.
        '''
        if tries == 10:
            self.numberOfTries = 0
            if self.elementDisabled and self.consolelog:
            	print("Element is Disabled")
            self.LogResult(field=campo, user_value=disabled, captured_value=True, disabled_field=True)
            self.log.save_file()
            self.Restart()
            self.assertTrue(False, self.create_message(['', campo],enum.MessageType.DISABLED))
        else:
            tries += 1
            self.rota = "SetEnchoice"
            
            underline = (r'\w+(_)')#Se o campo conter "_"
            valsub = self.apply_mask(valor)

            if not Id:
                match = re.search(underline, campo)
                if match:
                    Id = self.SetScrap(campo, 'div', cClass, args)#Se for campo
                else:
                    Id = self.SetScrap(campo, 'div', cClass, args, 'label')#Se for Label

                if self.SearchStack('GetValue'):
                    return Id
            if Id:

                resultado = self.UTCheckResult('', campo, valor, 0, Id, 'input')
                tam_interface = self.lenvalorweb
                if valsub != valor:
                    tam_valorusr = len(valsub)
                else:
                    tam_valorusr = len(valor)
                element = self.driver.find_element_by_id(Id)
                self.scroll_to_element(element)#posiciona o scroll baseado na height do elemento a ser clicado.
                try:
                    if self.classe == 'tcombobox':
                        self.select_combo(Id, valor)
                    else:
                        time.sleep(1)
                        self.DoubleClick(element)
                        if self.valtype != 'N':
                            self.SendKeys(element, Keys.DELETE)
                            self.SendKeys(element, Keys.HOME)
                            
                        valsub = self.apply_mask(valor)

                        if valsub != valor and self.check_mask(element):
                            self.SendKeys(element, valsub)
                            valor = valsub
                        else:
                            self.SendKeys(element, valor)

						# """childPresence = self.children_exists(element, By.CSS_SELECTOR, "img[src*=fwskin_icon_lookup]") TODO verificar tratamento do campo com consulta padrão.
                        # if self.classe == "tget" and childPresence:
                        #     for x in range(0, 3):i
                        #         self.Click(element)
                        #         self.SendKeys(element, Keys.ENTER)
                        # """
                        if tam_valorusr < tam_interface:
                            if self.valtype == 'N':
                                self.SendKeys(element, Keys.ENTER)
                            else:
                           		self.SendKeys(element, Keys.TAB)
                except Exception as error:
                    if self.consolelog:
                        print(error)
                    self.SetButton(self.language.cancel)
                    self.assertTrue(False, error)
                time.sleep(1)
                resultado = self.UTCheckResult('', campo, valor, 0, Id, 'input')

                if self.consolelog and resultado != "":
                    print(resultado)

                if resultado.lower() != str(valor).strip().lower() and not self.passfield and not self.valtype == 'N': #TODO AJUSTAR ESTE PONTO.
                    if self.elementDisabled:
                        self.numberOfTries += 1
                        self.set_enchoice(campo=campo, valor=valor, cClass='', args='', visibility='', Id=Id, disabled=disabled, tries=self.numberOfTries)
                    else:
                        if tries < 103:
                            self.set_enchoice(campo=campo, valor=valor, cClass='', args='', visibility='', Id=Id, disabled=disabled, tries=tries)
                        else:
                            self.log_error("Error trying to input value")
                elif self.passfield:
                    if len(resultado) != len(str(valor).strip()):#TODO AJUSTAR ESTE PONTO.
                        if tries < 103:
                            self.set_enchoice(campo=campo, valor=valor, cClass='', args='', visibility='', Id=Id, disabled=disabled, tries=tries)
                        else:
                            self.log_error("Error trying to input value")
    def select_combo(self, Id, valor):
        """
        Retorna a lista do combobox através do select do DOM.
        """
        combo = Select(self.driver.find_element_by_xpath("//div[@id='%s']/select" %Id))
        options = combo.options
        for x in options:
            if valor == x.text[0:len(valor)]:
                valor = x.text
                break
        if not self.elementDisabled:       
            combo.select_by_visible_text(valor)
        return valor

    def SetGrid(self, ChkResult=0):
        """
        Preenche a grid baseado nas listas self.gridcpousr e self.Table
        """
        Ret = ''
        self.btnenchoice = True
        Ret = self.wait_enchoice()#Aguardo o carregamento dos componentes da enchoice.
        self.rota = "SetGrid"
        if self.fillTable():    # Se self.Table estiver preenchido com campos da tabela que o usuario quer testar, não deve executar SearchField() novamente.
            self.SearchField()  # Obtem a caracteristica dos campos da grid, gerando a lista self.Table

        if Ret:
            element = self.wait.until(EC.visibility_of_element_located((By.CLASS_NAME, 'tmodaldialog.twidget'))) 
            # as duas linhas abaixo são somente documentação
            #element = self.driver.find_element_by_xpath("//div[@id='COMP7626']/div[1]/table/tbody/tr[@id='0']/td[@id='1']") # para clicar no segundo campo da 1a linha do grid
            #element = self.driver.find_element_by_xpath("//div[@id='COMP7626']/div[1]/table/tbody/tr[@id='1']/td[@id='1']") # para clicar no segundo campo da 2a linha do grid
            self.lineGrid = 0

            for campo, valor, linha in self.gridcpousr:
                if campo == "newline" or (ChkResult and linha and ((linha - 1) != self.lineGrid)):
                    element = self.wait.until(EC.visibility_of_element_located((By.CLASS_NAME, 'tmodaldialog.twidget')))
                    self.SendKeys(element, Keys.DOWN)#element.send_keys(Keys.DOWN)
                    self.lineGrid += 1
                    time.sleep(3)
                else:
                    #coluna = self.Table[2].index("M->%s" %campo)
                    coluna = self.Table[1].index(campo)
                    if self.consolelog:
                        print('Posicionando no campo %s' %campo)
                    # controla se a celula esta posicionada onde a variavel 'coluna' esta indicando e se a celula foi preenchida com o conteúdo da variavel 'valor'.
                    while self.cawait(coluna, campo, valor, element, ChkResult):

                        Id = self.SetScrap('', 'div', self.cClass, 'setGrid')
                        if Id:
                            # nao estava posicionado na celula correta então tenta novamente e volta para a funcao cawait()
                            if self.advpl:
                                element = self.driver.find_element_by_xpath("//div[@id='%s']/div[1]/table/tbody/tr[@id=%s]/td[@id=%s]" % ( str(Id), str(self.lineGrid), str(coluna) ) )
                            else:
                                element = self.driver.find_element_by_xpath("//div[@id='%s']/div/table/tbody/tr[@id=%s]/td[@id=%s]/div" % ( str(Id), str(self.lineGrid), str(coluna) ) )
                                #//div[@id='COMP8015']/div/table/tbody/tr/td[3]/div
                            self.lastColweb = coluna
                            time.sleep(1)
                            self.wait.until(EC.element_to_be_clickable((By.ID, Id)))
                            self.Click(element)
        # Neste momento devo limpar a lista gridcpousr, pois ja utilizei os seus dados.
        self.gridcpousr = []
        return True

    def SetTable(self):
        '''
        Método que retorna a table corrente
        '''
        # ADVPL
        #self.wait.until(EC.visibility_of_element_located((By.CLASS_NAME, 'tgetdados.twidget.dict-msbrgetdbase')))
        # MVC GRID NO FOLDER
        #self.wait.until(EC.visibility_of_element_located((By.CLASS_NAME, "tgrid.twidget.dict-tgrid.CONTROL_ALIGN_ALLCLIENT.no-gridlines.cell-mode")))
        aux = []
        content = self.driver.page_source
        soup = BeautifulSoup(content,"html.parser")

        if self.advpl:
            # ADVPL
            grid = soup.find_all('div', class_=('tgetdados'))
            self.grid_class = ".tgetdados"
        else:
            # MVC GRID NO FOLDER
            grid = soup.find_all('div', class_=('tgrid'))
            self.grid_class = ".tgrid"
        #Seleção de filiis            
        if not grid:
            grid = soup.find_all('div', class_=('tcbrowse'))
            self.grid_class = ".tcbrowse"
            
        if not self.advpl:
            for line in grid:
                if line.attrs['class'][5] == 'cell-mode':
                    aux += line
            grid = aux

        divstring = str(grid)
        soup = BeautifulSoup(divstring,"html.parser") 
        rows = []
        xlabel = ''

        for tr in soup.find_all('tr'):

            cols = []
            for th_td in tr.find_all(['td', 'th']):
                th_td_text = th_td.get_text(strip=True)
                cols.append(th_td_text)
                xlabel = th_td.name
            
            if xlabel == 'td':
                rows[len(rows)-1][1].append(cols)
            else:
                rows.append([cols,[]])

        return rows    

    def SetScrap(self, seek='', tag='', cClass='', args1='', args2='', args3=0, args4='', args5=60, searchMsg=True):
        '''
        Método responsável pelo retorno do ID utilizando WebScraping
        '''
        RetId = ''
        endTime =   time.time() + args5 #definição do timeout para 60 segundos
        refresh =   time.time() + 10 #definição do tempo para refresh da pagina inicial

        #Entra no loop somente se o RetId estiver vazio
        while not RetId:

            if args1 == 'Grid':
                if (self.Ret and args4 == 'SearchField') or (args3 == len(self.Table[0])):
                    break

            if not args1 == 'Grid':#Só espera 1 segundo se não for Grid
                time.sleep(1)#tempo de espera para cada verificação.
            if self.consolelog:
                print('Procurando %s' %seek)
            
            #Condições de retirada caso o timeout seja atingido
            if seek == 'inputStartProg':#se for a tela inicial e o tempo limite for atingido, faz o refresh da pagina.
                if time.time() > refresh and not self.refreshed:
                    if self.consolelog:
                        print('Refreshing...')
                    self.driver.refresh()
                    self.refreshed = True

            #faça somente se o tempo corrente for menor que o tempo definido no timeout
            if time.time() < endTime:
                content = self.driver.page_source
                soup = BeautifulSoup(content,"html.parser")        
                
                #Verifica se possui errorlog na tela
                if searchMsg:
                    self.SearchErrorLog(soup)
                
                if not self.SearchStack('UTCheckResult') and searchMsg:
                    self.SearchHelp(soup)

                if seek == 'ChangeEnvironment':
                    RetId = self.caTrocaAmb(seek, soup, tag, cClass)
                    if RetId:
                        if self.consolelog:
                            print('caTrocaAmb')
                elif args1 == 'caHelp':
                    RetId = self.caHelp(seek, soup, tag, cClass)
                    if RetId:
                        if self.consolelog:
                            print('caHelp')
                    break
                elif args1 == 'caSeek':
                    RetId = self.caSeek(seek, soup, tag, cClass)
                    if RetId:
                        if self.consolelog:
                            print('caSeek')
                            break
                    break

                elif seek == 'language':
                    RetId = self.caLang(soup, tag, cClass)
                    if RetId:
                        break

                elif 'indice' in args1 or seek == 'placeHolder':
                    RetId = self.caSearch(seek, soup, 'div', cClass, args1, args2)
                    if self.consolelog:
                        print('caSearch')
                    if RetId:
                        break
                
                else:
                    RetId = self.cabutton(seek, soup, tag, cClass, args1, args2)
                    if RetId:
                        if self.consolelog:
                            print('cabutton')
                    if RetId == '':
                        RetId = self.camenu(seek, soup, tag, cClass, args1)
                        if RetId:
                            if self.consolelog:
                                print('camenu')

                    if RetId == '':
                        RetId = self.cainput(seek, soup, tag, cClass, args1, args2, args3, args4, args5)
                        if RetId:
                            if self.consolelog:
                                print('cainput')
            else:
                msg = ('O Campo ou Botão %s não foi encontrado' %seek)
                if self.consolelog:
                    print('TimeOut')
                if args1 == 'wait':
                    if self.consolelog:
                        print(args1)
                    break
                else:
                    self.assertTrue(False, msg)   
                    break
        if RetId and self.consolelog:
            print("ID Retorno %s %s" %(seek, RetId))

        return(RetId)
    
    def cabutton(self, seek, soup, tag, cClass, args1, args2):
        '''
        identifica botoes
        '''
        lista = []
        RetId = ''
        tooltipId = ''
        tooltipState = False
        # caso seja o botao 'Entrar', sera parseado por div + class
        if cClass == 'tbutton' and seek == self.language.enter:
            lista = soup.find_all('div', class_=('tbutton'))

        # entra somente quando botao Ok da chamada de parametros iniciais
        elif args1 == 'startParameters':
            RetId = soup.button.attrs['class'][0]
            
        elif cClass == 'tbrowsebutton':
            lista = soup.find_all(tag, class_=('tsbutton','tbutton', 'tbrowsebutton'))
        
        elif args1 == 'abaenchoice' :
            lista = soup.find_all(class_=(cClass))
            try:
                lista = lista[0].contents
            except:
                pass

        elif args1 == 'btnok':
            lista = soup.find_all(tag, class_=('tbutton', 'tsbutton', 'tbrowsebutton'))
            
        if not lista and not RetId:
            lista = soup.find_all(tag)

        for line in lista:
            try:#faço uma tentativa pois caso não esteja verificando o mesmo nivel pode dar erro.
                if line.string:
                    text = line.string
                else:
                     text = line.text
                if (text[0:len(seek)] == seek) and (line.attrs['class'][0] == 'tbutton' or line.attrs['class'][0] == 'tbrowsebutton' or line.attrs['class'][0] == 'tsbutton') and line.attrs['id'] not in self.LastId and not args1 == 'setGrid':#TODO VERIFICAR SE TERÁ EFEITO USAR O LEN EM line.string
                    if self.savebtn == self.language.confirm and self.IdClose == line.attrs['id']:
	                    continue
                    RetId = line.attrs['id']
                    if self.savebtn:
                        if RetId not in self.lenbutton:
                            self.lenbutton.append(RetId)
                    if RetId not in self.LastIdBtn:
                        self.LastIdBtn.append(RetId)
                        RetId = self.LastIdBtn[len(self.LastIdBtn)-1]
                        if seek == self.language.other_actions:
                            if args1 == 'SearchBrowse':
                                self.teste = True
                        break

                if tooltipState == False and cClass == 'tbrowsebutton' and line.attrs['class'][0] == 'tbutton' and line.text == '':
                    tooltipId = self.SetButtonTooltip( seek, soup, tag, cClass )
                    if tooltipId == '':
                        tooltipState = False
                    else:
                        tooltipState = True
                
                if tooltipState == True and line.attrs['class'][0] == 'tbutton' and line.text == '':
                    if line.attrs['id'][4:8] == tooltipId:
                        RetId = line.attrs['id']
                        tooltipState = False
                        break
            except:
                pass

            #Somente se for aba da enchoice
            if args1 == 'abaenchoice':
                if seek == line.text:
                    RetId = line.attrs['id']
                    break

        return(RetId)

    def SetButtonTooltip(self, seek, soup, tag, cClass):
        '''
        Identifica o ID do Botão sem Rótulo/Texto.
        Via Tooltip ou via Nome da Imagem.
        '''
        tooltip = ''
        tooltipID = ''

        tooltipID = soup.find_all('div', text=seek)

        try: # Encontra o botão via nome da imagem
            if not tooltipID or tooltipID[1]:
                lista = soup.find_all(tag, class_=('tbutton'))
                menuItens = {self.language.copy: 's4wb005n.png',self.language.cut: 's4wb006n.png',self.language.paste: 's4wb007n.png',self.language.calculator: 's4wb008n.png',self.language.spool: 's4wb010n.png',self.language.ajuda: 's4wb016n.png',self.language.exit: 'final.png',self.language.search: 's4wb011n.png', self.language.folders: 'folder5.png', self.language.generate_differential_file: 'relatorio.png',self.language.add: 'bmpincluir.png', self.language.view: 'bmpvisual.png','Editar': 'editable.png',self.language.delete: 'excluir.png',self.language.filter: 'filtro.png'}
                button = menuItens[seek]

                for line in lista:
                    if button in line.contents[1]['style']:
                        tooltip = line.attrs['id'][4:8]
                        break
        except: # Encontra o botão via Tooltip
            if tooltipID[0].text == seek:
                    tooltip = tooltipID[0].attrs['id'][8:12]
        
        return(tooltip)

    def cainput(self, seek, soup, tag, cClass, args1='', args2='', args3=0, args4='', args5=''):
        '''
        identifica input
        '''
        lista = []
        RetId = ''

        if seek == 'inputStartProg' or seek == 'inputEnv':
            lista = soup.find_all(id=seek)

        elif args1 == 'Grid':
            lista = soup.find_all(attrs={'name': re.compile(r'%s' %seek)})

        elif args1 == 'indice':
            if args2 == 'detail':
                lista = soup.find_all('div', class_=(cClass))
                if lista:
                    lista = lista[0].contents
            else: 
                lista = soup.find_all('div', class_=(cClass))
            pass

        else:
            if args1 == 'Enchoice':
                #Tenta montar a lista por tag e que contenha classe
                lista = soup.find_all(tag, class_=True)

            else:
                if not lista:
                    lista = soup.find_all(tag, class_=(cClass))
                    if not lista:
                        #Tenta montar a lista somente por Tag
                        lista = soup.find_all(tag) 
                        
        for line in lista:
            #print('Passou uma vez %s' %time.time())
            # campo de input ex: Digitacao do Usuario
            try:
                if ((line.previous == seek or line.string == seek) and line.attrs['class'][0] == 'tget' and not args1 == 'Virtual' and not args2 == 'label' and line.attrs['class'][0] != 'tbrowsebutton') :
                    RetId = line.attrs['id']
                    self.classe = line.attrs['class'][0]
                    if not self.classe == 'tcombobox':
                        self.valtype = line.contents[0]['valuetype']
                    break

                elif seek == 'Inverte Selecao':
                    if seek == line.text:
                        RetId = line.attrs['id']
                        self.classe = line.attrs['class'][0]
                        if not self.classe == 'tcombobox':
                            self.valtype = line.contents[0]['valuetype']
                        break

                elif seek == 'cGet':
                    if line.attrs['name'] == 'cGet': #and line.next.attrs['class'][0] == 'placeHolder' and line.next.name == 'input':
                        RetId = line.attrs['id']
                        self.classe = line.attrs['class'][0]
                        if not self.classe == 'tcombobox':
                            self.valtype = line.contents[0]['valuetype']
                        self.LastId.append(RetId)
                        break

                elif seek == 'inputStartProg' or seek == 'inputEnv':
                    RetId = line.attrs['id']
                    self.classe = line.attrs['class'][0]
                    if not self.classe == 'tcombobox':
                        self.valtype = line.contents[0]['valuetype']
                    break

                elif seek == self.language.search:
                    if seek in line.previous and line.attrs['name'] == args1:
                        RetId = line.attrs['id']
                        self.classe = line.attrs['class'][0]
                        if not self.classe == 'tcombobox':
                            self.valtype = line.contents[0]['valuetype']
                        break

                elif args1 == 'Virtual':
                    if seek in line.text:
                        RetId = line.nextSibling.attrs['id']#Próximo Registro na mesma arvore de estrutura
                        break
                
                #Verifico se é a div correspondente a pasta ou tabela que foi passada pelo usuário.
                elif args1 == 'setGrid':
                    start = 0
                    end = 0
                    alllabels = []
                    for label in self.Table[0]:
                        start = end
                        end = start + len(label)
                        if line.text[start:end] == label:
                            alllabels.append(label)
                    if len(alllabels) == len(self.Table[0]):
                        RetId = line.attrs['id']
                        self.classe = line.attrs['class'][0]
                        if not self.classe == 'tcombobox':
                            self.valtype = line.contents[0]['valuetype']
                        break
                        

                #Pesquisa o campo da enchoice/grid pelo nome do campo e retorna o ID equivalente.
                if args1 == 'Enchoice' or args1 == 'Grid':
                    if args1 == 'Grid':
                        if args4 == 'SearchField': 
                            time.sleep(1)
                            if seek in line.attrs['name']:
                                th = soup.find_all(class_=('selected-column'))

                                for i in th:
                                    if i.text == args2 and seek in line.attrs['name']:
                                        self.Table[2][args3] = line.attrs['name']
                                        self.Table[3][args3] = line.next.attrs['valuetype']
                        else:
                            pass
                    else:
                        if args2 == 'label':
                            if len(line.text.strip()) == len(seek.strip()):
                                if seek in line.text[0:len(seek)]:
                                    next_ = line.find_next_siblings('div')
                                    for x in next_:
                                        if x.attrs['class'][0] == 'tget' or x.attrs['class'][0] == 'tcombobox':
                                            if len(x.attrs['class']) > 3:
                                                if x.attrs['class'][3] == 'disabled':
                                                    continue
                                            print(seek)

                                            #if cClass != '' and args2 != 'label' and args1 != 'Enchoice':
                                            Id = x.attrs['id']
                                            if Id not in self.idwizard:
                                                print(x.attrs['id'])
                                                self.idwizard.append(Id)
                                                self.classe = x.attrs['class'][0]
                                                RetId = Id
                                                if not self.classe == 'tcombobox':
                                                    self.valtype = x.contents[0]['valuetype']
                                                break
                                    if RetId:# IF/Break responsavel pela parada do FOR, quando é encontrado o ID do campo
                                        break 
                                #preenche atributos do campo da enchoice
                        elif list(filter(bool, line.attrs["name"].split('M->')))[0] == seek:
                            RetId = line.attrs['id']
                            self.classe = line.attrs['class'][0]
                            if not self.classe == 'tcombobox':
                                self.valtype = line.contents[0]['valuetype']
                            break
            except Exception: # Em caso de não encontrar passa para o proximo line
                pass
        #Se for uma chamada do método SearchField só busca uma unica vez
        if args4 == 'SearchField':
            self.Ret = True
        
        return(RetId)

    def seek_content(self, seek, contents, line=''):
        try:
            if not self.idcomp:
                if not contents:
                    #print(line)
                    if seek in str(line):
                        self.idcomp = line.parent.attrs['id']
                        return
                if len(contents) == 1:
                    if not contents[0].contents:
                        #print(str(contents[0]))
                        if seek in str(contents[0]):
                            self.idcomp = line.parent.attrs['id']
                            return
                    else:
                        for line in contents:
                            try:
                                self.seek_content(seek, line.contents, line)
                            except Exception:
                                pass
                    return    
                else:
                    for line in contents:
                        try:
                            self.seek_content(seek, line.contents, line)
                        except Exception:
                            pass
                return                
        except Exception:
            pass

    def camenu(self, seek, soup, tag, cClass, args1):
        '''
        identifica opcao do menu
        '''
        lista = []
        RetId = ''

        if cClass == 'tmenuitem':
            # monta a lista baseado na tag 'label' e na class 'tmenuitem'
            lista = soup.find_all('li', class_=('tmenuitem'))
        
        if cClass == '':
            RetId = ''
        
        else:
            lista = soup.find_all(tag, class_=(cClass))

        for line in lista:
            if seek in line.text and line.attrs['class'][0] == 'tmenuitem' and line.attrs['id'] not in self.LastId:
                RetId = line.attrs['id']
                self.LastId.append(RetId)
                break
            
            elif args1 == 'menuitem':
                if seek == line.text[0:len(seek)]:
                    RetId = line.attrs['id']
                    break

            else:
                if  self.savebtn == self.language.confirm and self.IdClose == line.attrs['id']:
	                continue
                if seek ==  line.text and not args1 == 'Virtual':
                    RetId = line.attrs['id']
                    break

        if len(lista) == 1 and cClass == "tmenu" and seek == "":
            RetId = lista[0].attrs['id']

        return(RetId)
    
    def caTrocaAmb(self, seek, soup, tag, cClass):
        lista = []
        RetId = ''
        lista = soup.find_all(tag, class_=(cClass))

        for line in lista:
            if line.text and len(line.attrs['class']) == 4 and line.attrs['class'][3] == 'CONTROL_ALIGN_RIGHT':
                RetId = line.attrs['id']
                if self.consolelog:
                    print(RetId)
                break
        return(RetId)

    def caSeek(self, seek, soup, tag, cClass):
        lista = []
        RetId = ''
        lista = soup.find_all(tag, class_=(cClass))

        for line in lista:
            if seek == line.attrs['name'][3:] and line.attrs['class'][0] == 'tcombobox':
                RetId = line.attrs['id']
                self.classe = line.attrs['class'][0]
                if self.consolelog:
                    print(RetId)
                break

            elif seek == line.attrs['name'][3:] and line.attrs['class'][0] == 'tget':
                RetId = line.attrs['id']
                self.classe = line.attrs['class'][0]
                if self.consolelog:
                    print(RetId)
                break
        return(RetId)
    
    def caHelp(self, seek, soup, tag, cClass):
        lista = []
        RetId = ''
        lista = soup.find_all(tag, class_=cClass)

        for line in lista:
            if seek in line.text:
                RetId = line.attrs['id']
                self.classe = line.attrs['class'][0]
                if self.consolelog:
                    print(RetId)
                break
        return(RetId)
    
    def caLang(self, soup, tag, cClass):
        lista = []
        lista = soup.find_all(tag, class_=(cClass))

        for line in lista:
            if line.attrs['lang']:
                language = line.attrs['lang']
                if self.consolelog:
                    print(language)
                break

        return(language)

    def caSearch(self, seek, soup, tag, cClass, args1, args2):
        """
        Método que busca o indice informado pelo usuário e efetua o preenchimento da chave no campo pesquisa do browse.
        """
        RetId = ''
        self.idcomp = ''
        element = ''

        if args2 == 'detail':
            if args1 == 'indicedefault':
                #lista = self.search_next_soup(seek, soup)
                lista = soup.find_all("ul", class_=("tmenupopup"))
                for line in lista:
                    if "active" in line.attrs['class']:
                        if line.select(".tradiobutton"):
                            tradiobutton = line.find_all(class_='tradiobutton')
                            Id = tradiobutton[0].attrs['id']
                            break
            else:
                lista = soup.find_all('div', class_=(cClass))
                for line in lista:
                    if seek in line.text:
                        Id = line.attrs['id']
                        break
        else:
            if args2:
                lista = self.search_next_soup(args2, soup)
            else:  
                lista = soup.find_all('div', class_=(cClass))

            #Coleto o Id do campo pesquisa correspondente
            for line in lista:
                if cClass == 'tpanel':
                    if line.contents:
                        self.seek_content(seek, line.contents)
                        if self.idcomp:
                            RetId = self.idcomp
                            break
                            
                #Busca o campo para preenchimento da chave de busca
                try:
                    if seek in line.contents[0].attrs['class'][0]:
                        RetId = line.attrs['id']
                        self.classe = line.attrs['class'][0]
                        self.LastIdBtn.append(RetId)
                        RetId = self.LastIdBtn[len(self.LastIdBtn)-1]
                except:
                    pass

            return(RetId)
        pass

        #Seleciona o botão correspondente a descrição do indice    
        if cClass == 'tradiobutton':
            elem = self.driver.find_elements(By.ID, Id)
            radioitens = elem[0].find_elements(By.CLASS_NAME, 'tradiobuttonitem')
            if args1 == 'indicedefault':
                item = radioitens[0]
                if item.tag_name == 'div':
                    element = item.find_elements(By.TAG_NAME, 'input')[0]
                    self.DoubleClick(element)
                    RetId = True
            else:
                for item in radioitens:
                    if seek.strip() in item.text:
                        if item.tag_name == 'div':
                            element = item.find_elements(By.TAG_NAME, 'input')[0]
                            self.DoubleClick(element)
                            RetId = True
                            break
            return RetId

        #Busca pelo primeiro indice de busca
        elif seek == 'indicedefault':
            RetId = line.contents[0].attrs['id']
            
    def search_next_soup(self, seek, soup):
        """
        Retorna uma lista baseada no texto informado pelo usuário.
        """
        text = ''
        next_ = ''

        text = soup.find_all('div')

        for x in text:
            if seek == x.text:
                next_ = x.find_all_next('div')
                break
        return next_

    def get_zindex_position(self, list_, order=''):
        zindex = 0
        zindex_list = []

        for line in list_:
            zindex_content = line.attrs["style"].split("z-index:")[1].split(";")[0].strip()
            try:
                if zindex_content not  in zindex_list:
                    zindex_list.append(zindex_content)
                #zindex_list.append(int(line.attrs("style").split("z-index:")[1].split(";")[0].strip()))
            except:
                pass
        
        if order == 'ascending':
            zindex = sorted(zindex_list, key=int)
        elif order == 'descending':
            zindex = sorted(zindex_list, key=int, reverse=True)

        return zindex[0]


    def SearchBrowse(self, descricao='', chave='', indice=False, placeholder=''):
        '''
        Mètodo que pesquisa o registro no browse com base no indice informado.
        '''
        self.btnenchoice = True
        Ret = self.wait_browse() #Verifica se já efetuou o fechamento da tela

        if not Ret:
            self.savebtn = ''
            #Caso solicite para alterar o indice
            #if indice:
            #Faz a busca do icone para clique e seleção do indice.
            Id = self.SetScrap('fwskin_seekbar_ico.png', '', 'tpanel', 'indice', placeholder)
            if Id:
                element = self.driver.find_element_by_xpath("//div[@id='%s']/button" %Id)
                if self.rota == 'SetRotina' or self.rota == 'EDAPP':
                    self.SetScrap(self.language.view, 'div', 'tbrowsebutton', 'wait', '', '', '', 10)
                    self.rota = ''
                self.Click(element)
                #seleciona a busca do indice baseado na descrição ex: Filial+numero
                if indice:
                    self.SetScrap(descricao, 'div', 'tradiobutton', 'indice', 'detail')
                else:
                    self.SetScrap(placeholder, 'div', 'tradiobutton', 'indicedefault', 'detail')
                self.placeHolder(placeholder, chave)
                # self.data_check(descricao,chave)
            else:
                self.proximo = False
            pass

    def placeHolder(self, placeholder='', chave=''):
        Id = self.SetScrap('placeHolder', 'div', 'tget', args2=placeholder)
        if Id:
            element = self.driver.find_element_by_id(Id)
            self.Click(element)
            self.SendKeys(element, chave)
            time.sleep(1)
            self.Click(element)
            time.sleep(1)
            element2 = self.driver.find_element_by_xpath("//div[@id='%s']/img" %Id)
            time.sleep(2)
            self.DoubleClick(element2)
            time.sleep(1)
            self.DoubleClick(element)
            self.SendKeys(element, Keys.BACK_SPACE)
            return True

    # VISAO 3 - Tela inicial
    def ProgramaInicial(self, initial_program="", environment=""):
        self.set_prog_inic(initial_program)
        self.set_enviroment()
        self.SetButton('Ok', 'startParameters', '', 60, 'button', 'tbutton')

    def Usuario(self):
        """
        Preenchimento da tela de usuario
        """
        self.set_user()
        self.set_password()
        if self.proximo:
            self.SetButton(self.language.enter, '', '', 60, 'button', 'tbutton')

    def Ambiente(self, trocaAmb=False):
        """
        Preenche a tela de data base do sistema
        """
        if self.proximo:
            self.set_based_date(trocaAmb)
        if self.proximo:
            self.set_group(trocaAmb)
        if self.proximo:    
            self.set_branch(trocaAmb)
        if self.proximo:
            self.set_module_of_system(trocaAmb)
        if self.proximo:
            if trocaAmb:
                label = self.language.confirm
            else:
                label = self.language.enter

            self.SetButton(label,'','',60,'button','tbutton')

    def Setup(self, initial_program, date='', group='99', branch='01', module=''):
        """
        Preenche as telas de programa inicial, usuario e ambiente.
        """
        #seta atributos do ambiente
        self.config.date = date
        self.config.group = group
        self.config.branch = branch
        self.config.module = module

        if not self.config.valid_language:
            self.config.language = self.SetScrap("language", "html")
            self.language = LanguagePack(self.config.language)

        self.ProgramaInicial(initial_program)

        self.Usuario()
        self.Ambiente()

        self.set_log_info()

    def UTProgram(self, rotina):
        """
        Preenche a tela de rotina
        """
        self.rotina = rotina
        self.SetRotina()
    
    def UTSetValue(self, cabitem, campo, valor, linha=0, chknewline=False, disabled=False):
        """
        Indica os campos e o conteudo do campo para preenchimento da tela.
        """
        #time.sleep(1)
        self.elementDisabled = False
        if cabitem == "aCab":
            self.set_enchoice(campo, valor, '', 'Enchoice', '', '', disabled)
        elif cabitem == "aItens":
            # identifica nova linha quando executado através do metodo UTCheckResult
            if chknewline and self.CpoNewLine == campo:
                self.UTAddLine()
            # quando for grid, guarda os campos e conteúdo na lista
            self.gridcpousr.append([campo, valor, linha])
            # guarda o campo de referencia para posteriormente adicionar nova linha
            if chknewline and len(self.gridcpousr) == 1:
                self.CpoNewLine = campo
            # indica para o metodo VldData a rota que deverá ser seguida    
            self.rota = 'SetValueItens'
            self.field = campo

    def LogOff(self):    
        """
        Efetua logOff do sistema
        """   
        Ret = self.wait_browse(False)
        if not Ret:
            ActionChains(self.driver).key_down(Keys.CONTROL).send_keys('q').key_up(Keys.CONTROL).perform()
            self.SetButton(self.language.finish,searchMsg=False)
    
    def TearDown(self):
        """
        Finaliza o browser
        """   
        time.sleep(4)
        self.driver.close()  

    def VldData(self):
        """
        Decide qual caminho será seguido
        """
        if self.rota == 'SetValueItens' or self.rota == 'ClickFolder':
            if self.gridcpousr:
                self.SetGrid()
            self.rota = ''
        elif self.rota == 'CheckResultItens':
            # fim do caso de teste em segundos
            self.log.set_seconds()
            # indica ao SetGrid que haverá apenas conferencia de resultado.
            self.SetGrid(1)
            self.rota = ''
        return True

    def SearchField(self):
        """
        Obtem a caracteristica dos campos da grid, gerando a lista self.Table, essa lista sera 
        utlizada para o preenchimento dos campos da grid.
        """
        try:
            regex = (r'\w+(_)')
            aux = ''
            alias = []
            field = []

            exceptions = ['WT alias', 'WT recno']
            lExcept = False
            auxTable = self.SetTable()
            self.Table = []

            #Separa somente o alias das tabelas sem repetir
            for line in self.gridcpousr:
                m = re.search(regex, line[0])
                if m:
                    aux = m.group()
                    if aux not in alias: 
                        alias.append(aux)
            
            #Coleta so campos passado pelo usuário
            for line in self.gridcpousr:
                if line[0] not in field:
                    field.append(line[0])

            
            #caminho do arquivo csv(SX3)
            path = os.path.join(os.path.dirname(__file__), r'data\\sx3.csv')
            #DataFrame para filtrar somente os dados da tabela informada pelo usuário oriundo do csv. 
            data = pd.read_csv(path, sep=';', encoding='latin-1', header=None, error_bad_lines=False, 
                            index_col='Campo', names=['Campo', 'Tipo', 'Tamanho', 'Título', None], low_memory=False)
            df = pd.DataFrame(data, columns=['Campo', 'Tipo', 'Tamanho', 'Título', None])
            if not alias:
                df_filtered = df.query("Tipo=='C' or Tipo=='N' or Tipo=='D' ")
            else:
                df_filtered = df.filter(regex='^%s' %alias[0], axis=0)
                
            #Retiro os espaços em branco da coluna Campo e Titulo.
            df_filtered['Título'] = df_filtered['Título'].map(lambda x: x.strip())
            df_filtered.index = df_filtered.index.map(lambda x: x.strip())
            
            #Filtro somente os campos que foram passados pelo usuário
            #df_fields = df_filtered.loc[df_filtered.index.isin(field)]

            #Colunas do dataframe que serão utilizadas para alimentar o array de tabelas(self.Table)
            campo = df_filtered.index
            tipo = df_filtered['Tipo'].values
            Tamanho = df_filtered['Tamanho'].values
            #Verifico se a linha do vetor é correspondente à tabela do X3
            titulo = df_filtered['Título'].values

            acertos = []
            for index1, line in enumerate(auxTable):
                for line2 in line[0]:
                    if line2 in titulo:
                        acertos.append(line2)
                    else:
                        if alias:
                            for x in exceptions:
                                if line2 == x:
                                    acertos.append(line2)
                                    lExcept = True
                                    break
                                else:
                                    lExcept = False
                            if not lExcept:
                                acertos = []
                                break


                if len(acertos) == len(line[0]):
                    self.Table.append(line[0])
                    self.index = index1
                    break
            
            tam = len(self.Table[0])
            self.Table.append( [''] * tam ) # sera gravado o nome dos campos da grid.
            self.Table.append( [''] * tam ) # sera gravado o tipo do campo, para ser utilizado na setgrid().
            self.Table.append( [''] * tam ) # será gravado o tamanho do campo.
            #self.Table.append( [''] * tam ) # posição do campo.
            lastindex = []
            for count in range(0, len(df_filtered)):
                if titulo[count].strip() in self.Table[0]:
                    index = self.Table[0].index(titulo[count].strip())#Busco a coluna titulo do dataframe na self.Table e utilizo como indice
                    if index not in lastindex:
                        self.Table[1][index] = campo[count].strip()
                        self.Table[2][index] = tipo[count]
                        self.Table[3][index] = Tamanho[count]
                        #self.Table[4][index] = index2
                        lastindex.append(index)
        except Exception as error:
            print("Entrou na exceção: %s" %error)

    def UTAddLine(self):
        """
        Inclui uma marca indicando nova linha, na lista gridcpousr. 
        """
        if len(self.gridcpousr) > 0:
            self.gridcpousr.append(["newline", "", 0])

    def cawait(self, coluna, campo, valor, element, ChkResult):
        """
        Preenchimento e checagem dos campos da grid
        """
        try:
            # O scraping abaixo eh necessário para comparar se o que eu digitei no processo anterior, esta realmente preenchido na celula do grid.
            tipoCpo = self.Table[2][coluna]
            auxTable = self.SetTable()
            valorweb = auxTable[self.index][1][self.lineGrid][coluna]

            if self.SearchStack('GetValue'):
                self.grid_value = valorweb
                return False # return false encerra o laço

            '''
            # Se a celula nao estiver posicionada onde a variavel 'coluna' esta indicando
            if self.lastColweb != str(coluna):
                print('Posicionando na coluna %s' %str(coluna))
                # return true fara com que entre novamente aqui( cawait ) e tente focar na celula que a variavel 'coluna' esta indicando
                return True
            # A celula esta posicionada conforme a variavel 'coluna' indicou !
            else:
            '''
            valsub = self.apply_mask(valor)
            if self.lastColweb != coluna:
                return True
            else:
                # Esta sendo executado por UTCheckResult então apenas guardo o resultado
                if ChkResult:
                    self.LogResult(campo, valor, valorweb, True)
                else:                
                    # O tipo do campo em que a celula esta posicionada eh 'Numerico' ?
                    if tipoCpo == 'N':
                        # O campo numérico esta vazio ?
                        if valorweb != valor:
                            # preencha o campo numerico
                            self.SendKeys(element, Keys.ENTER)#element.send_keys(Keys.ENTER)
                            time.sleep(1)
                            self.SendKeys(element, valsub)#element.send_keys(valor)
                            self.SendKeys(element, Keys.ENTER)#element.send_keys(Keys.ENTER)

                            # return true fara com que entre novamente aqui( cawait ) para garantir que os dados foram preenchidos corretamente.
                            return True
                        else:
                            # o campo numerio foi preenchido corretamente, então o processo analisará o próximo campo contido em gridcpousr.
                            return False
                    # O tipo do campo em que a celula esta posicionada eh diferente de 'Numerico' !
                    # O conteudo da celula esta diferente da variavel 'valor'
                    elif valorweb != valor.strip():
                        #preencha campo
                        #clique enter na célula
                        self.SendKeys(element, Keys.ENTER)#element.send_keys(Keys.ENTER)
                        #Campo caractere
                        Id = self.SetScrap(campo,'div','tget', args1='caSeek')
                        #Se for combobox na grid
                        if not Id:
                            Id = self.SetScrap(campo,'div','tcombobox', args1='caSeek')
                            if Id:
                                valorcombo = self.select_combo(Id, valor)
                                if valorcombo[0:len(valor)] == valor:
                                    return False
                        if Id:
                            self.lenvalorweb = len(self.get_web_value(Id))
                       
                            time.sleep(1)
                            if valsub != valor and self.check_mask(element):
                                self.SendKeys(element, valsub)#element.send_keys(valsub)
                            else:
                                self.SendKeys(element, valor)#element.send_keys(valor)
                            if len(valor) < self.lenvalorweb:
                                self.SendKeys(element, Keys.ENTER)#element.send_keys(Keys.ENTER)
                        #time.sleep(3)
                        # return true fara com que entre novamente aqui( cawait ) para garantir que os dados foram preenchidos corretamente.
                        return True
                    else:
                        # o campo foi preenchido corretamente, então o processo analisará o próximo campo contido em gridcpousr.
                        return False
        except Exception as error:
            if self.consolelog:
                print(error)
            return True

    def UTCheckResult(self, cabitem, campo, valorusr, linha=0, Id='', args1=''):
        """
        Validação de interface
        """
        if args1 != 'input' and cabitem != 'help':
            self.wait_enchoice()
            self.rota = "UTCheckResult"
        valorweb = ''
        if not Id:
            if cabitem == 'aCab':
                Id = self.SetScrap(campo, 'div', 'tget', 'Enchoice')
            elif cabitem == 'Virtual':
                Id = self.SetScrap(campo, 'div', 'tsay', 'Virtual')
            elif cabitem == 'help':
                Id = self.SetScrap(valorusr, '','tsay twidget dict-tsay align-left transparent','caHelp')
        if cabitem != 'aItens':
            if Id:
                element = self.driver.find_element_by_id(Id)
                if args1 != 'input':
                    self.Click(element)
                valorweb = self.get_web_value(Id)
                self.lenvalorweb = len(valorweb)
                valorweb = valorweb.strip()
                if self.consolelog and valorweb != '':
                    print(valorweb)
                if self.check_mask(element):
                    valorweb = self.apply_mask(valorweb)
                    valorusr = self.apply_mask(valorusr)
                if type(valorweb) is str:
                    valorweb = valorweb[0:len(str(valorusr))]
            if args1 != 'input':
                self.LogResult(campo, valorusr, valorweb)
        else:
            self.UTSetValue(cabitem, campo, valorusr, linha, True)
            self.rota = 'CheckResultItens'
        if cabitem == 'help': # Efetua o fechamento da tela de help
            self.SetButton("Fechar")
            self.savebtn = ''
            
        return valorweb

    def get_web_value(self, Id):
        """
        Coleta as informações do campo baseado no ID
        """
        # quando o campo for combobox
        if self.classe == 'tcombobox':
            valorweb = self.driver.find_element_by_xpath("//div[@id='%s']/span" %Id).text
            if not valorweb:
                self.elementDisabled = self.driver.find_element_by_xpath("//div[@id='%s']/select" %Id).get_attribute('disabled') != None
        elif self.classe == 'tmultiget':
            valorweb = self.driver.find_element_by_xpath("//div[@id='%s']/textarea" %Id).get_attribute('value')
        elif self.classe == 'tsay':
            valorweb = self.driver.find_element_by_xpath("//div[@id='%s']/label" %Id).text
            if self.language.problem in valorweb:
                valorweb = valorweb.split('Problema: ')
                valorweb = valorweb[1]
        else:
            valorweb = self.driver.find_element_by_xpath("//div[@id='%s']/input" %Id).get_attribute('value')
            self.elementDisabled = self.driver.find_element_by_xpath("//div[@id='%s']/input" %Id).get_attribute('disabled') != None
        return valorweb       

    def LogResult(self, field, user_value, captured_value, call_grid=False, disabled_field=False):
        '''
        Log the result of comparison between user value and captured value
        '''
        txtaux = ""
        result = True
        message = ""
        if call_grid:
            txtaux = 'Item: %s - ' %str(self.lineGrid + 1)

        if disabled_field and not user_value:
            message = self.create_message([txtaux, field], enum.MessageType.DISABLED)
            result = False
        elif disabled_field and user_value:
            message = self.create_message([txtaux, field], enum.MessageType.DISABLED)
        elif user_value != captured_value and not disabled_field:
            message = self.create_message([txtaux, field, user_value, captured_value], enum.MessageType.INCORRECT)
            result = False
        else:
            message = self.create_message([txtaux, field])

        self.log.new_line(result, message)
        self.validate_field(field, user_value, captured_value)

    def ChangeEnvironment(self):
        """
        clique na area de troca de ambiente do protheus
        """
        Id = self.SetScrap('ChangeEnvironment','div','tbutton')
        if Id:
            element = self.driver.find_element_by_id(Id)
            self.Click(element)
            self.Ambiente(True)

    def fillTable(self):
        """
        verifica se os dados de self.Table referem-se a tabela que o usuário vai testar.
        """
        retorno = 1 # sempre preencha a lista self.TableTable
        if len(self.Table):
            campo = self.gridcpousr[0][0]
            nseek = campo.find("_")
            arquivo = campo[:nseek]

            for linha in self.Table[1]:
                if arquivo in linha:
                    # não preencha a lista self.Table, pois, já foi preenchido em processos anteriores.
                    retorno = 0
                    break
        return retorno

    def AssertTrue(self):
        """
        Define que o teste espera uma resposta Verdadeira para passar
        """
        self.assert_result(True)

    def AssertFalse(self):
        """
        Define que o teste espera uma resposta Falsa para passar
        """
        self.assert_result(False)

    def Restart(self):
        self.LogOff()
        self.ProgramaInicial()
        self.classe = ''
        self.Usuario()
        self.Ambiente()
        self.SetRotina()
    
    def GetFunction(self):
        stack = inspect.stack()
        function_name = "screenshot"
        for line in stack:
            if self.rotina in line.filename:
                return line.function
        return function_name

    def SearchStack(self,function):
        stack = inspect.stack()
        ret = False
        for line in stack:
            if line.function == function:
                ret = True
                break
        return ret
    
    def SearchErrorLog(self,soup):
        lista = soup.find_all('div', class_=('tsay twidget transparent dict-tsay align-left')) # Verifica de ocorreu error log antes de continuar
        if lista:
            for line in lista:
                if (line.string == self.language.error_log):
                    self.SetButton(self.language.details,cClass='tbutton',searchMsg=False)
                    self.driver.save_screenshot( self.GetFunction() +".png")
                    self.log.new_line(False, self.language.error_log_print)
                    self.log.save_file()
                    self.assertTrue(False, self.language.error_log_print)

    def SearchHelp(self,soup):
        '''
        This method is called to treat Help messages
        '''
        lista = soup.find_all('div', class_=('workspace-container')) # Leva como base div inicial
        if lista:
            lista = lista[0].contents # Pega filhos da tela principal
            for line in lista:
                message = ""
                if line.text == self.language.error_msg_required:
                    message = self.language.error_msg_required
                    self.search_help_error(message)
                elif self.language.help in line.text and self.language.problem in line.text:     
                    message = line.text
                    self.search_help_error(message)
                
    def search_help_error(self, message):
        '''
        This method is part of SearchHelp internal functionality
        '''
        self.driver.save_screenshot( self.GetFunction() +".png")
        self.SetButton(self.language.close,cClass='tbutton',searchMsg=False)
        self.savebtn = ''
        self.Click(self.close_element)
        if not self.advpl:
            self.SetButton(self.language.leave_page,cClass='tbutton',searchMsg=False)
        self.log.new_line(False, message)
        self.log.save_file()
        self.assertTrue(False, message)

    def Click(self, element):
        try:
            self.scroll_to_element(element)
            element.click()
        except Exception:
            actions = ActionChains(self.driver)
            actions.move_to_element(element)
            self.scroll_to_element(element)
            actions.click()
            actions.perform()
    
    def move_element(self, element):
        actions = ActionChains(self.driver)
        actions.move_to_element(element)
        actions.perform()

    def DoubleClick(self, element):
        try:
            self.scroll_to_element(element)
            element.click()
            element.click()
        except Exception:
            self.scroll_to_element(element)
            actions = ActionChains(self.driver)
            actions.move_to_element(element)
            actions.double_click()
            actions.perform()

    def SendKeys(self, element, args):
        try:
            element.send_keys(args)
        except Exception:
            actions = ActionChains(self.driver)
            actions.move_to_element(element)
            actions.send_keys(args)
            actions.perform()

    def create_message(self, args, messageType=enum.MessageType.CORRECT):
        '''
        Returns default messages used all throughout the class.
        '''
        correctMessage = "{} Valor fornecido para o campo {} esta correto!"
        incorrectMessage = "{} Valor fornecido para o campo \"{}\" ({}) não confere com o valor encontrado na interface ({})."
        disabledMessage = "{} Campo \"{}\" esta desabilitado."
        assertErrorMessage = "Falhou: Valor fornecido para o campo {}: \"{}\" não confere com o valor encontrado na interface \"{}\"."

        if messageType == enum.MessageType.INCORRECT:
            return incorrectMessage.format(args[0], args[1], args[2], args[3])
        elif messageType == enum.MessageType.DISABLED:
            return disabledMessage.format(args[0], args[1])
        elif messageType == enum.MessageType.ASSERTERROR:
            return assertErrorMessage.format(args[0], args[1], args[2])
        else:
            return correctMessage.format(args[0], args[1])        

    def children_exists(self, element, by, childSelector):
        '''
        Returns a boolean if children element exists inside parent.
        '''
        children = element.find_elements(by, childSelector)
        return len(children) > 0
    
    
    def element_exists(self, by, selector, position='',text=''):
        '''
        Returns a boolean if element exists on the screen
        '''
        if not position and not text:
            element_list = self.driver.find_elements(by, selector)
            return len(element_list) > 0
        elif position and not text:
            element_list = self.driver.find_elements(by, selector)
            return len(element_list) >= position
        else:
            time.sleep(1)            

            content = self.driver.page_source
            soup = BeautifulSoup(content,"html.parser")

            elements = list(soup.select(selector))

            for element in elements:
                if text in element.text:
                    return True
            return False


        
    def SetLateralMenu(self, menuitens):
        '''
        Navigates through the lateral menu using provided menu path.
        e.g. "MenuItem1 > MenuItem2 > MenuItem3"
        '''

        menuitens = list(map(str.strip, menuitens.split(">")))

        menuId = self.SetScrap(cClass="tmenu")
        menu = self.driver.find_element_by_id(menuId)

        for menuitem in menuitens:
            menu = self.wait.until(EC.element_to_be_clickable((By.CSS_SELECTOR, "#{}".format(menu.get_attribute("id")))))
            self.wait_elements_load("#{} .tmenuitem".format(menu.get_attribute("id")))
            subMenuElements = menu.find_elements(By.CSS_SELECTOR, ".tmenuitem")
            submenu = ""   
            for child in subMenuElements:
                if child.text.startswith(menuitem):
                    submenu = child
                    break
            if subMenuElements and submenu:
                self.scroll_to_element(submenu)
                self.Click(submenu)
                menu = submenu
            else:
                response = "Error - Menu Item does not exist: {}".format(menuitem)
                print(response) #Send to Better Log
                self.assertTrue(False, response)        

        self.wait_browse()

    def scroll_to_element(self, element):
        '''
        Scroll to element on the screen.
        '''
        if element.get_attribute("id"):
            self.driver.execute_script("return document.getElementById('{}').scrollIntoView();".format(element.get_attribute("id")))        
        else:
            self.driver.execute_script("return arguments[0].scrollIntoView();", element)

    def wait_elements_load(self, selector):
        '''
        Wait for elements defined by the CSS Selector to be present on the screen
        '''
        self.wait.until(EC.presence_of_all_elements_located((By.CSS_SELECTOR, selector)))

    def GetValue(self, cabitem, field):
        '''
        Get a web value from DOM elements
        '''
        value = ''
        
        if cabitem == 'aCab':
            Id = self.set_enchoice(campo=field, args='Enchoice')
            value = self.get_web_value(Id)
        elif cabitem == 'aItens':
            self.gridcpousr.append([field, '', 0])
            self.SetGrid()
            if self.grid_value:
                value = self.grid_value
                self.grid_value = ''


        return value

    def validate_field(self, field, user_value, captured_value):
        '''
        Validates and stores field in the self.invalid_fields array if the values are different.
        '''
        if str(user_value).strip() != str(captured_value).strip():
            self.invalid_fields.append([field, user_value, captured_value])

    def assert_result(self, expected):
        expected_assert = expected
        msg = "Passed"

        self.log.save_file()

        if self.invalid_fields:
            expected = not expected
            msg = (self.create_message([self.invalid_fields[0][0], self.invalid_fields[0][1], self.invalid_fields[0][2]], enum.MessageType.ASSERTERROR))

        self.invalid_fields = []
        print(msg)
        if expected_assert:
            self.assertTrue(expected, msg)
        else:
            self.assertFalse(expected, msg)

    def set_log_info(self):
        self.log.initial_time = time.time()
        self.SetLateralMenu(self.language.menu_about)
        self.wait_elements_load(".tmodaldialog")

        content = self.driver.page_source
        soup = BeautifulSoup(content,"html.parser")

        modal = list(soup.select(".tmodaldialog")[0].children)
        
        for panel in modal:
            for element in panel.children:
                if element.text.startswith("Release"):
                    release = element.text.split(":")[1].strip()
                    self.log.release = release
                    self.log.version = release.split(".")[0]
                elif element.text.startswith("Top DataBase"):
                    self.log.database = element.text.split(":")[1].strip()
                else:
                    if self.log.version and self.log.release and self.log.database:
                        break

        self.SetButton(self.language.close)

    def SetButton(self, button, args1='', args2='', args3=60, tag='div', cClass='tbrowsebutton',searchMsg = True):
        '''
        Método que efetua o clique nos botão da interface
        '''
        try:
            Ret = ''
            if self.VldData():
                if (button.lower() == self.language.Ok.lower()) and args1 != 'startParameters':
                    Id = self.SetScrap(button, tag, '', 'btnok') 
                    if Id:
                        element = self.driver.find_element_by_id(Id)
                        self.Click(element)
                elif button == self.language.delete:
                    Id = self.SetScrap(button, tag, cClass, 'wait','', '', '', 5,searchMsg)
                    if not Id:
                        Id = self.SetScrap(self.language.other_actions, tag, cClass, args1,'', '', '', 5)
                        element = self.driver.find_element_by_id(Id)
                        self.Click(element)
                        if Id:
                            self.SetItemMen(self.language.delete, '', 'menuitem')
                    else:
                        element = self.driver.find_element_by_id(Id)
                        self.Click(element)
                else:
                    Id = self.SetScrap(button, tag, cClass, args1,'', '', '', args3,searchMsg)
                    if Id:
                        if button == self.language.confirm or button == self.language.save:
                            self.savebtn = button
                        if Id == 'button-ok':
                            element = self.driver.find_element_by_class_name(Id)
                        else:
                            element = self.driver.find_element_by_id(Id)
                        if not self.browse and button == self.language.other_actions and self.advpl:#Somente entra quando for o segundo botão Outras Ações
                            Ret = self.SetScrap(self.language.cancel,"div","tbrowsebutton", '', '', '', '', 10)#Aguardo os elementos da Enchoice
                            if Ret:
                                Id = self.SetScrap(button, tag, cClass, args1, '', '', '', args3, searchMsg)
                                if Id:
                                    element = self.driver.find_element_by_id(Id)
                        time.sleep(3)
                        self.scroll_to_element(element)#posiciona o scroll baseado na height do elemento a ser clicado.
                        self.Click(element)
                        if button == self.language.other_actions: # TRATAR QND FOR NA ENCHOICE
                            self.SetItemMen(args1, args2, 'menuitem')
                        elif button == self.language.add:
                            self.browse = False
                            if args1 != '':#se for botão incluir com subitens
                                self.advpl = False
                                Id = self.SetScrap(args1, 'li', 'tmenupopupitem')
                                if Id:
                                    element = self.driver.find_element_by_id(Id)
                                    self.Click(element)
                            #usar este trecho no novo método de filial self.SetButton('OK','','',60,'div','tbutton')
                        elif button == self.language.edit or button == self.language.view: # caso não seja outras ações do Browse.
                            self.browse = False
                    else:
                        self.proximo = False
            if button == self.language.edit or button == self.language.view or button == self.language.delete:
                self.wait_enchoice()
                self.btnenchoice = True
        except ValueError as error:
            if self.consolelog:
                print(error)
            self.Restart()
            self.assertTrue(False, "Campo %s não encontrado" %error.args[0])
        except Exception as error:
            if self.consolelog:
                print(error)
            self.Restart()
            self.assertTrue(False) 


    def SetFilial(self, filial):
        """
        Método que seta a filial na inclusão
        """
        Ret = self.placeHolder('', filial)
        if Ret:
            self.SetButton('OK','','',60,'div','tbutton')
            self.wait_enchoice()
            
    def UTWaitWhile(self,itens):
        '''
        Search string that was sent and wait while condition is true
        e.g. "Item1,Item2,Item3"
        '''
        self.search_text(itens,True)

    def UTWaitUntil(self,itens):
        '''
        Search string that was sent and wait until condition is true
        e.g. "Item1,Item2,Item3"
        '''
        self.search_text(itens,False)

    def search_text(self,itens,invert):
        '''
        Search string that was sent and wait until condition is respected
        e.g. "Item1,Item2,Item3"
        '''
        itens = list(map(str.strip, itens.split(",")))
        print("Aguardando processamento...")
        while True:
            content = self.driver.page_source
            soup = BeautifulSoup(content,"html.parser")
            lista = soup.find_all('div', string=(itens))
            if invert:
                if not lista:
                    break
            else:
                if lista:
                    break
            time.sleep(5)

    def SetTabEDAPP(self, tabela):
        '''
        Method that fills the field with the table to be checked in the generic query
        '''
        try:
            Id = self.SetScrap(self.language.search, 'div', 'tget', 'cPesq')
            element = self.driver.find_element_by_id(Id)
            self.Click(element)
            self.SendKeys(element, tabela)
            self.SendKeys(element, Keys.ENTER)
            self.SetButton('Ok','','',60,'div','tsbutton')
        except:
            self.proximo = False
            if self.consolelog:
                print("Não encontrou o campo Pesquisar")
        self.rota = 'EDAPP'

    def ClickFolder(self, item):
        '''
        Método que efetua o clique na aba
        ''' 
        self.rota = "ClickFolder"
        if self.close_element:
            self.move_element(self.close_element) # Retira o ToolTip dos elementos focados.
        self.wait_enchoice()
        #self.advpl = False
        if self.VldData():
            try:#Tento pegar o elemento da aba de forma direta sem webscraping
                element = self.driver.find_element_by_link_text(item)
            except:#caso contrário efetuo o clique na aba com webscraping    
                Id = self.SetScrap(item, '', 'button-bar', 'abaenchoice')
                if Id:
                    element = self.driver.find_element_by_id(Id)
            
            self.scroll_to_element(element)#posiciona o scroll baseado na height do elemento a ser clicado.
            self.Click(element)
    
    def ClickBox(self, labels):
        '''
        Método que efetua o clique no checkbox
        '''
        listas = labels.split(",")
        self.wait_enchoice()#Aguardo o carregamento dos componentes da enchoice.
        if labels == 'Todos':
            Id = self.SetScrap('Inverte Selecao', 'label', 'tcheckbox')
            if Id:
                element = self.driver.find_element_by_id(Id)
                self.Click(element)
        else:
            table = self.SetTable()

            while not table:
                print("Esperando table")    
                table = self.SetTable()
            
            tables = self.driver.find_elements(By.CSS_SELECTOR, self.grid_class)
            zindex = 0
            grid_id = ""
            for tab in tables:
                zindex_atual = int(tab.get_attribute("style").split("z-index:")[1].split(";")[0].strip())
                if zindex < zindex_atual:
                    zindex = zindex_atual
                    grid_id = tab.get_attribute("Id")
            
            grid = self.driver.find_element(By.ID, grid_id)

            for lista in listas:
                for x in range(0, len(table)):
                    for index, y in enumerate(table[x][1]):
                        if lista.strip() == y[1]:
                            elements_list = grid.find_elements(By.CSS_SELECTOR, "td[id='1']")
                            self.scroll_to_element(elements_list[index])
                            self.Click(elements_list[index])
                            time.sleep(1)
                            self.SendKeys(elements_list[index], Keys.ENTER)

<<<<<<< HEAD
    def log_error(self, message, new_log_line=True):
        if new_log_line:
            self.log.new_line(False, message)
        self.log.save_file()
        self.assertTrue(False, message)
                            
=======
    def check_mask(self, element):
        """
        Checks wether the element has a numeric mask.
        """
        reg = (r"(@. )?[1-9.\/-]+")
        mask = element.get_attribute("picture")
        if mask is None:
            child = element.find_elements(By.CSS_SELECTOR, "input")
            if child:
                mask = child[0].get_attribute("picture")
            
        return (mask != "" and mask is not None and (re.search(reg, mask)))

    def apply_mask(self, string):
        """
        Removes special characters from received string.
        """
        caracter = (r'[.\/-]')
        if string[0:4] != 'http':
            match = re.search(caracter, string)
            if match:
                string = re.sub(caracter, '', string)

        return string
>>>>>>> 1b879b79
<|MERGE_RESOLUTION|>--- conflicted
+++ resolved
@@ -2045,15 +2045,7 @@
                             self.Click(elements_list[index])
                             time.sleep(1)
                             self.SendKeys(elements_list[index], Keys.ENTER)
-
-<<<<<<< HEAD
-    def log_error(self, message, new_log_line=True):
-        if new_log_line:
-            self.log.new_line(False, message)
-        self.log.save_file()
-        self.assertTrue(False, message)
-                            
-=======
+                        
     def check_mask(self, element):
         """
         Checks wether the element has a numeric mask.
@@ -2078,4 +2070,9 @@
                 string = re.sub(caracter, '', string)
 
         return string
->>>>>>> 1b879b79
+
+    def log_error(self, message, new_log_line=True):
+        if new_log_line:
+            self.log.new_line(False, message)
+        self.log.save_file()
+        self.assertTrue(False, message)