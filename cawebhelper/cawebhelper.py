# -*- coding: utf-8 -*-
"""
Created on Tue May 30 09:21:13 2017

@author: renan.lisboa
"""
import re
import csv
import time
import numpy as np
import pandas as pd
import unittest
import inspect
import socket
import sys
import os
from datetime import datetime
from selenium import webdriver
from selenium.webdriver.common.keys import Keys
from bs4 import BeautifulSoup
from selenium.webdriver.support.ui import WebDriverWait
from selenium.webdriver.support import expected_conditions as EC
from selenium.webdriver.common.by import By
from selenium.webdriver.common.action_chains import ActionChains
from selenium.webdriver.support.ui import Select
import cawebhelper.enumerations as enum
from cawebhelper.log import Log
from cawebhelper.config import ConfigLoader
from cawebhelper.language import LanguagePack
import cawebhelper.jquery as jq

class CAWebHelper(unittest.TestCase):
    def __init__(self, config_path=""):
        if config_path == "":
            config_path = sys.path[0] + r"\\config.json"
        self.config = ConfigLoader(config_path)      
        if self.config.browser.lower() == "firefox":
            driver_path = os.path.join(os.path.dirname(__file__), r'drivers\\geckodriver.exe')
            log_path = os.path.join(os.path.dirname(__file__), r'geckodriver.log')
            self.driver = webdriver.Firefox(executable_path=driver_path, log_path=log_path)
        elif self.config.browser.lower() == "chrome":
            driver_path = os.path.join(os.path.dirname(__file__), r'drivers\\chromedriver.exe')
            self.driver = webdriver.Chrome(executable_path=driver_path)
        self.wait = WebDriverWait(self.driver,5)
        self.driver.get(self.config.url)
        
        self.LastId = []
        self.LastIdBtn = []
        self.gridcpousr = []
        self.Table = []
        self.lenbutton = []
        self.idwizard = []
        
        self.close_element = ''
        self.date = ''
        self.rota = ''       
        self.CpoNewLine = ''
        self.classe = ''     
        self.valtype = ''
        self.cClass = ''
        self.savebtn = ''   
        self.idcomp = ''       
        self.rotina = ''
        self.lenvalorweb = ''
        self.IdClose = ''
        self.grid_value = ''
        self.grid_class = ''
        self.initial_program = 'SIGAADV'
        
        self.language = LanguagePack(self.config.language) if self.config.language else ""

        self.lineGrid = 0
        self.index = 0
        self.lastColweb = 0

        self.browse = True
        self.advpl = True
        self.proximo = True
        self.Ret = False
        self.refreshed = False
        self.consolelog = True
        self.passfield = False
        self.btnenchoice = True
        self.elementDisabled = False
        self.numberOfTries = 0

        self.invalid_fields = []
        self.log = Log(console = self.consolelog)
        self.log.station = socket.gethostname()
        #jq.inject_jquery(self.driver)

        self.camposCache = []
        self.parametro = ''
        self.backupSetup = dict()


    def set_prog_inic(self, initial_program):
        '''
        Method that defines the program to be started
        '''
        if initial_program:
            self.initial_program = initial_program
        try:
            Id = self.SetScrap('inputStartProg', 'div', '')
            element = self.driver.find_element_by_id(Id)
            element.clear()
            self.SendKeys(element, self.initial_program)
        except:
            self.proximo = False

    def set_enviroment(self):
        '''
        Method that defines the environment that will be used
        '''
        Id = self.SetScrap('inputEnv', 'div', '')
        element = self.driver.find_element_by_id(Id)
        element.clear()
        self.SendKeys(element, self.config.environment)


    def set_user(self):
        """
        Method that defines the environment that will be used
        """
        try:
            time.sleep(2) 
            Id = self.SetScrap(self.language.user, 'div', 'tget')
            if self.consolelog:
                print('SetUsr ID: %s' %Id)
            element = self.driver.find_element_by_id(Id)              
            self.DoubleClick(element)
            self.SendKeys(element, Keys.HOME)
            self.SendKeys(element, self.config.user)

            resultado = self.UTCheckResult('', '', self.config.user, 0, Id, 'input')
            if resultado != self.config.user:
                print('Conteúdo do campo usuário não preenchido. Buscando...')
                self.set_user()
            self.log.user = self.config.user
        except Exception as error:
            print(error)
            self.proximo = False
            if self.consolelog:
                print("Não encontrou o campo Usuário")

    def set_password(self):
        """
        Complete the system password.
        """
        try:
            Id = self.SetScrap(self.language.password, 'div', 'tget')
            if self.consolelog:
                print('SetUsr ID: %s' %Id)
            element = self.driver.find_element_by_id(Id)
            time.sleep(2)
            self.DoubleClick(element)
            self.SendKeys(element, Keys.HOME)
            self.SendKeys(element, self.config.password)
        except:
            self.proximo = False
            if self.consolelog:
                print("Não encontrou o campo Senha") 

    def set_based_date(self, trocaAmb):
        '''
        	Method that fills the date in the base date field.
        '''
        try:
            if trocaAmb:
                label = '%s*' %self.language.database
            else:
                label = self.language.database

            Id = self.SetScrap(label, 'div', 'tget')
            element = self.driver.find_element_by_id(Id)
            self.Click(element)
            self.SendKeys(element, Keys.HOME)
            self.SendKeys(element, self.config.date)
        except:
            self.proximo = False
            if self.consolelog:
                print("Não encontrou o campo Database")
        
    def set_group(self, trocaAmb):
        '''
        Method that sets the group of companies in the system
        '''
        try:
            if trocaAmb:
                label = '%s*' %self.language.group
            else:
                label = self.language.group

            Id = self.SetScrap(label, 'div', 'tget')
            element = self.driver.find_element_by_id(Id)
            self.Click(element)
            self.SendKeys(element, self.config.group)
        except: 
            self.proximo = False
            if self.consolelog:
                print("Não encontrou o campo Grupo")

    def set_branch(self, trocaAmb):
        '''
        Method that fills the system branch
        '''
        try:
            if trocaAmb:
                label = '%s*' %self.language.branch
            else:
                label = self.language.branch

            Id = self.SetScrap(label, 'div', 'tget')
            self.idwizard.append(Id)
            element = self.driver.find_element_by_id(Id)
            self.Click(element)
            self.SendKeys(element, self.config.branch)
            self.SendKeys(element, Keys.TAB)
        except:
            self.proximo = False
            if self.consolelog:
                print("Não encontrou o campo Filial")  

    def set_module_of_system(self, trocaAmb):
        '''
        Method that fills the module used by the system
        '''
        try:
            if trocaAmb:
                label = '%s*' %self.language.environment
            else:
                label = self.language.environment

            Id = self.SetScrap(label, 'div', 'tget')
            element = self.driver.find_element_by_id(Id)
            self.Click(element)
            self.SendKeys(element, self.config.module)
        except:
            self.proximo = False
            if self.consolelog:
                print("Não encontrou o campo Módulo")



    def SetItemMen(self, args1='', args2='', args3=''):
        '''
        Método que clica nos itens do menu
        '''
        Id = self.SetScrap(args1, 'li', 'tmenupopupitem', args3)
        if self.consolelog:
            print(Id + args1)
        if Id:
            if args1 and args2:
                ActionChains(self.driver).move_to_element(self.driver.find_element_by_xpath("//li[@id='%s']//label[.='%s']"%(Id, args1))).perform()
                Id = self.SetScrap(args2, 'li', 'tmenupopupitem', args3)
                if Id:    
                    self.driver.find_element_by_xpath("//li[@id='%s']//label[.='%s']" %(Id, args2)).click()
            else:
                self.driver.find_element_by_xpath("//li[@id='%s']//label[.='%s']" %(Id, args1)).click()     
        else:
            self.proximo = False

    def wait_enchoice(self):
        Ret = ""
        if self.btnenchoice:
            self.btnenchoice = False
            while not Ret:
                Ret = self.SetScrap(self.language.cancel,"div","tbrowsebutton",'wait','',0,'',3)#Procuro botão de cancelar advpl antigo
                if Ret:
                    self.advpl = True
                    self.cClass = 'tgetdados'
                    self.close_element = self.driver.find_element_by_id(Ret)
                if not Ret:
                    Ret = self.SetScrap(self.language.close,"div","tbrowsebutton",'wait','',0,'',3)#Procuro botão de fechar advpl mvc
                    if Ret:
                        self.advpl = False
                        self.cClass = 'tgrid'
                        self.IdClose = Ret
                        self.close_element = self.driver.find_element_by_id(Ret)
            return Ret

   
    def wait_browse(self,searchMsg=True):
        Ret = ''
        endTime =   time.time() + 60
        while not Ret:
            Ret = self.SetScrap('fwskin_seekbar_ico.png', '', 'tpanel', 'indice')
            if time.time() > endTime:
                self.assertTrue(False, 'Tempo de espera para exibir os elementos do Browse excedido.')
        return Ret

    def SetRotina(self):
        '''
        Método que seta a rotina no campo pesquisa do menu
        '''

        Id = self.SetScrap('cGet', '', 'tget' )
        if Id:
            self.log.program = self.rotina
            if "CFG" in self.log.program:#TODO VERIFICAR ESTE TRECHO
                self.advpl = False
                self.passfield = True 
            element = self.driver.find_element_by_id(Id)
            self.DoubleClick(element)
            self.SendKeys(element, Keys.BACK_SPACE)
            self.SendKeys(element, self.rotina)
            element2 = self.driver.find_element_by_xpath("//div[@id='%s']/img" %Id)
            self.Click(element2)
        else:
            self.proximo = False
        self.rota = 'SetRotina'

    def set_enchoice(self, campo='', valor='', cClass='', args='', visibility='', Id='', disabled=False, tries=100):
        '''
         Method that fills the enchoice.
        '''
        if tries == 10:
            self.numberOfTries = 0
            if self.elementDisabled and self.consolelog:
            	print("Element is Disabled")
            self.LogResult(field=campo, user_value=disabled, captured_value=True, disabled_field=True)
            self.log.save_file()
            self.Restart()
            self.assertTrue(False, self.create_message(['', campo],enum.MessageType.DISABLED))
        else:
            tries += 1
            self.rota = "SetEnchoice"
            
            underline = (r'\w+(_)')#Se o campo conter "_"
            valsub = self.apply_mask(valor)

            if not Id:
                match = re.search(underline, campo)
                if match:
                    Id = self.SetScrap(campo, 'div', cClass, args)#Se for campo
                else:
                    Id = self.SetScrap(campo, 'div', cClass, args, 'label')#Se for Label

                if self.SearchStack('GetValue'):
                    return Id
            if Id:

                resultado = self.UTCheckResult('', campo, valor, 0, Id, 'input')
                tam_interface = self.lenvalorweb
                if valsub != valor:
                    tam_valorusr = len(valsub)
                else:
                    tam_valorusr = len(valor)
                element = self.driver.find_element_by_id(Id)
                self.scroll_to_element(element)#posiciona o scroll baseado na height do elemento a ser clicado.
                try:
                    if self.classe == 'tcombobox':
                        self.select_combo(Id, valor)
                    else:
                        time.sleep(1)
                        self.DoubleClick(element)
                        if self.valtype != 'N':
                            self.SendKeys(element, Keys.DELETE)
                            self.SendKeys(element, Keys.HOME)
                                                        
                        valsub = self.apply_mask(valor)

                        if valsub != valor and self.check_mask(element):
                            self.SendKeys(element, valsub)
                            valor = valsub
                        elif (self.valtype == "N"):
                            tries = 0
                            selector = "#{} input".format(Id) 
                            while(tries < 3):
                                jq.set_focus(self.driver, selector)
                                jq.click(self.driver, selector)
                                self.SendKeys(element, valor)
                                if self.apply_mask(jq.get_value(self.driver, selector)).strip() == valor:
                                    break
                                tries+=1

                        else:
                            self.SendKeys(element, valor)

						# """childPresence = self.children_exists(element, By.CSS_SELECTOR, "img[src*=fwskin_icon_lookup]") TODO verificar tratamento do campo com consulta padrão.
                        # if self.classe == "tget" and childPresence:
                        #     for x in range(0, 3):i
                        #         self.Click(element)
                        #         self.SendKeys(element, Keys.ENTER)
                        # """
                        if tam_valorusr < tam_interface:
                            if self.valtype == 'N':
                                self.SendKeys(element, Keys.ENTER)
                            else:
                           		self.SendKeys(element, Keys.TAB)
                except Exception as error:
                    if self.consolelog:
                        print(error)
                    self.SetButton(self.language.cancel)
                    self.assertTrue(False, error)
                time.sleep(1)
                resultado = self.UTCheckResult('', campo, valor, 0, Id, 'input')

                if self.consolelog and resultado != "":
                    print(resultado)

                if resultado.lower() != str(valor).strip().lower() and not self.passfield and not self.valtype == 'N': #TODO AJUSTAR ESTE PONTO.
                    if self.elementDisabled:
                        self.numberOfTries += 1
                        self.set_enchoice(campo=campo, valor=valor, cClass='', args='', visibility='', Id=Id, disabled=disabled, tries=self.numberOfTries)
                    else:
                        if tries < 103:
                            self.set_enchoice(campo=campo, valor=valor, cClass='', args='', visibility='', Id=Id, disabled=disabled, tries=tries)
                        else:
                            self.log_error("Error trying to input value")
                elif self.passfield:
                    if len(resultado) != len(str(valor).strip()):#TODO AJUSTAR ESTE PONTO.
                        if tries < 103:
                            self.set_enchoice(campo=campo, valor=valor, cClass='', args='', visibility='', Id=Id, disabled=disabled, tries=tries)
                        else:
                            self.log_error("Error trying to input value")
    def select_combo(self, Id, valor):
        """
        Retorna a lista do combobox através do select do DOM.
        """
        combo = Select(self.driver.find_element_by_xpath("//div[@id='%s']/select" %Id))
        options = combo.options
        for x in options:
            if valor == x.text[0:len(valor)]:
                valor = x.text
                break
        if not self.elementDisabled:       
            combo.select_by_visible_text(valor)
        return valor

    def SetGrid(self, ChkResult=0):
        """
        Preenche a grid baseado nas listas self.gridcpousr e self.Table
        """
        Ret = ''
        self.btnenchoice = True
        Ret = self.wait_enchoice()#Aguardo o carregamento dos componentes da enchoice.
        self.rota = "SetGrid"
        if self.fillTable():    # Se self.Table estiver preenchido com campos da tabela que o usuario quer testar, não deve executar SearchField() novamente.
            self.SearchField()  # Obtem a caracteristica dos campos da grid, gerando a lista self.Table

        if Ret:
            element = self.wait.until(EC.visibility_of_element_located((By.CLASS_NAME, 'tmodaldialog.twidget'))) 
            # as duas linhas abaixo são somente documentação
            #element = self.driver.find_element_by_xpath("//div[@id='COMP7626']/div[1]/table/tbody/tr[@id='0']/td[@id='1']") # para clicar no segundo campo da 1a linha do grid
            #element = self.driver.find_element_by_xpath("//div[@id='COMP7626']/div[1]/table/tbody/tr[@id='1']/td[@id='1']") # para clicar no segundo campo da 2a linha do grid
            self.lineGrid = 0

            for campo, valor, linha in self.gridcpousr:
                if campo == "newline" or (ChkResult and linha and ((linha - 1) != self.lineGrid)):
                    element = self.wait.until(EC.visibility_of_element_located((By.CLASS_NAME, 'tmodaldialog.twidget')))
                    self.SendKeys(element, Keys.DOWN)#element.send_keys(Keys.DOWN)
                    self.lineGrid += 1
                    time.sleep(3)
                else:
                    #coluna = self.Table[2].index("M->%s" %campo)
                    coluna = self.Table[1].index(campo)
                    if self.consolelog:
                        print('Posicionando no campo %s' %campo)
                    # controla se a celula esta posicionada onde a variavel 'coluna' esta indicando e se a celula foi preenchida com o conteúdo da variavel 'valor'.
                    while self.cawait(coluna, campo, valor, element, ChkResult):

                        Id = self.SetScrap('', 'div', self.cClass, 'setGrid')
                        if Id:
                            # nao estava posicionado na celula correta então tenta novamente e volta para a funcao cawait()
                            if self.advpl:
                                element = self.driver.find_element_by_xpath("//div[@id='%s']/div[1]/table/tbody/tr[@id=%s]/td[@id=%s]" % ( str(Id), str(self.lineGrid), str(coluna) ) )
                            else:
                                element = self.driver.find_element_by_xpath("//div[@id='%s']/div/table/tbody/tr[@id=%s]/td[@id=%s]/div" % ( str(Id), str(self.lineGrid), str(coluna) ) )
                                #//div[@id='COMP8015']/div/table/tbody/tr/td[3]/div
                            self.lastColweb = coluna
                            time.sleep(1)
                            self.wait.until(EC.element_to_be_clickable((By.ID, Id)))
                            self.Click(element)
        # Neste momento devo limpar a lista gridcpousr, pois ja utilizei os seus dados.
        self.gridcpousr = []
        return True

    def SetTable(self):
        '''
        Método que retorna a table corrente
        '''
        # ADVPL
        #self.wait.until(EC.visibility_of_element_located((By.CLASS_NAME, 'tgetdados.twidget.dict-msbrgetdbase')))
        # MVC GRID NO FOLDER
        #self.wait.until(EC.visibility_of_element_located((By.CLASS_NAME, "tgrid.twidget.dict-tgrid.CONTROL_ALIGN_ALLCLIENT.no-gridlines.cell-mode")))
        aux = []
        content = self.driver.page_source
        soup = BeautifulSoup(content,"html.parser")

        if self.advpl:
            # ADVPL
            grid = soup.find_all('div', class_=('tgetdados'))
            self.grid_class = ".tgetdados"
        else:
            # MVC GRID NO FOLDER
            grid = soup.find_all('div', class_=('tgrid'))
            self.grid_class = ".tgrid"
        #Seleção de filiis            
        if not grid:
            grid = soup.find_all('div', class_=('tcbrowse'))
            self.grid_class = ".tcbrowse"
            
        if not self.advpl:
            for line in grid:
                if line.attrs['class'][5] == 'cell-mode':
                    aux += line
            grid = aux

        divstring = str(grid)
        soup = BeautifulSoup(divstring,"html.parser") 
        rows = []
        xlabel = ''

        for tr in soup.find_all('tr'):

            cols = []
            for th_td in tr.find_all(['td', 'th']):
                th_td_text = th_td.get_text(strip=True)
                cols.append(th_td_text)
                xlabel = th_td.name
            
            if xlabel == 'td':
                rows[len(rows)-1][1].append(cols)
            else:
                rows.append([cols,[]])

        return rows    

    def SetScrap(self, seek='', tag='', cClass='', args1='', args2='', args3=0, args4='', args5=60, searchMsg=True):
        '''
        Método responsável pelo retorno do ID utilizando WebScraping
        '''
        RetId = ''
        endTime =   time.time() + args5 #definição do timeout para 60 segundos
        refresh =   time.time() + 10 #definição do tempo para refresh da pagina inicial

        #Entra no loop somente se o RetId estiver vazio
        while not RetId:

            if args1 == 'Grid':
                if (self.Ret and args4 == 'SearchField') or (args3 == len(self.Table[0])):
                    break

            if not args1 == 'Grid':#Só espera 1 segundo se não for Grid
                time.sleep(1)#tempo de espera para cada verificação.
            if self.consolelog:
                print('Procurando %s' %seek)
            
            #Condições de retirada caso o timeout seja atingido
            if seek == 'inputStartProg':#se for a tela inicial e o tempo limite for atingido, faz o refresh da pagina.
                if time.time() > refresh and not self.refreshed:
                    if self.consolelog:
                        print('Refreshing...')
                    self.driver.refresh()
                    self.refreshed = True

            #faça somente se o tempo corrente for menor que o tempo definido no timeout
            if time.time() < endTime:
                content = self.driver.page_source
                soup = BeautifulSoup(content,"html.parser")        
                
                #Verifica se possui errorlog na tela
                if searchMsg:
                    self.SearchErrorLog(soup)
                
                if not self.SearchStack('UTCheckResult') and searchMsg:
                    self.SearchHelp(soup)

                if seek == 'ChangeEnvironment':
                    RetId = self.caTrocaAmb(seek, soup, tag, cClass)
                    if RetId:
                        if self.consolelog:
                            print('caTrocaAmb')
                elif args1 == 'caHelp':
                    RetId = self.caHelp(seek, soup, tag, cClass)
                    if RetId:
                        if self.consolelog:
                            print('caHelp')
                    break
                elif args1 == 'caSeek':
                    RetId = self.caSeek(seek, soup, tag, cClass)
                    if RetId:
                        if self.consolelog:
                            print('caSeek')
                            break
                    break

                elif seek == 'language':
                    RetId = self.caLang(soup, tag, cClass)
                    if RetId:
                        break

                elif 'indice' in args1 or seek == 'placeHolder':
                    RetId = self.caSearch(seek, soup, 'div', cClass, args1, args2)
                    if self.consolelog:
                        print('caSearch')
                    if RetId:
                        break
                
                else:
                    RetId = self.cabutton(seek, soup, tag, cClass, args1, args2)
                    if RetId:
                        if self.consolelog:
                            print('cabutton')
                    if RetId == '':
                        RetId = self.camenu(seek, soup, tag, cClass, args1)
                        if RetId:
                            if self.consolelog:
                                print('camenu')

                    if RetId == '':
                        RetId = self.cainput(seek, soup, tag, cClass, args1, args2, args3, args4, args5)
                        if RetId:
                            if self.consolelog:
                                print('cainput')
            else:
                msg = ('O Campo ou Botão %s não foi encontrado' %seek)
                if self.consolelog:
                    print('TimeOut')
                if args1 == 'wait':
                    if self.consolelog:
                        print(args1)
                    break
                else:
                    self.assertTrue(False, msg)   
                    break
        if RetId and self.consolelog:
            print("ID Retorno %s %s" %(seek, RetId))

        return(RetId)
    
    def cabutton(self, seek, soup, tag, cClass, args1, args2):
        '''
        identifica botoes
        '''
        lista = []
        RetId = ''
        tooltipId = ''
        tooltipState = False
        # caso seja o botao 'Entrar', sera parseado por div + class
        if cClass == 'tbutton' and seek == self.language.enter:
            lista = soup.find_all('div', class_=('tbutton'))

        # entra somente quando botao Ok da chamada de parametros iniciais
        elif args1 == 'startParameters':
            RetId = soup.button.attrs['class'][0]
            
        elif cClass == 'tbrowsebutton':
            lista = soup.find_all(tag, class_=('tsbutton','tbutton', 'tbrowsebutton'))
        
        elif args1 == 'abaenchoice' :
            lista = soup.find_all(class_=(cClass))
            try:
                lista = lista[0].contents
            except:
                pass

        elif args1 == 'btnok':
            lista = soup.find_all(tag, class_=('tbutton', 'tsbutton', 'tbrowsebutton'))
            
        if not lista and not RetId:
            lista = soup.find_all(tag)

        lista = self.zindex_sort(lista,True)

        for line in lista:
            try:#faço uma tentativa pois caso não esteja verificando o mesmo nivel pode dar erro.
                if line.string:
                    text = line.string
                else:
                     text = line.text
                if (text[0:len(seek)] == seek) and (line.attrs['class'][0] == 'tbutton' or line.attrs['class'][0] == 'tbrowsebutton' or line.attrs['class'][0] == 'tsbutton') and line.attrs['id'] not in self.LastId and not args1 == 'setGrid':#TODO VERIFICAR SE TERÁ EFEITO USAR O LEN EM line.string
                    if self.savebtn == self.language.confirm and self.IdClose == line.attrs['id']:
	                    continue
                    RetId = line.attrs['id']
                    if self.savebtn:
                        if RetId not in self.lenbutton:
                            self.lenbutton.append(RetId)
                    if RetId not in self.LastIdBtn:
                        self.LastIdBtn.append(RetId)
                        RetId = self.LastIdBtn[len(self.LastIdBtn)-1]
                        if seek == self.language.other_actions:
                            if args1 == 'SearchBrowse':
                                self.teste = True
                        break

                if tooltipState == False and cClass == 'tbrowsebutton' and line.attrs['class'][0] == 'tbutton' and line.text == '':
                    tooltipId = self.SetButtonTooltip( seek, soup, tag, cClass )
                    if tooltipId == '':
                        tooltipState = False
                    else:
                        tooltipState = True
                
                if tooltipState == True and line.attrs['class'][0] == 'tbutton' and line.text == '':
                    if line.attrs['id'][4:8] == tooltipId:
                        RetId = line.attrs['id']
                        tooltipState = False
                        break
            except:
                pass

            #Somente se for aba da enchoice
            if args1 == 'abaenchoice':
                if seek == line.text:
                    RetId = line.attrs['id']
                    break

        return(RetId)

    def SetButtonTooltip(self, seek, soup, tag, cClass):
        '''
        Identifica o ID do Botão sem Rótulo/Texto.
        Via Tooltip ou via Nome da Imagem.
        '''
        tooltip = ''
        tooltipID = ''

        tooltipID = soup.find_all('div', text=seek)

        try: # Encontra o botão via nome da imagem
            if not tooltipID or tooltipID[1]:
                lista = soup.find_all(tag, class_=('tbutton'))
                menuItens = {self.language.copy: 's4wb005n.png',self.language.cut: 's4wb006n.png',self.language.paste: 's4wb007n.png',self.language.calculator: 's4wb008n.png',self.language.spool: 's4wb010n.png',self.language.help: 's4wb016n.png',self.language.exit: 'final.png',self.language.search: 's4wb011n.png', self.language.folders: 'folder5.png', self.language.generate_differential_file: 'relatorio.png',self.language.include: 'bmpincluir.png', self.language.visualizar: 'bmpvisual.png',self.language.editar: 'editable.png',self.language.delete: 'excluir.png',self.language.filter: 'filtro.png'}
                button = menuItens[seek]

                for line in lista:
                    if button in line.contents[1]['style']:
                        tooltip = line.attrs['id'][4:8]
                        break
        except: # Encontra o botão via Tooltip
            if tooltipID[0].text == seek:
                    tooltip = tooltipID[0].attrs['id'][8:12]
        
        return(tooltip)

    def cainput(self, seek, soup, tag, cClass, args1='', args2='', args3=0, args4='', args5=''):
        '''
        identifica input
        '''
        lista = []
        RetId = ''

        if seek == 'inputStartProg' or seek == 'inputEnv':
            lista = soup.find_all(id=seek)

        elif args1 == 'Grid':
            lista = soup.find_all(attrs={'name': re.compile(r'%s' %seek)})

        elif args1 == 'indice':
            if args2 == 'detail':
                lista = soup.find_all('div', class_=(cClass))
                if lista:
                    lista = lista[0].contents
            else: 
                lista = soup.find_all('div', class_=(cClass))
            pass

        else:
            if args1 == 'Enchoice':
                #Tenta montar a lista por tag e que contenha classe
                lista = soup.find_all(tag, class_=True)

            else:
                if not lista:
                    lista = soup.find_all(tag, class_=(cClass))
                    if not lista:
                        #Tenta montar a lista somente por Tag
                        lista = soup.find_all(tag) 
                        
        for line in lista:
            #print('Passou uma vez %s' %time.time())
            # campo de input ex: Digitacao do Usuario
            try:
                if ((line.previous == seek or line.string == seek) and line.attrs['class'][0] == 'tget' and not args1 == 'Virtual' and not args2 == 'label' and line.attrs['class'][0] != 'tbrowsebutton') :
                    RetId = line.attrs['id']
                    self.classe = line.attrs['class'][0]
                    if not self.classe == 'tcombobox':
                        self.valtype = line.contents[0]['valuetype']
                    break

                elif seek == 'Inverte Selecao':
                    if seek == line.text:
                        RetId = line.attrs['id']
                        self.classe = line.attrs['class'][0]
                        if not self.classe == 'tcombobox':
                            self.valtype = line.contents[0]['valuetype']
                        break

                elif seek == 'cGet':
                    if line.attrs['name'] == 'cGet': #and line.next.attrs['class'][0] == 'placeHolder' and line.next.name == 'input':
                        RetId = line.attrs['id']
                        self.classe = line.attrs['class'][0]
                        if not self.classe == 'tcombobox':
                            self.valtype = line.contents[0]['valuetype']
                        self.LastId.append(RetId)
                        break

                elif seek == 'inputStartProg' or seek == 'inputEnv':
                    RetId = line.attrs['id']
                    self.classe = line.attrs['class'][0]
                    if not self.classe == 'tcombobox':
                        self.valtype = line.contents[0]['valuetype']
                    break

                elif seek == self.language.search:
                    if seek in line.previous and line.attrs['name'] == args1:
                        RetId = line.attrs['id']
                        self.classe = line.attrs['class'][0]
                        if not self.classe == 'tcombobox':
                            self.valtype = line.contents[0]['valuetype']
                        break

                elif args1 == 'Virtual':
                    if seek in line.text:
                        RetId = line.nextSibling.attrs['id']#Próximo Registro na mesma arvore de estrutura
                        break
                
                #Verifico se é a div correspondente a pasta ou tabela que foi passada pelo usuário.
                elif args1 == 'setGrid':
                    start = 0
                    end = 0
                    alllabels = []
                    for label in self.Table[0]:
                        start = end
                        end = start + len(label)
                        if line.text[start:end] == label:
                            alllabels.append(label)
                    if len(alllabels) == len(self.Table[0]):
                        RetId = line.attrs['id']
                        self.classe = line.attrs['class'][0]
                        if not self.classe == 'tcombobox':
                            self.valtype = line.contents[0]['valuetype']
                        break
                        

                #Pesquisa o campo da enchoice/grid pelo nome do campo e retorna o ID equivalente.
                if args1 == 'Enchoice' or args1 == 'Grid':
                    if args1 == 'Grid':
                        if args4 == 'SearchField': 
                            time.sleep(1)
                            if seek in line.attrs['name']:
                                th = soup.find_all(class_=('selected-column'))

                                for i in th:
                                    if i.text == args2 and seek in line.attrs['name']:
                                        self.Table[2][args3] = line.attrs['name']
                                        self.Table[3][args3] = line.next.attrs['valuetype']
                        else:
                            pass
                    else:
                        if args2 == 'label':
                            if len(line.text.strip()) == len(seek.strip()):
                                if seek in line.text[0:len(seek)]:
                                    next_ = line.find_next_siblings('div')
                                    for x in next_:
                                        if x.attrs['class'][0] == 'tget' or x.attrs['class'][0] == 'tcombobox':
                                            if len(x.attrs['class']) > 3:
                                                if x.attrs['class'][3] == 'disabled':
                                                    continue
                                            print(seek)

                                            #if cClass != '' and args2 != 'label' and args1 != 'Enchoice':
                                            Id = x.attrs['id']
                                            if Id not in self.idwizard:
                                                print(x.attrs['id'])
                                                self.idwizard.append(Id)
                                                self.classe = x.attrs['class'][0]
                                                RetId = Id
                                                if not self.classe == 'tcombobox':
                                                    self.valtype = x.contents[0]['valuetype']
                                                break
                                    if RetId:# IF/Break responsavel pela parada do FOR, quando é encontrado o ID do campo
                                        break 
                                #preenche atributos do campo da enchoice
                        elif list(filter(bool, line.attrs["name"].split('->')))[1] == seek:
                            RetId = line.attrs['id']
                            self.classe = line.attrs['class'][0]
                            if not self.classe == 'tcombobox':
                                self.valtype = line.contents[0]['valuetype']
                            break
            except Exception: # Em caso de não encontrar passa para o proximo line
                pass
        #Se for uma chamada do método SearchField só busca uma unica vez
        if args4 == 'SearchField':
            self.Ret = True
        
        return(RetId)

    def seek_content(self, seek, contents, line=''):
        try:
            if not self.idcomp:
                if not contents:
                    #print(line)
                    if seek in str(line):
                        self.idcomp = line.parent.attrs['id']
                        return
                if len(contents) == 1:
                    if not contents[0].contents:
                        #print(str(contents[0]))
                        if seek in str(contents[0]):
                            self.idcomp = line.parent.attrs['id']
                            return
                    else:
                        for line in contents:
                            try:
                                self.seek_content(seek, line.contents, line)
                            except Exception:
                                pass
                    return    
                else:
                    for line in contents:
                        try:
                            self.seek_content(seek, line.contents, line)
                        except Exception:
                            pass
                return                
        except Exception:
            pass

    def camenu(self, seek, soup, tag, cClass, args1):
        '''
        identifica opcao do menu
        '''
        lista = []
        RetId = ''

        if cClass == 'tmenuitem':
            # monta a lista baseado na tag 'label' e na class 'tmenuitem'
            lista = soup.find_all('li', class_=('tmenuitem'))
        
        if cClass == '':
            RetId = ''
        
        else:
            lista = soup.find_all(tag, class_=(cClass))

        for line in lista:
            if seek in line.text and line.attrs['class'][0] == 'tmenuitem' and line.attrs['id'] not in self.LastId:
                RetId = line.attrs['id']
                self.LastId.append(RetId)
                break
            
            elif args1 == 'menuitem':
                if seek == line.text[0:len(seek)]:
                    RetId = line.attrs['id']
                    break

            else:
                if  self.savebtn == self.language.confirm and self.IdClose == line.attrs['id']:
	                continue
                if seek ==  line.text and not args1 == 'Virtual':
                    RetId = line.attrs['id']
                    break

        if len(lista) == 1 and cClass == "tmenu" and seek == "":
            RetId = lista[0].attrs['id']

        return(RetId)
    
    def caTrocaAmb(self, seek, soup, tag, cClass):
        lista = []
        RetId = ''
        lista = soup.find_all(tag, class_=(cClass))

        for line in lista:
            if line.text and len(line.attrs['class']) == 4 and line.attrs['class'][3] == 'CONTROL_ALIGN_RIGHT':
                RetId = line.attrs['id']
                if self.consolelog:
                    print(RetId)
                break
        return(RetId)

    def caSeek(self, seek, soup, tag, cClass):
        lista = []
        RetId = ''
        lista = soup.find_all(tag, class_=(cClass))

        for line in lista:
            if seek == line.attrs['name'][3:] and line.attrs['class'][0] == 'tcombobox':
                RetId = line.attrs['id']
                self.classe = line.attrs['class'][0]
                if self.consolelog:
                    print(RetId)
                break

            elif seek == line.attrs['name'][3:] and line.attrs['class'][0] == 'tget':
                RetId = line.attrs['id']
                self.classe = line.attrs['class'][0]
                if self.consolelog:
                    print(RetId)
                break
        return(RetId)
    
    def caHelp(self, seek, soup, tag, cClass):
        lista = []
        RetId = ''
        lista = soup.find_all(tag, class_=cClass)

        for line in lista:
            if seek in line.text:
                RetId = line.attrs['id']
                self.classe = line.attrs['class'][0]
                if self.consolelog:
                    print(RetId)
                break
        return(RetId)
    
    def caLang(self, soup, tag, cClass):
        lista = []
        lista = soup.find_all(tag, class_=(cClass))

        for line in lista:
            if line.attrs['lang']:
                language = line.attrs['lang']
                if self.consolelog:
                    print(language)
                break

        return(language)

    def caSearch(self, seek, soup, tag, cClass, args1, args2):
        """
        Método que busca o indice informado pelo usuário e efetua o preenchimento da chave no campo pesquisa do browse.
        """
        RetId = ''
        self.idcomp = ''
        element = ''
        Id = ''

        if args2 == 'detail':
            if args1 == 'indicedefault':
                #lista = self.search_next_soup(seek, soup)
                lista = soup.find_all("ul", class_=("tmenupopup"))
                for line in lista:
                    if "active" in line.attrs['class']:
                        if line.select(".tradiobutton"):
                            tradiobutton = line.find_all(class_='tradiobutton')
                            Id = tradiobutton[0].attrs['id']
                            break
            else:
                lista = soup.find_all('div', class_=(cClass))
                for line in lista:
                    if seek in line.text:
                        Id = line.attrs['id']
                        break
                if not Id:
                    self.log_error("Não foi encontrado o indice informado: {}".format(seek))
                    self.Restart()
        else:
            if args2:
                lista = self.search_next_soup(args2, soup)
            else:
                lista = soup.find_all('div', class_=(cClass))

            #Coleto o Id do campo pesquisa correspondente
            for line in lista:
                if cClass == 'tpanel':
                    if line.contents:
                        self.seek_content(seek, line.contents)
                        if self.idcomp:
                            RetId = self.idcomp
                            break
                            
                #Busca o campo para preenchimento da chave de busca
                try:
                    if seek in line.contents[0].attrs['class'][0]:
                        RetId = line.attrs['id']
                        self.classe = line.attrs['class'][0]
                        self.LastIdBtn.append(RetId)
                        RetId = self.LastIdBtn[len(self.LastIdBtn)-1]
                except:
                    pass

            return(RetId)
        pass

        #Seleciona o botão correspondente a descrição do indice    
        if cClass == 'tradiobutton':
            elem = self.driver.find_elements(By.ID, Id)
            radioitens = elem[0].find_elements(By.CLASS_NAME, 'tradiobuttonitem')
            if args1 == 'indicedefault':
                item = radioitens[0]
                if item.tag_name == 'div':
                    element = item.find_elements(By.TAG_NAME, 'input')[0]
                    self.DoubleClick(element)
                    RetId = True
            else:
                for item in radioitens:
                    if seek.strip() in item.text:
                        if item.tag_name == 'div':
                            element = item.find_elements(By.TAG_NAME, 'input')[0]
                            self.DoubleClick(element)
                            RetId = True
                            break
            return RetId

        #Busca pelo primeiro indice de busca
        elif seek == 'indicedefault':
            RetId = line.contents[0].attrs['id']
            
    def search_next_soup(self, seek, soup):
        """
        Retorna uma lista baseada no texto informado pelo usuário.
        """
        text = ''
        next_ = ''

        text = soup.find_all('div')

        for x in text:
            if seek == x.text:
                next_ = x.find_all_next('div')
                break
        return next_

    def get_zindex_position(self, list_, order=''):
        zindex = 0
        zindex_list = []

        for line in list_:
            zindex_content = line.attrs["style"].split("z-index:")[1].split(";")[0].strip()
            try:
                if zindex_content not  in zindex_list:
                    zindex_list.append(zindex_content)
                #zindex_list.append(int(line.attrs("style").split("z-index:")[1].split(";")[0].strip()))
            except:
                pass
        
        if order == 'ascending':
            zindex = sorted(zindex_list, key=int)
        elif order == 'descending':
            zindex = sorted(zindex_list, key=int, reverse=True)

        return zindex[0]

    def zindex_sort (self, elements, reverse=False):
        elements.sort(key=lambda x: self.search_zindex(x), reverse=reverse)
        return elements
        
    def search_zindex(self,element):
        zindex = 0
        if "style" in element.attrs and "z-index:" in element.attrs['style']:
            zindex = int(element.attrs['style'].split("z-index:")[1].split(";")[0].strip())
        
        return zindex

    def SearchBrowse(self, descricao='', chave='', indice=False, placeholder=''):
        '''
        Mètodo que pesquisa o registro no browse com base no indice informado.
        '''
        self.btnenchoice = True
        Ret = self.wait_browse() #Verifica se já efetuou o fechamento da tela

        if Ret:
            self.savebtn = ''
            #Caso solicite para alterar o indice
            #if indice:
            #Faz a busca do icone para clique e seleção do indice.
            Id = self.SetScrap('fwskin_seekbar_ico.png', '', 'tpanel', 'indice', placeholder)
            if Id:
                element = self.driver.find_element_by_xpath("//div[@id='%s']/button" %Id)
                return_wait = self.wait_until_clickable(element)
                if self.rota == 'SetRotina' or self.rota == 'EDAPP':
                    self.SetScrap(self.language.view, 'div', 'tbrowsebutton', 'wait', '', '', '', 10)
                    self.rota = ''
                if not return_wait:
                    self.Click(element)
                #seleciona a busca do indice baseado na descrição ex: Filial+numero
                if indice:
                    self.SetScrap(descricao, 'div', 'tradiobutton', 'indice', 'detail')
                else:
                    self.SetScrap(placeholder, 'div', 'tradiobutton', 'indicedefault', 'detail')
                self.placeHolder(placeholder, chave)
                # self.data_check(descricao,chave)
            else:
                self.proximo = False
            pass

    def placeHolder(self, placeholder='', chave=''):
        Id = self.SetScrap('placeHolder', 'div', 'tget', args2=placeholder)
        if Id:
            element = self.driver.find_element_by_id(Id)
            self.Click(element)
            self.SendKeys(element, chave)
            time.sleep(1)
            self.Click(element)
            time.sleep(1)
            self.SendKeys(element, Keys.ENTER)
            element2 = self.driver.find_element_by_xpath("//div[@id='%s']/img" %Id)
            time.sleep(2)
            self.DoubleClick(element2)
            time.sleep(1)
            self.DoubleClick(element)
            self.SendKeys(element, Keys.BACK_SPACE)
            return True

    def wait_until_clickable(self, element):
        """
        Wait until element to be clickable
        """
        endtime =   time.time() + 120# 2 minutos de espera

        if self.consolelog:
            print("Waiting...")
        while True:
            if time.time() < endtime:
                try:
                    element.click()
                    return True
                except:
                    pass
                    time.sleep(3)
            else:
                self.driver.save_screenshot( self.GetFunction() +".png")
                self.log_error("Falhou")
                self.Restart()
                

    # VISAO 3 - Tela inicial
    def ProgramaInicial(self, initial_program="", environment=""):
        self.set_prog_inic(initial_program)
        self.set_enviroment()
        self.SetButton('Ok', 'startParameters', '', 60, 'button', 'tbutton')

    def Usuario(self):
        """
        Preenchimento da tela de usuario
        """
        self.set_user()
        self.set_password()
        if self.proximo:
            self.SetButton(self.language.enter, '', '', 60, 'button', 'tbutton')

    def Ambiente(self, trocaAmb=False):
        """
        Preenche a tela de data base do sistema
        """
        if self.proximo:
            self.set_based_date(trocaAmb)
        if self.proximo:
            self.set_group(trocaAmb)
        if self.proximo:    
            self.set_branch(trocaAmb)
        if self.proximo:
            self.set_module_of_system(trocaAmb)
        if self.proximo:
            if trocaAmb:
                label = self.language.confirm
            else:
                label = self.language.enter

            self.SetButton(label,'','',60,'button','tbutton')

    def Setup(self, initial_program, date='', group='99', branch='01', module=''):
        """
        Preenche as telas de programa inicial, usuario e ambiente.
        """
        #seta atributos do ambiente
        self.config.initialprog = initial_program
        self.config.date = date
        self.config.group = group
        self.config.branch = branch
        self.config.module = module

        if not self.config.valid_language:
            self.config.language = self.SetScrap("language", "html")
            self.language = LanguagePack(self.config.language)
        
        if not self.backupSetup:
            self.backupSetup = { 'progini': self.config.initialprog, 'data': self.config.date, 'grupo': self.config.group, 'filial': self.config.branch }

        self.ProgramaInicial(initial_program)

        self.Usuario()
        self.Ambiente()

        while(not self.element_exists(By.CSS_SELECTOR, ".tmenu")):
            self.close_modal()

        
        self.set_log_info()

    def UTProgram(self, rotina):
        """
        Preenche a tela de rotina
        """
        self.rotina = rotina
        self.SetRotina()
<<<<<<< HEAD
        #self.wait_browse()
=======
        self.wait_browse() # Wait to load elements in browser
>>>>>>> d378b534
    
    def UTSetValue(self, cabitem, campo, valor, linha=0, chknewline=False, disabled=False):
        """
        Indica os campos e o conteudo do campo para preenchimento da tela.
        """
        #time.sleep(1)
        self.elementDisabled = False
        if cabitem == "aCab":
            self.set_enchoice(campo, valor, '', 'Enchoice', '', '', disabled)
        elif cabitem == "aItens":
            # identifica nova linha quando executado através do metodo UTCheckResult
            if chknewline and self.CpoNewLine == campo:
                self.UTAddLine()
            # quando for grid, guarda os campos e conteúdo na lista
            self.gridcpousr.append([campo, valor, linha])
            # guarda o campo de referencia para posteriormente adicionar nova linha
            if chknewline and len(self.gridcpousr) == 1:
                self.CpoNewLine = campo
            # indica para o metodo VldData a rota que deverá ser seguida    
            self.rota = 'SetValueItens'
            self.field = campo

    def LogOff(self):    
        """
        Efetua logOff do sistema
        """   
        Ret = self.wait_browse(False)
        if Ret:
            ActionChains(self.driver).key_down(Keys.CONTROL).send_keys('q').key_up(Keys.CONTROL).perform()
            self.SetButton(self.language.finish,searchMsg=False)
    
    def TearDown(self):
        """
        Finaliza o browser
        """   
        time.sleep(4)
        self.driver.close()  

    def VldData(self):
        """
        Decide qual caminho será seguido
        """
        if self.rota == 'SetValueItens' or self.rota == 'ClickFolder':
            if self.gridcpousr:
                self.SetGrid()
            self.rota = ''
        elif self.rota == 'CheckResultItens':
            # fim do caso de teste em segundos
            self.log.set_seconds()
            # indica ao SetGrid que haverá apenas conferencia de resultado.
            self.SetGrid(1)
            self.rota = ''
        return True

    def SearchField(self):
        """
        Obtem a caracteristica dos campos da grid, gerando a lista self.Table, essa lista sera 
        utlizada para o preenchimento dos campos da grid.
        """
        try:
            regex = (r'\w+(_)')
            aux = ''
            alias = []
            field = []

            exceptions = ['wt alias', 'wt recno', 'alias wt', 'recno wt']
            lExcept = False
            auxTable = self.SetTable()
            self.Table = []

            #Separa somente o alias das tabelas sem repetir
            for line in self.gridcpousr:
                m = re.search(regex, line[0])
                if m:
                    aux = m.group()
                    if aux not in alias: 
                        alias.append(aux)
            
            #Coleta so campos passado pelo usuário
            for line in self.gridcpousr:
                if line[0] not in field:
                    field.append(line[0])

            
            #caminho do arquivo csv(SX3)
            path = os.path.join(os.path.dirname(__file__), r'data\\sx3.csv')
            #DataFrame para filtrar somente os dados da tabela informada pelo usuário oriundo do csv. 
            data = pd.read_csv(path, sep=';', encoding='latin-1', header=None, error_bad_lines=False, 
                            index_col='Campo', names=['Campo', 'Tipo', 'Tamanho', 'Título', None], low_memory=False)
            df = pd.DataFrame(data, columns=['Campo', 'Tipo', 'Tamanho', 'Título', None])
            if not alias:
                df_filtered = df.query("Tipo=='C' or Tipo=='N' or Tipo=='D' ")
            else:
                df_filtered = df.filter(regex='^%s' %alias[0], axis=0)
                
            #Retiro os espaços em branco da coluna Campo e Titulo.
            df_filtered['Título'] = df_filtered['Título'].map(lambda x: x.strip())
            df_filtered.index = df_filtered.index.map(lambda x: x.strip())
            
            #Filtro somente os campos que foram passados pelo usuário
            #df_fields = df_filtered.loc[df_filtered.index.isin(field)]

            #Colunas do dataframe que serão utilizadas para alimentar o array de tabelas(self.Table)
            campo = df_filtered.index
            tipo = df_filtered['Tipo'].values
            Tamanho = df_filtered['Tamanho'].values
            #Verifico se a linha do vetor é correspondente à tabela do X3
            titulo = df_filtered['Título'].values

            acertos = []
            for index1, line in enumerate(auxTable):
                for line2 in line[0]:
                    if line2 in titulo:
                        acertos.append(line2)
                    else:
                        if alias:
                            for x in exceptions:
                                if line2.lower() == x:
                                    acertos.append(line2)
                                    lExcept = True
                                    break
                                else:
                                    lExcept = False
                            if not lExcept:
                                acertos = []
                                break


                if len(acertos) == len(line[0]):
                    self.Table.append(line[0])
                    self.index = index1
                    break
            
            tam = len(self.Table[0])
            self.Table.append( [''] * tam ) # sera gravado o nome dos campos da grid.
            self.Table.append( [''] * tam ) # sera gravado o tipo do campo, para ser utilizado na setgrid().
            self.Table.append( [''] * tam ) # será gravado o tamanho do campo.
            #self.Table.append( [''] * tam ) # posição do campo.
            lastindex = []
            for count in range(0, len(df_filtered)):
                if titulo[count].strip() in self.Table[0]:
                    index = self.Table[0].index(titulo[count].strip())#Busco a coluna titulo do dataframe na self.Table e utilizo como indice
                    if index not in lastindex:
                        self.Table[1][index] = campo[count].strip()
                        self.Table[2][index] = tipo[count]
                        self.Table[3][index] = Tamanho[count]
                        #self.Table[4][index] = index2
                        lastindex.append(index)
        except Exception as error:
            print("Entrou na exceção: %s" %error)

    def UTAddLine(self):
        """
        Inclui uma marca indicando nova linha, na lista gridcpousr. 
        """
        if len(self.gridcpousr) > 0:
            self.gridcpousr.append(["newline", "", 0])

    def cawait(self, coluna, campo, valor, element, ChkResult):
        """
        Preenchimento e checagem dos campos da grid
        """
        try:
            # O scraping abaixo eh necessário para comparar se o que eu digitei no processo anterior, esta realmente preenchido na celula do grid.
            tipoCpo = self.Table[2][coluna]
            auxTable = self.SetTable()
            valorweb = auxTable[self.index][1][self.lineGrid][coluna]

            if self.SearchStack('GetValue'):
                self.grid_value = valorweb
                return False # return false encerra o laço

            '''
            # Se a celula nao estiver posicionada onde a variavel 'coluna' esta indicando
            if self.lastColweb != str(coluna):
                print('Posicionando na coluna %s' %str(coluna))
                # return true fara com que entre novamente aqui( cawait ) e tente focar na celula que a variavel 'coluna' esta indicando
                return True
            # A celula esta posicionada conforme a variavel 'coluna' indicou !
            else:
            '''
            valsub = self.apply_mask(valor)
            if self.lastColweb != coluna:
                return True
            else:
                # Esta sendo executado por UTCheckResult então apenas guardo o resultado
                if ChkResult:
                    self.LogResult(campo, valor, valorweb, True)
                else:                
                    # O tipo do campo em que a celula esta posicionada eh 'Numerico' ?
                    if tipoCpo == 'N':
                        # O campo numérico esta vazio ?
                        if valorweb != valor:
                            # preencha o campo numerico
                            self.SendKeys(element, Keys.ENTER)#element.send_keys(Keys.ENTER)
                            time.sleep(1)
                            self.SendKeys(element, valsub)#element.send_keys(valor)
                            self.SendKeys(element, Keys.ENTER)#element.send_keys(Keys.ENTER)

                            # return true fara com que entre novamente aqui( cawait ) para garantir que os dados foram preenchidos corretamente.
                            return True
                        else:
                            # o campo numerio foi preenchido corretamente, então o processo analisará o próximo campo contido em gridcpousr.
                            return False
                    # O tipo do campo em que a celula esta posicionada eh diferente de 'Numerico' !
                    # O conteudo da celula esta diferente da variavel 'valor'
                    elif valorweb != valor.strip():
                        #preencha campo
                        #clique enter na célula
                        self.SendKeys(element, Keys.ENTER)#element.send_keys(Keys.ENTER)
                        #Campo caractere
                        Id = self.SetScrap(campo,'div','tget', args1='caSeek')
                        #Se for combobox na grid
                        if not Id:
                            Id = self.SetScrap(campo,'div','tcombobox', args1='caSeek')
                            if Id:
                                valorcombo = self.select_combo(Id, valor)
                                if valorcombo[0:len(valor)] == valor:
                                    return False
                        if Id:
                            self.lenvalorweb = len(self.get_web_value(Id))
                       
                            time.sleep(1)
                            if valsub != valor and self.check_mask(element):
                                self.SendKeys(element, valsub)#element.send_keys(valsub)
                            else:
                                self.SendKeys(element, valor)#element.send_keys(valor)
                            if len(valor) < self.lenvalorweb:
                                self.SendKeys(element, Keys.ENTER)#element.send_keys(Keys.ENTER)
                        #time.sleep(3)
                        # return true fara com que entre novamente aqui( cawait ) para garantir que os dados foram preenchidos corretamente.
                        return True
                    else:
                        # o campo foi preenchido corretamente, então o processo analisará o próximo campo contido em gridcpousr.
                        return False
        except Exception as error:
            if self.consolelog:
                print(error)
            return True

    def UTCheckResult(self, cabitem, campo, valorusr, linha=0, Id='', args1=''):
        """
        Validação de interface
        """
        if args1 != 'input' and cabitem != 'help':
            self.wait_enchoice()
            self.rota = "UTCheckResult"
        valorweb = ''
        if not Id:
            if cabitem == 'aCab':
                Id = self.SetScrap(campo, 'div', 'tget', 'Enchoice')
            elif cabitem == 'Virtual':
                Id = self.SetScrap(campo, 'div', 'tsay', 'Virtual')
            elif cabitem == 'help':
                Id = self.SetScrap(valorusr, '','tsay twidget dict-tsay align-left transparent','caHelp')
        if cabitem != 'aItens':
            if Id:
                element = self.driver.find_element_by_id(Id)
                if args1 != 'input':
                    self.Click(element)
                valorweb = self.get_web_value(Id)
                self.lenvalorweb = len(valorweb)
                valorweb = valorweb.strip()
                if self.consolelog and valorweb != '':
                    print(valorweb)
                if self.check_mask(element):
                    valorweb = self.apply_mask(valorweb)
                    valorusr = self.apply_mask(valorusr)
                if type(valorweb) is str:
                    valorweb = valorweb[0:len(str(valorusr))]
            if args1 != 'input':
                self.LogResult(campo, valorusr, valorweb)
        else:
            self.UTSetValue(cabitem, campo, valorusr, linha, True)
            self.rota = 'CheckResultItens'
        if cabitem == 'help': # Efetua o fechamento da tela de help
            self.SetButton("Fechar")
            self.savebtn = ''
            
        return valorweb

    def get_web_value(self, Id):
        """
        Coleta as informações do campo baseado no ID
        """
        # quando o campo for combobox
        if self.classe == 'tcombobox':
            valorweb = self.driver.find_element_by_xpath("//div[@id='%s']/span" %Id).text
            if not valorweb:
                self.elementDisabled = self.driver.find_element_by_xpath("//div[@id='%s']/select" %Id).get_attribute('disabled') != None
        elif self.classe == 'tmultiget':
            valorweb = self.driver.find_element_by_xpath("//div[@id='%s']/textarea" %Id).get_attribute('value')
        elif self.classe == 'tsay':
            valorweb = self.driver.find_element_by_xpath("//div[@id='%s']/label" %Id).text
            if self.language.problem in valorweb:
                valorweb = valorweb.split('Problema: ')
                valorweb = valorweb[1]
        else:
            valorweb = self.driver.find_element_by_xpath("//div[@id='%s']/input" %Id).get_attribute('value')
            self.elementDisabled = self.driver.find_element_by_xpath("//div[@id='%s']/input" %Id).get_attribute('disabled') != None
        return valorweb       

    def LogResult(self, field, user_value, captured_value, call_grid=False, disabled_field=False):
        '''
        Log the result of comparison between user value and captured value
        '''
        txtaux = ""
        message = ""
        if call_grid:
            txtaux = 'Item: %s - ' %str(self.lineGrid + 1)

        if disabled_field and not user_value:
            message = self.create_message([txtaux, field], enum.MessageType.DISABLED)
        elif disabled_field and user_value:
            message = self.create_message([txtaux, field], enum.MessageType.DISABLED)
        elif user_value != captured_value and not disabled_field:
            message = self.create_message([txtaux, field, user_value, captured_value], enum.MessageType.INCORRECT)
        
        self.validate_field(field, user_value, captured_value, message)

    def ChangeEnvironment(self):
        """
        clique na area de troca de ambiente do protheus
        """
        Id = self.SetScrap('ChangeEnvironment','div','tbutton')
        if Id:
            element = self.driver.find_element_by_id(Id)
            self.Click(element)
            self.Ambiente(True)

    def fillTable(self):
        """
        verifica se os dados de self.Table referem-se a tabela que o usuário vai testar.
        """
        retorno = 1 # sempre preencha a lista self.TableTable
        if len(self.Table):
            campo = self.gridcpousr[0][0]
            nseek = campo.find("_")
            arquivo = campo[:nseek]

            for linha in self.Table[1]:
                if arquivo in linha:
                    # não preencha a lista self.Table, pois, já foi preenchido em processos anteriores.
                    retorno = 0
                    break
        return retorno

    def AssertTrue(self):
        """
        Define que o teste espera uma resposta Verdadeira para passar
        """
        self.assert_result(True)

    def AssertFalse(self):
        """
        Define que o teste espera uma resposta Falsa para passar
        """
        self.assert_result(False)

    def Restart(self):
        self.LogOff()
        self.ProgramaInicial()
        self.classe = ''
        self.Usuario()
        self.Ambiente()

        while(not self.element_exists(By.CSS_SELECTOR, ".tmenu")):
            self.close_modal()

        self.SetRotina()
    
    def GetFunction(self):
        stack = inspect.stack()
        function_name = "screenshot"
        for line in stack:
            if self.rotina in line.filename:
                return line.function
        return function_name

    def SearchStack(self,function):
        stack = inspect.stack()
        ret = False
        for line in stack:
            if line.function == function:
                ret = True
                break
        return ret
    
    def SearchErrorLog(self,soup):
        lista = soup.find_all('div', class_=('tsay twidget transparent dict-tsay align-left')) # Verifica de ocorreu error log antes de continuar
        if lista:
            for line in lista:
                if (line.string == self.language.error_log):
                    self.SetButton(self.language.details,cClass='tbutton',searchMsg=False)
                    self.driver.save_screenshot( self.GetFunction() +".png")
                    self.log.new_line(False, self.language.error_log_print)
                    self.log.save_file()
                    self.assertTrue(False, self.language.error_log_print)

    def SearchHelp(self,soup):
        '''
        This method is called to treat Help messages
        '''
        lista = soup.find_all('div', class_=('workspace-container')) # Leva como base div inicial
        if lista:
            lista = lista[0].contents # Pega filhos da tela principal
            for line in lista:
                message = ""
                if line.text == self.language.error_msg_required:
                    message = self.language.error_msg_required
                    self.search_help_error(message)
                elif self.language.help in line.text and self.language.problem in line.text:     
                    message = line.text
                    self.search_help_error(message)
                
    def search_help_error(self, message):
        '''
        This method is part of SearchHelp internal functionality
        '''
        self.driver.save_screenshot( self.GetFunction() +".png")
        self.SetButton(self.language.close,cClass='tbutton',searchMsg=False)
        self.savebtn = ''
        self.Click(self.close_element)
        if not self.advpl:
            self.SetButton(self.language.leave_page,cClass='tbutton',searchMsg=False)
        self.log.new_line(False, message)
        self.log.save_file()
        self.assertTrue(False, message)

    def Click(self, element):
        try:
            self.scroll_to_element(element)
            element.click()
        except Exception:
            actions = ActionChains(self.driver)
            actions.move_to_element(element)
            self.scroll_to_element(element)
            actions.click()
            actions.perform()
    
    def move_element(self, element):
        actions = ActionChains(self.driver)
        actions.move_to_element(element)
        actions.perform()

    def DoubleClick(self, element):
        try:
            self.scroll_to_element(element)
            element.click()
            element.click()
        except Exception:
            self.scroll_to_element(element)
            actions = ActionChains(self.driver)
            actions.move_to_element(element)
            actions.double_click()
            actions.perform()

    def SendKeys(self, element, args):
        try:
            element.send_keys(args)
        except Exception:
            actions = ActionChains(self.driver)
            actions.move_to_element(element)
            actions.send_keys(args)
            actions.perform()

    def create_message(self, args, messageType=enum.MessageType.CORRECT):
        '''
        Returns default messages used all throughout the class.
        '''
        correctMessage = "{} Valor fornecido para o campo {} esta correto!"
        incorrectMessage = "{} Valor fornecido para o campo \"{}\" ({}) não confere com o valor encontrado na interface ({})."
        disabledMessage = "{} Campo \"{}\" esta desabilitado."
        assertErrorMessage = "Falhou: Valor fornecido para o campo {}: \"{}\" não confere com o valor encontrado na interface \"{}\"."

        if messageType == enum.MessageType.INCORRECT:
            return incorrectMessage.format(args[0], args[1], args[2], args[3])
        elif messageType == enum.MessageType.DISABLED:
            return disabledMessage.format(args[0], args[1])
        elif messageType == enum.MessageType.ASSERTERROR:
            return assertErrorMessage.format(args[0], args[1], args[2])
        else:
            return correctMessage.format(args[0], args[1])        

    def children_exists(self, element, by, childSelector):
        '''
        Returns a boolean if children element exists inside parent.
        '''
        children = element.find_elements(by, childSelector)
        return len(children) > 0
    
    
    def element_exists(self, by, selector, position='',text=''):
        '''
        Returns a boolean if element exists on the screen
        '''
        if not position and not text:
            element_list = self.driver.find_elements(by, selector)
            return len(element_list) > 0
        elif position and not text:
            element_list = self.driver.find_elements(by, selector)
            return len(element_list) >= position
        else:
            time.sleep(1)            

            content = self.driver.page_source
            soup = BeautifulSoup(content,"html.parser")

            elements = list(soup.select(selector))

            for element in elements:
                if text in element.text:
                    return True
            return False


        
    def SetLateralMenu(self, menuitens):
        '''
        Navigates through the lateral menu using provided menu path.
        e.g. "MenuItem1 > MenuItem2 > MenuItem3"
        '''

        menuitens = list(map(str.strip, menuitens.split(">")))

        menuId = self.SetScrap(cClass="tmenu")
        menu = self.driver.find_element_by_id(menuId)

        for menuitem in menuitens:
            menu = self.wait.until(EC.element_to_be_clickable((By.CSS_SELECTOR, "#{}".format(menu.get_attribute("id")))))
            self.wait_elements_load("#{} .tmenuitem".format(menu.get_attribute("id")))
            subMenuElements = menu.find_elements(By.CSS_SELECTOR, ".tmenuitem")
            submenu = ""   
            for child in subMenuElements:
                if child.text.startswith(menuitem):
                    submenu = child
                    break
            if subMenuElements and submenu:
                self.scroll_to_element(submenu)
                self.Click(submenu)
                menu = submenu
            else:
                response = "Error - Menu Item does not exist: {}".format(menuitem)
                print(response) #Send to Better Log
                self.assertTrue(False, response)        


    def scroll_to_element(self, element):
        '''
        Scroll to element on the screen.
        '''
        if element.get_attribute("id"):
            self.driver.execute_script("return document.getElementById('{}').scrollIntoView();".format(element.get_attribute("id")))        
        else:
            self.driver.execute_script("return arguments[0].scrollIntoView();", element)

    def wait_elements_load(self, selector):
        '''
        Wait for elements defined by the CSS Selector to be present on the screen
        '''
        self.wait.until(EC.presence_of_all_elements_located((By.CSS_SELECTOR, selector)))

    def GetValue(self, cabitem, field):
        '''
        Get a web value from DOM elements
        '''
        value = ''
        
        if cabitem == 'aCab':
            Id = self.set_enchoice(campo=field, args='Enchoice')
            value = self.get_web_value(Id)
        elif cabitem == 'aItens':
            self.gridcpousr.append([field, '', 0])
            self.SetGrid()
            if self.grid_value:
                value = self.grid_value
                self.grid_value = ''


        return value

    def validate_field(self, field, user_value, captured_value, message):
        '''
        Validates and stores field in the self.invalid_fields array if the values are different.
        '''
        if str(user_value).strip() != str(captured_value).strip():
            self.invalid_fields.append(message)

    def assert_result(self, expected):
        expected_assert = expected
        msg = "Passed"
        stack = list(map(lambda x: x.function, filter(lambda x: re.search('test_', x.function),inspect.stack())))[0].split("CT")[1]
        log_message = ""
        log_message += stack + " -"

        if self.invalid_fields:
            expected = not expected
            
            for field_msg in self.invalid_fields:
                log_message += (" " + field_msg)

            msg = log_message

            self.log.new_line(False, log_message)
        else:
            self.log.new_line(True, "")

        self.log.save_file()

        self.invalid_fields = []
        print(msg)
        if expected_assert:
            self.assertTrue(expected, msg)
        else:
            self.assertFalse(expected, msg)

    def set_log_info(self):
        self.log.initial_time = time.time()
        self.SetLateralMenu(self.language.menu_about)
        self.wait_elements_load(".tmodaldialog")

        content = self.driver.page_source
        soup = BeautifulSoup(content,"html.parser")

        modal = list(soup.select(".tmodaldialog")[0].children)
        
        for panel in modal:
            for element in panel.children:
                if element.text.startswith("Release"):
                    release = element.text.split(":")[1].strip()
                    self.log.release = release
                    self.log.version = release.split(".")[0]
                elif element.text.startswith("Top DataBase"):
                    self.log.database = element.text.split(":")[1].strip()
                else:
                    if self.log.version and self.log.release and self.log.database:
                        break

        self.SetButton(self.language.close)

    def SetButton(self, button, args1='wait', args2='', args3=10, tag='div', cClass='tbrowsebutton',searchMsg = True):
        '''
        Método que efetua o clique nos botão da interface
        '''
        try:
            Id  = ''
            if self.VldData():
                if (button.lower() == self.language.Ok.lower()) and args1 != 'startParameters':
                    Id = self.SetScrap(button, tag, '', 'btnok') 
                    if Id:
                        element = self.driver.find_element_by_id(Id)
                        self.Click(element)
                else:
                    if button in self.language.no_actions:
                        Id = self.SetScrap(button, tag, cClass, '', '', '', '', 60, searchMsg)
                    else:
                        Id = self.SetScrap(button, tag, cClass, args1, '', '', '', args3, searchMsg)
                        if not Id:
                            Id = self.SetScrap(self.language.other_actions, tag, cClass, args1,'', '', '', args3,searchMsg)
                            element = self.driver.find_element_by_id(Id)
                            self.Click(element)
                            if Id:
                                self.SetItemMen(button, '', 'menuitem')
                    if Id:
                        if button == self.language.confirm or button == self.language.save:
                            self.savebtn = button
                        if Id == 'button-ok':
                            element = self.driver.find_element_by_class_name(Id)
                        else:
                            element = self.driver.find_element_by_id(Id)
                        time.sleep(3)
                        self.scroll_to_element(element)#posiciona o scroll baseado na height do elemento a ser clicado.
                        self.Click(element)
                        
                        if button == self.language.add:
                            self.browse = False
                            if args1 != '' and args1 != 'wait':#se for botão incluir com subitens
                                self.advpl = False
                                Id = self.SetScrap(args1, 'li', 'tmenupopupitem')
                                if Id:
                                    element = self.driver.find_element_by_id(Id)
                                    self.Click(element)
                        elif button == self.language.edit or button == self.language.view: # caso não seja outras ações do Browse.
                            self.browse = False
                    else:
                        self.proximo = False
            if button == self.language.edit or button == self.language.view or button == self.language.delete or button == self.language.add:
                if not self.element_exists(By.CSS_SELECTOR, ".ui-dialog"):
                    self.wait_enchoice()
                    self.btnenchoice = True
        except ValueError as error:
            if self.consolelog:
                print(error)
            self.Restart()
            self.assertTrue(False, "Campo %s não encontrado" %error.args[0])
        except Exception as error:
            if self.consolelog:
                print(error)
            self.Restart()
            self.assertTrue(False) 


    def SetFilial(self, filial):
        """
        Método que seta a filial na inclusão
        """
        Ret = self.placeHolder('', filial)
        if Ret:
            self.SetButton('OK','','',60,'div','tbutton')
            self.wait_enchoice()
            
    def UTWaitWhile(self,itens):
        '''
        Search string that was sent and wait while condition is true
        e.g. "Item1,Item2,Item3"
        '''
        self.search_text(itens,True)

    def UTWaitUntil(self,itens):
        '''
        Search string that was sent and wait until condition is true
        e.g. "Item1,Item2,Item3"
        '''
        self.search_text(itens,False)

    def search_text(self,itens,invert):
        '''
        Search string that was sent and wait until condition is respected
        e.g. "Item1,Item2,Item3"
        '''
        itens = list(map(str.strip, itens.split(",")))
        print("Aguardando processamento...")
        while True:
            content = self.driver.page_source
            soup = BeautifulSoup(content,"html.parser")
            lista = soup.find_all('div', string=(itens))
            if invert:
                if not lista:
                    break
            else:
                if lista:
                    break
            time.sleep(5)

    def SetTabEDAPP(self, tabela):
        '''
        Method that fills the field with the table to be checked in the generic query
        '''
        try:
            Id = self.SetScrap(self.language.search, 'div', 'tget', 'cPesq')
            element = self.driver.find_element_by_id(Id)
            self.Click(element)
            self.SendKeys(element, tabela)
            self.SendKeys(element, Keys.ENTER)
            self.SetButton('Ok','','',60,'div','tsbutton')
        except:
            self.proximo = False
            if self.consolelog:
                print("Não encontrou o campo Pesquisar")
        self.rota = 'EDAPP'

    def ClickFolder(self, item):
        '''
        Método que efetua o clique na aba
        ''' 
        self.rota = "ClickFolder"
        if self.close_element:
            self.move_element(self.close_element) # Retira o ToolTip dos elementos focados.
        self.wait_enchoice()
        #self.advpl = False
        if self.VldData():
            try:#Tento pegar o elemento da aba de forma direta sem webscraping
                element = self.driver.find_element_by_link_text(item)
            except:#caso contrário efetuo o clique na aba com webscraping    
                Id = self.SetScrap(item, '', 'button-bar', 'abaenchoice')
                if Id:
                    element = self.driver.find_element_by_id(Id)
            
            self.scroll_to_element(element)#posiciona o scroll baseado na height do elemento a ser clicado.
            self.Click(element)
    
    def ClickBox(self, labels):
        '''
        Método que efetua o clique no checkbox
        '''
        listas = labels.split(",")
        self.wait_enchoice()#Aguardo o carregamento dos componentes da enchoice.
        if labels == 'Todos':
            Id = self.SetScrap('Inverte Selecao', 'label', 'tcheckbox')
            if Id:
                element = self.driver.find_element_by_id(Id)
                self.Click(element)
        else:
            table = self.SetTable()

            while not table:
                print("Esperando table")    
                table = self.SetTable()
            
            tables = self.driver.find_elements(By.CSS_SELECTOR, self.grid_class)
            zindex = 0
            grid_id = ""
            for tab in tables:
                zindex_atual = int(tab.get_attribute("style").split("z-index:")[1].split(";")[0].strip())
                if zindex < zindex_atual:
                    zindex = zindex_atual
                    grid_id = tab.get_attribute("Id")
            
            grid = self.driver.find_element(By.ID, grid_id)

            for lista in listas:
                for x in range(0, len(table)):
                    for index, y in enumerate(table[x][1]):
                        if lista.strip() == y[1]:
                            elements_list = grid.find_elements(By.CSS_SELECTOR, "td[id='1']")
                            self.scroll_to_element(elements_list[index])
                            self.Click(elements_list[index])
                            time.sleep(1)
                            self.SendKeys(elements_list[index], Keys.ENTER)

    def SetParameters( self, arrayParameters ):
        '''
        Método responsável por alterar os parâmetros do configurador antes de iniciar um caso de teste.
        '''
        self.idwizard = []
        self.LogOff()

        #self.Setup("SIGACFG", "10/08/2017", "T1", "D MG 01")
        self.Setup("SIGACFG", self.config.date, self.config.group, self.config.branch)

        # Escolhe a opção do Menu Lateral
        self.SetLateralMenu("Ambiente > Cadastros > Parâmetros")

        # Clica no botão/icone pesquisar
        self.SetButton("Pesquisar")

        array = arrayParameters

        backup_idwizard = self.idwizard[:]

        for arrayLine in array:

            # Preenche o campo de Pesquisa
            self.UTSetValue("aCab", "Procurar por:", arrayLine[0])

            # Confirma a busca
            self.SetButton("Buscar")

            # Clica no botão/icone Editar
            self.SetButton("Editar")

            # Faz a captura dos elementos dos campos
            time.sleep(5)
            content = self.driver.page_source
            soup = BeautifulSoup(content,"html.parser")

            menuCampos = { 'Procurar por:': arrayLine[0], 'Filial': '', 'Cont. Por': '', 'Cont. Ing':'', 'Cont. Esp':'' }

            for line in menuCampos:
                if not menuCampos[line]:
                    RetId = self.cainput( line, soup, 'div', '', 'Enchoice', 'label', 0, '', 60 )
                    cache = self.get_web_value(RetId)
                    self.lencache = len(cache)
                    cache = cache.strip()
                    menuCampos[line] = cache

            self.camposCache.append( menuCampos )
            self.idwizard = backup_idwizard[:]

            # Altero os parametros
            self.UTSetValue("aCab", "Filial", arrayLine[1])
            self.UTSetValue("aCab", "Cont. Por", arrayLine[2])
            self.UTSetValue("aCab", "Cont. Ing", arrayLine[3])
            self.UTSetValue("aCab", "Cont. Esp", arrayLine[4])

            # Confirma a gravação de Edição
            self.SetButton("Salvar")
            self.idwizard = backup_idwizard[:]
        self.LogOff()

        self.Setup( self.backupSetup['progini'], self.backupSetup['data'], self.backupSetup['grupo'], self.backupSetup['filial'])
        self.UTProgram(self.rotina)

    def RestoreParameters( self ):
        '''
        Método responsável por restaurar os parâmetros do configurador após o encerramento do/dos caso(s) de teste(s).
        Método deve ser executado quando for alterado os parametros do configurador, utilizando o método SetParameters()
        '''
        self.idwizard = []
        self.LogOff()

        self.Setup("SIGACFG", "10/08/2017", "T1", "D MG 01")
        
        # Escolhe a opção do Menu Lateral
        self.SetLateralMenu("Ambiente > Cadastros > Parâmetros")

        # Clica no botão/icone pesquisar
        self.SetButton("Pesquisar")

        backup_idwizard = self.idwizard[:]

        for line in self.camposCache:
            # Preenche o campo de Pesquisa
            self.UTSetValue("aCab", "Procurar por:", line['Procurar por:'])

            # Confirma a busca
            self.SetButton("Buscar")

            # Clica no botão/icone Editar
            self.SetButton("Editar")

            #self.idwizard = backup_idwizard[:]

            self.UTSetValue("aCab", 'Cont. Por', line['Cont. Por'])
            self.UTSetValue("aCab", 'Cont. Ing', line['Cont. Ing'])
            self.UTSetValue("aCab", 'Cont. Esp', line['Cont. Esp'])
                
            # Confirma a gravação de Edição
            self.SetButton("Salvar")
            self.idwizard = backup_idwizard[:]
                            

    def close_modal(self):
        '''
        This method closes the last open modal in the screen.
        '''
        modals = self.driver.find_elements(By.CSS_SELECTOR, ".tmodaldialog")
        if modals and self.element_exists(By.CSS_SELECTOR, ".tmodaldialog .tbrowsebutton"):
            modals.sort(key=lambda x: x.get_attribute("style").split("z-index:")[1].split(";")[0], reverse=True)
            close_button = list(filter(lambda x: x.text == self.language.close, modals[0].find_elements(By.CSS_SELECTOR, ".tbrowsebutton")))
            if close_button:
                self.Click(close_button[0])
                            
    def check_mask(self, element):
        """
        Checks wether the element has a numeric mask.
        """
        reg = (r"(@. )?[1-9.\/-]+")
        mask = element.get_attribute("picture")
        if mask is None:
            child = element.find_elements(By.CSS_SELECTOR, "input")
            if child:
                mask = child[0].get_attribute("picture")
            
        return (mask != "" and mask is not None and (re.search(reg, mask)))

    def apply_mask(self, string):
        """
        Removes special characters from received string.
        """
        caracter = (r'[.\/-]')
        if string[0:4] != 'http':
            match = re.search(caracter, string)
            if match:
                string = re.sub(caracter, '', string)

        return string

    def log_error(self, message, new_log_line=True):
        """
        Finishes execution of test case with an error and creates the log information for that test.
        """
        if new_log_line:
            self.log.new_line(False, message)
        self.log.save_file()
        self.assertTrue(False, message)

    def SetFocus(self, field):
        """
        Set the current focus on the desired field.
        """
        Id = self.SetScrap(field, 'div', 'tget', 'Enchoice')
        jq.set_focus(self.driver, "#{} input".format(Id))<|MERGE_RESOLUTION|>--- conflicted
+++ resolved
@@ -1287,11 +1287,7 @@
         """
         self.rotina = rotina
         self.SetRotina()
-<<<<<<< HEAD
-        #self.wait_browse()
-=======
         self.wait_browse() # Wait to load elements in browser
->>>>>>> d378b534
     
     def UTSetValue(self, cabitem, campo, valor, linha=0, chknewline=False, disabled=False):
         """
