--- conflicted
+++ resolved
@@ -94,7 +94,7 @@
         self.backupSetup = dict()
 
 
-    def set_prog_inic(self, initial_program='SIGAADV'):
+    def set_prog_inic(self, initial_program):
         '''
         Method that defines the program to be started
         '''
@@ -1255,12 +1255,9 @@
             self.config.language = self.SetScrap("language", "html")
             self.language = LanguagePack(self.config.language)
         
-<<<<<<< HEAD
         if not self.backupSetup:
             self.backupSetup = { 'progini': self.config.initialprog, 'data': self.config.date, 'grupo': self.config.group, 'filial': self.config.branch }
 
-=======
->>>>>>> 6a186964
         self.ProgramaInicial(initial_program)
 
         self.Usuario()
@@ -1278,11 +1275,7 @@
         """
         self.rotina = rotina
         self.SetRotina()
-<<<<<<< HEAD
         #self.wait_browse()
-=======
-        self.wait_browse()
->>>>>>> 6a186964
     
     def UTSetValue(self, cabitem, campo, valor, linha=0, chknewline=False, disabled=False):
         """
@@ -1928,10 +1921,6 @@
         Método que efetua o clique nos botão da interface
         '''
         try:
-<<<<<<< HEAD
-            Ret = ''
-=======
->>>>>>> 6a186964
             Id  = ''
             if self.VldData():
                 if (button.lower() == self.language.Ok.lower()) and args1 != 'startParameters':
@@ -1940,15 +1929,6 @@
                         element = self.driver.find_element_by_id(Id)
                         self.Click(element)
                 else:
-<<<<<<< HEAD
-                    Id = self.SetScrap(button, tag, cClass, args1,''    , ''     , ''      , args3   ,searchMsg)
-                    if not Id:
-                        Id = self.SetScrap(self.language.other_actions, tag, cClass, args1,'', '', '', args3,searchMsg)
-                        element = self.driver.find_element_by_id(Id)
-                        self.Click(element)
-                        if Id:
-                            self.SetItemMen(button, '', 'menuitem')
-=======
                     if button in self.language.no_actions:
                         Id = self.SetScrap(button, tag, cClass, '', '', '', '', 60, searchMsg)
                     else:
@@ -1959,7 +1939,6 @@
                             self.Click(element)
                             if Id:
                                 self.SetItemMen(button, '', 'menuitem')
->>>>>>> 6a186964
                     if Id:
                         if button == self.language.confirm or button == self.language.save:
                             self.savebtn = button
