--- conflicted
+++ resolved
@@ -91,12 +91,8 @@
         self.parametro = ''
         self.backupSetup = dict()
 
-<<<<<<< HEAD
     def set_prog_inic(self, initial_program='SIGAADV'):
 
-=======
-    def set_prog_inic(self, initial_program):
->>>>>>> ffc63949
         '''
         Method that defines the program to be started
         '''
@@ -1052,26 +1048,6 @@
                             RetId = self.idcomp
                             break
                             
-                #Busca o campo para preenchimento da chave de busca
-<<<<<<< HEAD
-                """
-                if seek == 'placeHolder':                    
-                    self.seek_content(seek, line.contents)
-                    if self.idcomp:
-                        RetId = self.idcomp
-                        break
-=======
-                try:
-                    if seek in line.contents[0].attrs['class'][0]:
-                        RetId = line.attrs['id']
-                        self.classe = line.attrs['class'][0]
-                        self.LastIdBtn.append(RetId)
-                        RetId = self.LastIdBtn[len(self.LastIdBtn)-1]
-                except:
-                    pass
->>>>>>> ffc63949
-
-                """
                 #Busca o campo para preenchimento da chave de busca
                 try:
                     if seek in line.contents[0].attrs['class'][0]:
@@ -2099,7 +2075,7 @@
                             self.Click(elements_list[index])
                             time.sleep(1)
                             self.SendKeys(elements_list[index], Keys.ENTER)
-                        
+                            
     def check_mask(self, element):
         """
         Checks wether the element has a numeric mask.
@@ -2129,7 +2105,6 @@
         if new_log_line:
             self.log.new_line(False, message)
         self.log.save_file()
-<<<<<<< HEAD
         self.assertTrue(False, message)
     
     def SetParameters( self, parametro, set_filial, cont_por, cont_ing, cont_esp ):
@@ -2229,7 +2204,4 @@
             close_button = list(filter(lambda x: x.text == self.language.close, modals[0].find_elements(By.CSS_SELECTOR, ".tbrowsebutton")))
             if close_button:
                 self.Click(close_button[0])
-                            
-=======
-        self.assertTrue(False, message)
->>>>>>> ffc63949
+                            