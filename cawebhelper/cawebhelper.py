# -*- coding: utf-8 -*-
"""
Created on Tue May 30 09:21:13 2017

@author: renan.lisboa
"""
import re
import csv
import time
import numpy as np
import pandas as pd
import unittest
import inspect
import socket
import sys
import os
from datetime import datetime
from selenium import webdriver
from selenium.webdriver.common.keys import Keys
from bs4 import BeautifulSoup
from selenium.webdriver.support.ui import WebDriverWait
from selenium.webdriver.support import expected_conditions as EC
from selenium.webdriver.common.by import By
from selenium.webdriver.common.action_chains import ActionChains
from selenium.webdriver.support.ui import Select
import cawebhelper.enumerations as enum
from cawebhelper.log import Log
from cawebhelper.config import ConfigLoader
from cawebhelper.language import LanguagePack
import cawebhelper.jquery as jq

class CAWebHelper(unittest.TestCase):
    def __init__(self, config_path=""):
        if config_path == "":
            config_path = sys.path[0] + r"\\config.json"
        self.config = ConfigLoader(config_path)      
        if self.config.browser.lower() == "firefox":
            driver_path = os.path.join(os.path.dirname(__file__), r'drivers\\geckodriver.exe')
            log_path = os.path.join(os.path.dirname(__file__), r'geckodriver.log')
            self.driver = webdriver.Firefox(executable_path=driver_path, log_path=log_path)
        elif self.config.browser.lower() == "chrome":
            driver_path = os.path.join(os.path.dirname(__file__), r'drivers\\chromedriver.exe')
            self.driver = webdriver.Chrome(executable_path=driver_path)
        self.wait = WebDriverWait(self.driver,5)
        self.driver.get(self.config.url)
        
        self.LastId = []
        self.LastIdBtn = []
        self.gridcpousr = []
        self.Table = []
        self.lenbutton = []
        self.idwizard = []
        
        self.close_element = ''
        self.date = ''
        self.rota = ''       
        self.CpoNewLine = ''
        self.classe = ''     
        self.valtype = ''
        self.cClass = ''
        self.savebtn = ''   
        self.idcomp = ''       
        self.rotina = ''
        self.lenvalorweb = ''
        self.IdClose = ''
        self.grid_value = ''
        self.grid_class = ''
        self.initial_program = 'SIGAADV'
        
        self.language = LanguagePack(self.config.language) if self.config.language else ""

        self.lineGrid = 0
        self.index = 0
        self.lastColweb = 0

        self.browse = True
        self.advpl = True
        self.proximo = True
        self.Ret = False
        self.refreshed = False
        self.consolelog = True
        self.passfield = False
        self.btnenchoice = True
        self.elementDisabled = False
        self.numberOfTries = 0

        self.invalid_fields = []
        self.log = Log(console = self.consolelog)
        self.log.station = socket.gethostname()
        #jq.inject_jquery(self.driver)

        self.camposCache = []
        self.parametro = ''
        self.backupSetup = dict()


    def set_prog_inic(self, initial_program):
        '''
        Method that defines the program to be started
        '''
        if initial_program:
            self.initial_program = initial_program
        try:
            Id = self.SetScrap('inputStartProg', 'div', '')
            element = self.driver.find_element_by_id(Id)
            element.clear()
            self.SendKeys(element, self.initial_program)
        except:
            self.proximo = False

    def set_enviroment(self):
        '''
        Method that defines the environment that will be used
        '''
        Id = self.SetScrap('inputEnv', 'div', '')
        element = self.driver.find_element_by_id(Id)
        element.clear()
        self.SendKeys(element, self.config.environment)


    def set_user(self):
        """
        Method that defines the environment that will be used
        """
        try:
            time.sleep(2) 
            Id = self.SetScrap(self.language.user, 'div', 'tget')
            if self.consolelog:
                print('SetUsr ID: %s' %Id)
            element = self.driver.find_element_by_id(Id)              
            self.DoubleClick(element)
            self.SendKeys(element, Keys.HOME)
            self.SendKeys(element, self.config.user)

            resultado = self.UTCheckResult('', '', self.config.user, 0, Id, 'input')
            if resultado != self.config.user:
                print('Conteúdo do campo usuário não preenchido. Buscando...')
                self.set_user()
            self.log.user = self.config.user
        except Exception as error:
            print(error)
            self.proximo = False
            if self.consolelog:
                print("Não encontrou o campo Usuário")

    def set_password(self):
        """
        Complete the system password.
        """
        try:
            Id = self.SetScrap(self.language.password, 'div', 'tget')
            if self.consolelog:
                print('SetUsr ID: %s' %Id)
            element = self.driver.find_element_by_id(Id)
            time.sleep(2)
            self.DoubleClick(element)
            self.SendKeys(element, Keys.HOME)
            self.SendKeys(element, self.config.password)
        except:
            self.proximo = False
            if self.consolelog:
                print("Não encontrou o campo Senha") 

    def set_based_date(self, trocaAmb):
        '''
        	Method that fills the date in the base date field.
        '''
        try:
            if trocaAmb:
                label = '%s*' %self.language.database
            else:
                label = self.language.database

            Id = self.SetScrap(label, 'div', 'tget')
            element = self.driver.find_element_by_id(Id)
            self.Click(element)
            self.SendKeys(element, Keys.HOME)
            self.SendKeys(element, self.config.date)
        except:
            self.proximo = False
            if self.consolelog:
                print("Não encontrou o campo Database")
        
    def set_group(self, trocaAmb):
        '''
        Method that sets the group of companies in the system
        '''
        try:
            if trocaAmb:
                label = '%s*' %self.language.group
            else:
                label = self.language.group

            Id = self.SetScrap(label, 'div', 'tget')
            element = self.driver.find_element_by_id(Id)
            self.Click(element)
            self.SendKeys(element, self.config.group)
        except: 
            self.proximo = False
            if self.consolelog:
                print("Não encontrou o campo Grupo")

    def set_branch(self, trocaAmb):
        '''
        Method that fills the system branch
        '''
        try:
            if trocaAmb:
                label = '%s*' %self.language.branch
            else:
                label = self.language.branch

            Id = self.SetScrap(label, 'div', 'tget')
            self.idwizard.append(Id)
            element = self.driver.find_element_by_id(Id)
            self.Click(element)
            self.SendKeys(element, self.config.branch)
            self.SendKeys(element, Keys.TAB)
        except:
            self.proximo = False
            if self.consolelog:
                print("Não encontrou o campo Filial")  

    def set_module_of_system(self, trocaAmb):
        '''
        Method that fills the module used by the system
        '''
        try:
            if trocaAmb:
                label = '%s*' %self.language.environment
            else:
                label = self.language.environment

            Id = self.SetScrap(label, 'div', 'tget')
            element = self.driver.find_element_by_id(Id)
            self.Click(element)
            self.SendKeys(element, self.config.module)
        except:
            self.proximo = False
            if self.consolelog:
                print("Não encontrou o campo Módulo")



    def SetItemMen(self, args1='', args2='', args3=''):
        '''
        Método que clica nos itens do menu
        '''
        Id = self.SetScrap(args1, 'li', 'tmenupopupitem', args3)
        if self.consolelog:
            print(Id + args1)
        if Id:
            if args1 and args2:
                ActionChains(self.driver).move_to_element(self.driver.find_element_by_xpath("//li[@id='%s']//label[.='%s']"%(Id, args1))).perform()
                Id = self.SetScrap(args2, 'li', 'tmenupopupitem', args3)
                if Id:    
                    self.driver.find_element_by_xpath("//li[@id='%s']//label[.='%s']" %(Id, args2)).click()
            else:
                self.driver.find_element_by_xpath("//li[@id='%s']//label[.='%s']" %(Id, args1)).click()     
        else:
            self.proximo = False

    def wait_enchoice(self):
        Ret = ""
        if self.btnenchoice:
            self.btnenchoice = False
            while not Ret:
                Ret = self.SetScrap(self.language.cancel,"div","tbrowsebutton",'wait','',0,'',3)#Procuro botão de cancelar advpl antigo
                if Ret:
                    self.advpl = True
                    self.cClass = 'tgetdados'
                    self.close_element = self.driver.find_element_by_id(Ret)
                if not Ret:
                    Ret = self.SetScrap(self.language.close,"div","tbrowsebutton",'wait','',0,'',3)#Procuro botão de fechar advpl mvc
                    if Ret:
                        self.advpl = False
                        self.cClass = 'tgrid'
                        self.IdClose = Ret
                        self.close_element = self.driver.find_element_by_id(Ret)
            return Ret

   
    def wait_browse(self,searchMsg=True):
        Ret = ''
        endTime =   time.time() + 60
        while not Ret:
            Ret = self.SetScrap('fwskin_seekbar_ico.png', '', 'tpanel', 'indice')
            if time.time() > endTime:
                self.assertTrue(False, 'Tempo de espera para exibir os elementos do Browse excedido.')
        return Ret

    def SetRotina(self):
        '''
        Método que seta a rotina no campo pesquisa do menu
        '''

        Id = self.SetScrap('cGet', '', 'tget' )
        if Id:
            self.log.program = self.rotina
            if "CFG" in self.log.program:#TODO VERIFICAR ESTE TRECHO
                self.advpl = False
                self.passfield = True 
            element = self.driver.find_element_by_id(Id)
            self.DoubleClick(element)
            self.SendKeys(element, Keys.BACK_SPACE)
            self.SendKeys(element, self.rotina)
            element2 = self.driver.find_element_by_xpath("//div[@id='%s']/img" %Id)
            self.Click(element2)
        else:
            self.proximo = False
        self.rota = 'SetRotina'

    def set_enchoice(self, campo='', valor='', cClass='', args='', visibility='', Id='', disabled=False, tries=100):
        '''
         Method that fills the enchoice.
        '''
        if tries == 10:
            self.numberOfTries = 0
            if self.elementDisabled and self.consolelog:
            	print("Element is Disabled")
            self.LogResult(field=campo, user_value=disabled, captured_value=True, disabled_field=True)
            self.log.save_file()
            self.Restart()
            self.assertTrue(False, self.create_message(['', campo],enum.MessageType.DISABLED))
        else:
            tries += 1
            self.rota = "SetEnchoice"
            
            underline = (r'\w+(_)')#Se o campo conter "_"
            valsub = self.apply_mask(valor)

            if not Id:
                match = re.search(underline, campo)
                if match:
                    Id = self.SetScrap(campo, 'div', cClass, args)#Se for campo
                else:
                    Id = self.SetScrap(campo, 'div', cClass, args, 'label')#Se for Label

                if self.SearchStack('GetValue'):
                    return Id
            if Id:

                resultado = self.UTCheckResult('', campo, valor, 0, Id, 'input')
                tam_interface = self.lenvalorweb
                if valsub != valor:
                    tam_valorusr = len(valsub)
                else:
                    tam_valorusr = len(valor)
                element = self.driver.find_element_by_id(Id)
                self.scroll_to_element(element)#posiciona o scroll baseado na height do elemento a ser clicado.
                try:
                    if self.classe == 'tcombobox':
                        self.select_combo(Id, valor)
                    else:
                        time.sleep(1)
                        self.DoubleClick(element)
                        if self.valtype != 'N':
                            self.SendKeys(element, Keys.DELETE)
                            self.SendKeys(element, Keys.HOME)
                                                        
                        valsub = self.apply_mask(valor)

                        if valsub != valor and self.check_mask(element):
                            self.SendKeys(element, valsub)
                            valor = valsub
                        elif (self.valtype == "N"):
                            tries = 0
                            selector = "#{} input".format(Id) 
                            while(tries < 3):
                                jq.set_focus(self.driver, selector)
                                jq.click(self.driver, selector)
                                self.SendKeys(element, valor)
                                if self.apply_mask(jq.get_value(self.driver, selector)).strip() == valor:
                                    break
                                tries+=1

                        else:
                            self.SendKeys(element, valor)

						# """childPresence = self.children_exists(element, By.CSS_SELECTOR, "img[src*=fwskin_icon_lookup]") TODO verificar tratamento do campo com consulta padrão.
                        # if self.classe == "tget" and childPresence:
                        #     for x in range(0, 3):i
                        #         self.Click(element)
                        #         self.SendKeys(element, Keys.ENTER)
                        # """
                        if tam_valorusr < tam_interface:
                            if self.valtype == 'N':
                                self.SendKeys(element, Keys.ENTER)
                            else:
                           		self.SendKeys(element, Keys.TAB)
                except Exception as error:
                    if self.consolelog:
                        print(error)
                    self.SetButton(self.language.cancel)
                    self.assertTrue(False, error)
                time.sleep(1)
                resultado = self.UTCheckResult('', campo, valor, 0, Id, 'input')

                if self.consolelog and resultado != "":
                    print(resultado)

                if resultado.lower() != str(valor).strip().lower() and not self.passfield and not self.valtype == 'N': #TODO AJUSTAR ESTE PONTO.
                    if self.elementDisabled:
                        self.numberOfTries += 1
                        self.set_enchoice(campo=campo, valor=valor, cClass='', args='', visibility='', Id=Id, disabled=disabled, tries=self.numberOfTries)
                    else:
                        if tries < 103:
                            self.set_enchoice(campo=campo, valor=valor, cClass='', args='', visibility='', Id=Id, disabled=disabled, tries=tries)
                        else:
                            self.log_error("Error trying to input value")
                elif self.passfield:
                    if len(resultado) != len(str(valor).strip()):#TODO AJUSTAR ESTE PONTO.
                        if tries < 103:
                            self.set_enchoice(campo=campo, valor=valor, cClass='', args='', visibility='', Id=Id, disabled=disabled, tries=tries)
                        else:
                            self.log_error("Error trying to input value")
    def select_combo(self, Id, valor):
        """
        Retorna a lista do combobox através do select do DOM.
        """
        combo = Select(self.driver.find_element_by_xpath("//div[@id='%s']/select" %Id))
        options = combo.options
        for x in options:
            if valor == x.text[0:len(valor)]:
                valor = x.text
                break
        if not self.elementDisabled:       
            combo.select_by_visible_text(valor)
        return valor

    def SetGrid(self, ChkResult=0):
        """
        Preenche a grid baseado nas listas self.gridcpousr e self.Table
        """
        Ret = ''
        self.btnenchoice = True
        Ret = self.wait_enchoice()#Aguardo o carregamento dos componentes da enchoice.
        self.rota = "SetGrid"
        if self.fillTable():    # Se self.Table estiver preenchido com campos da tabela que o usuario quer testar, não deve executar SearchField() novamente.
            self.SearchField()  # Obtem a caracteristica dos campos da grid, gerando a lista self.Table

        if Ret:
            element = self.wait.until(EC.visibility_of_element_located((By.CLASS_NAME, 'tmodaldialog.twidget'))) 
            # as duas linhas abaixo são somente documentação
            #element = self.driver.find_element_by_xpath("//div[@id='COMP7626']/div[1]/table/tbody/tr[@id='0']/td[@id='1']") # para clicar no segundo campo da 1a linha do grid
            #element = self.driver.find_element_by_xpath("//div[@id='COMP7626']/div[1]/table/tbody/tr[@id='1']/td[@id='1']") # para clicar no segundo campo da 2a linha do grid
            self.lineGrid = 0

            for campo, valor, linha in self.gridcpousr:
                if campo == "newline" or (ChkResult and linha and ((linha - 1) != self.lineGrid)):
                    element = self.wait.until(EC.visibility_of_element_located((By.CLASS_NAME, 'tmodaldialog.twidget')))
                    self.SendKeys(element, Keys.DOWN)#element.send_keys(Keys.DOWN)
                    self.lineGrid += 1
                    time.sleep(3)
                else:
                    #coluna = self.Table[2].index("M->%s" %campo)
                    coluna = self.Table[1].index(campo)
                    if self.consolelog:
                        print('Posicionando no campo %s' %campo)
                    # controla se a celula esta posicionada onde a variavel 'coluna' esta indicando e se a celula foi preenchida com o conteúdo da variavel 'valor'.
                    while self.cawait(coluna, campo, valor, element, ChkResult):

                        Id = self.SetScrap('', 'div', self.cClass, 'setGrid')
                        if Id:
                            # nao estava posicionado na celula correta então tenta novamente e volta para a funcao cawait()
                            if self.advpl:
                                element = self.driver.find_element_by_xpath("//div[@id='%s']/div[1]/table/tbody/tr[@id=%s]/td[@id=%s]" % ( str(Id), str(self.lineGrid), str(coluna) ) )
                            else:
                                element = self.driver.find_element_by_xpath("//div[@id='%s']/div/table/tbody/tr[@id=%s]/td[@id=%s]/div" % ( str(Id), str(self.lineGrid), str(coluna) ) )
                                #//div[@id='COMP8015']/div/table/tbody/tr/td[3]/div
                            self.lastColweb = coluna
                            time.sleep(1)
                            self.wait.until(EC.element_to_be_clickable((By.ID, Id)))
                            self.Click(element)
        # Neste momento devo limpar a lista gridcpousr, pois ja utilizei os seus dados.
        self.gridcpousr = []
        return True

    def SetTable(self):
        '''
        Método que retorna a table corrente
        '''
        # ADVPL
        #self.wait.until(EC.visibility_of_element_located((By.CLASS_NAME, 'tgetdados.twidget.dict-msbrgetdbase')))
        # MVC GRID NO FOLDER
        #self.wait.until(EC.visibility_of_element_located((By.CLASS_NAME, "tgrid.twidget.dict-tgrid.CONTROL_ALIGN_ALLCLIENT.no-gridlines.cell-mode")))
        aux = []
        content = self.driver.page_source
        soup = BeautifulSoup(content,"html.parser")

        if self.advpl:
            # ADVPL
            grid = soup.find_all('div', class_=('tgetdados'))
            self.grid_class = ".tgetdados"
        else:
            # MVC GRID NO FOLDER
            grid = soup.find_all('div', class_=('tgrid'))
            self.grid_class = ".tgrid"
        #Seleção de filiis            
        if not grid:
            grid = soup.find_all('div', class_=('tcbrowse'))
            self.grid_class = ".tcbrowse"
            
        if not self.advpl:
            for line in grid:
                if line.attrs['class'][5] == 'cell-mode':
                    aux += line
            grid = aux

        divstring = str(grid)
        soup = BeautifulSoup(divstring,"html.parser") 
        rows = []
        xlabel = ''

        for tr in soup.find_all('tr'):

            cols = []
            for th_td in tr.find_all(['td', 'th']):
                th_td_text = th_td.get_text(strip=True)
                cols.append(th_td_text)
                xlabel = th_td.name
            
            if xlabel == 'td':
                rows[len(rows)-1][1].append(cols)
            else:
                rows.append([cols,[]])

        return rows    

    def SetScrap(self, seek='', tag='', cClass='', args1='', args2='', args3=0, args4='', args5=60, searchMsg=True):
        '''
        Método responsável pelo retorno do ID utilizando WebScraping
        '''
        RetId = ''
        endTime =   time.time() + args5 #definição do timeout para 60 segundos
        refresh =   time.time() + 10 #definição do tempo para refresh da pagina inicial

        #Entra no loop somente se o RetId estiver vazio
        while not RetId:

            if args1 == 'Grid':
                if (self.Ret and args4 == 'SearchField') or (args3 == len(self.Table[0])):
                    break

            if not args1 == 'Grid':#Só espera 1 segundo se não for Grid
                time.sleep(1)#tempo de espera para cada verificação.
            if self.consolelog:
                print('Procurando %s' %seek)
            
            #Condições de retirada caso o timeout seja atingido
            if seek == 'inputStartProg':#se for a tela inicial e o tempo limite for atingido, faz o refresh da pagina.
                if time.time() > refresh and not self.refreshed:
                    if self.consolelog:
                        print('Refreshing...')
                    self.driver.refresh()
                    self.refreshed = True

            #faça somente se o tempo corrente for menor que o tempo definido no timeout
            if time.time() < endTime:
                content = self.driver.page_source
                soup = BeautifulSoup(content,"html.parser")        
                
                #Verifica se possui errorlog na tela
                if searchMsg:
                    self.SearchErrorLog(soup)
                
                if not self.SearchStack('UTCheckResult') and searchMsg:
                    self.SearchHelp(soup)

                if seek == 'ChangeEnvironment':
                    RetId = self.caTrocaAmb(seek, soup, tag, cClass)
                    if RetId:
                        if self.consolelog:
                            print('caTrocaAmb')
                elif args1 == 'caHelp':
                    RetId = self.caHelp(seek, soup, tag, cClass)
                    if RetId:
                        if self.consolelog:
                            print('caHelp')
                    break
                elif args1 == 'caSeek':
                    RetId = self.caSeek(seek, soup, tag, cClass)
                    if RetId:
                        if self.consolelog:
                            print('caSeek')
                            break
                    break

                elif seek == 'language':
                    RetId = self.caLang(soup, tag, cClass)
                    if RetId:
                        break

                elif 'indice' in args1 or seek == 'placeHolder':
                    RetId = self.caSearch(seek, soup, 'div', cClass, args1, args2)
                    if self.consolelog:
                        print('caSearch')
                    if RetId:
                        break
                
                else:
                    RetId = self.cabutton(seek, soup, tag, cClass, args1, args2)
                    if RetId:
                        if self.consolelog:
                            print('cabutton')
                    if RetId == '':
                        RetId = self.camenu(seek, soup, tag, cClass, args1)
                        if RetId:
                            if self.consolelog:
                                print('camenu')

                    if RetId == '':
                        RetId = self.cainput(seek, soup, tag, cClass, args1, args2, args3, args4, args5)
                        if RetId:
                            if self.consolelog:
                                print('cainput')
            else:
                msg = ('O Campo ou Botão %s não foi encontrado' %seek)
                if self.consolelog:
                    print('TimeOut')
                if args1 == 'wait':
                    if self.consolelog:
                        print(args1)
                    break
                else:
                    self.assertTrue(False, msg)   
                    break
        if RetId and self.consolelog:
            print("ID Retorno %s %s" %(seek, RetId))

        return(RetId)
    
    def cabutton(self, seek, soup, tag, cClass, args1, args2):
        '''
        identifica botoes
        '''
        lista = []
        RetId = ''
        tooltipId = ''
        tooltipState = False
        # caso seja o botao 'Entrar', sera parseado por div + class
        if cClass == 'tbutton' and seek == self.language.enter:
            lista = soup.find_all('div', class_=('tbutton'))

        # entra somente quando botao Ok da chamada de parametros iniciais
        elif args1 == 'startParameters':
            RetId = soup.button.attrs['class'][0]
            
        elif cClass == 'tbrowsebutton':
            lista = soup.find_all(tag, class_=('tsbutton','tbutton', 'tbrowsebutton'))
        
        elif args1 == 'abaenchoice' :
            lista = soup.find_all(class_=(cClass))
            try:
                lista = lista[0].contents
            except:
                pass

        elif args1 == 'btnok':
            lista = soup.find_all(tag, class_=('tbutton', 'tsbutton', 'tbrowsebutton'))
            
        if not lista and not RetId:
            lista = soup.find_all(tag)

        lista = self.zindex_sort(lista,True)

        for line in lista:
            try:#faço uma tentativa pois caso não esteja verificando o mesmo nivel pode dar erro.
                if line.string:
                    text = line.string
                else:
                     text = line.text
                if (text[0:len(seek)] == seek) and (line.attrs['class'][0] == 'tbutton' or line.attrs['class'][0] == 'tbrowsebutton' or line.attrs['class'][0] == 'tsbutton') and line.attrs['id'] not in self.LastId and not args1 == 'setGrid':#TODO VERIFICAR SE TERÁ EFEITO USAR O LEN EM line.string
                    if self.savebtn == self.language.confirm and self.IdClose == line.attrs['id']:
	                    continue
                    RetId = line.attrs['id']
                    if self.savebtn:
                        if RetId not in self.lenbutton:
                            self.lenbutton.append(RetId)
                    if RetId not in self.LastIdBtn:
                        self.LastIdBtn.append(RetId)
                        RetId = self.LastIdBtn[len(self.LastIdBtn)-1]
                        if seek == self.language.other_actions:
                            if args1 == 'SearchBrowse':
                                self.teste = True
                        break

                if tooltipState == False and cClass == 'tbrowsebutton' and line.attrs['class'][0] == 'tbutton' and line.text == '':
                    tooltipId = self.SetButtonTooltip( seek, soup, tag, cClass )
                    if tooltipId == '':
                        tooltipState = False
                    else:
                        tooltipState = True
                
                if tooltipState == True and line.attrs['class'][0] == 'tbutton' and line.text == '':
                    if line.attrs['id'][4:8] == tooltipId:
                        RetId = line.attrs['id']
                        tooltipState = False
                        break
            except:
                pass

            #Somente se for aba da enchoice
            if args1 == 'abaenchoice':
                if seek == line.text:
                    RetId = line.attrs['id']
                    break

        return(RetId)

    def SetButtonTooltip(self, seek, soup, tag, cClass):
        '''
        Identifica o ID do Botão sem Rótulo/Texto.
        Via Tooltip ou via Nome da Imagem.
        '''
        tooltip = ''
        tooltipID = ''

        tooltipID = soup.find_all('div', text=seek)

        try: # Encontra o botão via nome da imagem
            if not tooltipID or tooltipID[1]:
                lista = soup.find_all(tag, class_=('tbutton'))
                menuItens = {self.language.copy: 's4wb005n.png',self.language.cut: 's4wb006n.png',self.language.paste: 's4wb007n.png',self.language.calculator: 's4wb008n.png',self.language.spool: 's4wb010n.png',self.language.help: 's4wb016n.png',self.language.exit: 'final.png',self.language.search: 's4wb011n.png', self.language.folders: 'folder5.png', self.language.generate_differential_file: 'relatorio.png',self.language.include: 'bmpincluir.png', self.language.visualizar: 'bmpvisual.png',self.language.editar: 'editable.png',self.language.delete: 'excluir.png',self.language.filter: 'filtro.png'}
                button = menuItens[seek]

                for line in lista:
                    if button in line.contents[1]['style']:
                        tooltip = line.attrs['id'][4:8]
                        break
        except: # Encontra o botão via Tooltip
            if tooltipID[0].text == seek:
                    tooltip = tooltipID[0].attrs['id'][8:12]
        
        return(tooltip)

    def cainput(self, seek, soup, tag, cClass, args1='', args2='', args3=0, args4='', args5=''):
        '''
        identifica input
        '''
        lista = []
        RetId = ''

        if seek == 'inputStartProg' or seek == 'inputEnv':
            lista = soup.find_all(id=seek)

        elif args1 == 'Grid':
            lista = soup.find_all(attrs={'name': re.compile(r'%s' %seek)})

        elif args1 == 'indice':
            if args2 == 'detail':
                lista = soup.find_all('div', class_=(cClass))
                if lista:
                    lista = lista[0].contents
            else: 
                lista = soup.find_all('div', class_=(cClass))
            pass

        else:
            if args1 == 'Enchoice':
                #Tenta montar a lista por tag e que contenha classe
                lista = soup.find_all(tag, class_=True)

            else:
                if not lista:
                    lista = soup.find_all(tag, class_=(cClass))
                    if not lista:
                        #Tenta montar a lista somente por Tag
                        lista = soup.find_all(tag) 
                        
        for line in lista:
            #print('Passou uma vez %s' %time.time())
            # campo de input ex: Digitacao do Usuario
            try:
                if ((line.previous == seek or line.string == seek) and line.attrs['class'][0] == 'tget' and not args1 == 'Virtual' and not args2 == 'label' and line.attrs['class'][0] != 'tbrowsebutton') :
                    RetId = line.attrs['id']
                    self.classe = line.attrs['class'][0]
                    if not self.classe == 'tcombobox':
                        self.valtype = line.contents[0]['valuetype']
                    break

                elif seek == 'Inverte Selecao':
                    if seek == line.text:
                        RetId = line.attrs['id']
                        self.classe = line.attrs['class'][0]
                        if not self.classe == 'tcombobox':
                            self.valtype = line.contents[0]['valuetype']
                        break

                elif seek == 'cGet':
                    if line.attrs['name'] == 'cGet': #and line.next.attrs['class'][0] == 'placeHolder' and line.next.name == 'input':
                        RetId = line.attrs['id']
                        self.classe = line.attrs['class'][0]
                        if not self.classe == 'tcombobox':
                            self.valtype = line.contents[0]['valuetype']
                        self.LastId.append(RetId)
                        break

                elif seek == 'inputStartProg' or seek == 'inputEnv':
                    RetId = line.attrs['id']
                    self.classe = line.attrs['class'][0]
                    if not self.classe == 'tcombobox':
                        self.valtype = line.contents[0]['valuetype']
                    break

                elif seek == self.language.search:
                    if seek in line.previous and line.attrs['name'] == args1:
                        RetId = line.attrs['id']
                        self.classe = line.attrs['class'][0]
                        if not self.classe == 'tcombobox':
                            self.valtype = line.contents[0]['valuetype']
                        break

                elif args1 == 'Virtual':
                    if seek in line.text:
                        RetId = line.nextSibling.attrs['id']#Próximo Registro na mesma arvore de estrutura
                        break
                
                #Verifico se é a div correspondente a pasta ou tabela que foi passada pelo usuário.
                elif args1 == 'setGrid':
                    start = 0
                    end = 0
                    alllabels = []
                    for label in self.Table[0]:
                        start = end
                        end = start + len(label)
                        if line.text[start:end] == label:
                            alllabels.append(label)
                    if len(alllabels) == len(self.Table[0]):
                        RetId = line.attrs['id']
                        self.classe = line.attrs['class'][0]
                        if not self.classe == 'tcombobox':
                            self.valtype = line.contents[0]['valuetype']
                        break
                        

                #Pesquisa o campo da enchoice/grid pelo nome do campo e retorna o ID equivalente.
                if args1 == 'Enchoice' or args1 == 'Grid':
                    if args1 == 'Grid':
                        if args4 == 'SearchField': 
                            time.sleep(1)
                            if seek in line.attrs['name']:
                                th = soup.find_all(class_=('selected-column'))

                                for i in th:
                                    if i.text == args2 and seek in line.attrs['name']:
                                        self.Table[2][args3] = line.attrs['name']
                                        self.Table[3][args3] = line.next.attrs['valuetype']
                        else:
                            pass
                    else:
                        if args2 == 'label':
                            if len(line.text.strip()) == len(seek.strip()):
                                if seek in line.text[0:len(seek)]:
                                    next_ = line.find_next_siblings('div')
                                    for x in next_:
                                        if x.attrs['class'][0] == 'tget' or x.attrs['class'][0] == 'tcombobox':
                                            if len(x.attrs['class']) > 3:
                                                if x.attrs['class'][3] == 'disabled':
                                                    continue
                                            print(seek)

                                            #if cClass != '' and args2 != 'label' and args1 != 'Enchoice':
                                            Id = x.attrs['id']
                                            if Id not in self.idwizard:
                                                print(x.attrs['id'])
                                                self.idwizard.append(Id)
                                                self.classe = x.attrs['class'][0]
                                                RetId = Id
                                                if not self.classe == 'tcombobox':
                                                    self.valtype = x.contents[0]['valuetype']
                                                break
                                    if RetId:# IF/Break responsavel pela parada do FOR, quando é encontrado o ID do campo
                                        break 
                                #preenche atributos do campo da enchoice
                        elif list(filter(bool, line.attrs["name"].split('->')))[1] == seek:
                            RetId = line.attrs['id']
                            self.classe = line.attrs['class'][0]
                            if not self.classe == 'tcombobox':
                                self.valtype = line.contents[0]['valuetype']
                            break
            except Exception: # Em caso de não encontrar passa para o proximo line
                pass
        #Se for uma chamada do método SearchField só busca uma unica vez
        if args4 == 'SearchField':
            self.Ret = True
        
        return(RetId)

    def seek_content(self, seek, contents, line=''):
        try:
            if not self.idcomp:
                if not contents:
                    #print(line)
                    if seek in str(line):
                        self.idcomp = line.parent.attrs['id']
                        return
                if len(contents) == 1:
                    if not contents[0].contents:
                        #print(str(contents[0]))
                        if seek in str(contents[0]):
                            self.idcomp = line.parent.attrs['id']
                            return
                    else:
                        for line in contents:
                            try:
                                self.seek_content(seek, line.contents, line)
                            except Exception:
                                pass
                    return    
                else:
                    for line in contents:
                        try:
                            self.seek_content(seek, line.contents, line)
                        except Exception:
                            pass
                return                
        except Exception:
            pass

    def camenu(self, seek, soup, tag, cClass, args1):
        '''
        identifica opcao do menu
        '''
        lista = []
        RetId = ''

        if cClass == 'tmenuitem':
            # monta a lista baseado na tag 'label' e na class 'tmenuitem'
            lista = soup.find_all('li', class_=('tmenuitem'))
        
        if cClass == '':
            RetId = ''
        
        else:
            lista = soup.find_all(tag, class_=(cClass))

        for line in lista:
            if seek in line.text and line.attrs['class'][0] == 'tmenuitem' and line.attrs['id'] not in self.LastId:
                RetId = line.attrs['id']
                self.LastId.append(RetId)
                break
            
            elif args1 == 'menuitem':
                if seek == line.text[0:len(seek)]:
                    RetId = line.attrs['id']
                    break

            else:
                if  self.savebtn == self.language.confirm and self.IdClose == line.attrs['id']:
	                continue
                if seek ==  line.text and not args1 == 'Virtual':
                    RetId = line.attrs['id']
                    break

        if len(lista) == 1 and cClass == "tmenu" and seek == "":
            RetId = lista[0].attrs['id']

        return(RetId)
    
    def caTrocaAmb(self, seek, soup, tag, cClass):
        lista = []
        RetId = ''
        lista = soup.find_all(tag, class_=(cClass))

        for line in lista:
            if line.text and len(line.attrs['class']) == 4 and line.attrs['class'][3] == 'CONTROL_ALIGN_RIGHT':
                RetId = line.attrs['id']
                if self.consolelog:
                    print(RetId)
                break
        return(RetId)

    def caSeek(self, seek, soup, tag, cClass):
        lista = []
        RetId = ''
        lista = soup.find_all(tag, class_=(cClass))

        for line in lista:
            if seek == line.attrs['name'][3:] and line.attrs['class'][0] == 'tcombobox':
                RetId = line.attrs['id']
                self.classe = line.attrs['class'][0]
                if self.consolelog:
                    print(RetId)
                break

            elif seek == line.attrs['name'][3:] and line.attrs['class'][0] == 'tget':
                RetId = line.attrs['id']
                self.classe = line.attrs['class'][0]
                if self.consolelog:
                    print(RetId)
                break
        return(RetId)
    
    def caHelp(self, seek, soup, tag, cClass):
        lista = []
        RetId = ''
        lista = soup.find_all(tag, class_=cClass)

        for line in lista:
            if seek in line.text:
                RetId = line.attrs['id']
                self.classe = line.attrs['class'][0]
                if self.consolelog:
                    print(RetId)
                break
        return(RetId)
    
    def caLang(self, soup, tag, cClass):
        lista = []
        lista = soup.find_all(tag, class_=(cClass))

        for line in lista:
            if line.attrs['lang']:
                language = line.attrs['lang']
                if self.consolelog:
                    print(language)
                break

        return(language)

    def caSearch(self, seek, soup, tag, cClass, args1, args2):
        """
        Método que busca o indice informado pelo usuário e efetua o preenchimento da chave no campo pesquisa do browse.
        """
        RetId = ''
        self.idcomp = ''
        element = ''
        Id = ''

        if args2 == 'detail':
            if args1 == 'indicedefault':
                #lista = self.search_next_soup(seek, soup)
                lista = soup.find_all("ul", class_=("tmenupopup"))
                for line in lista:
                    if "active" in line.attrs['class']:
                        if line.select(".tradiobutton"):
                            tradiobutton = line.find_all(class_='tradiobutton')
                            Id = tradiobutton[0].attrs['id']
                            break
            else:
                lista = soup.find_all('div', class_=(cClass))
                for line in lista:
                    if seek in line.text:
                        Id = line.attrs['id']
                        break
                if not Id:
                    self.log_error("Não foi encontrado o indice informado: {}".format(seek))
                    self.Restart()
        else:
            if args2:
                lista = self.search_next_soup(args2, soup)
            else:
                lista = soup.find_all('div', class_=(cClass))

            #Coleto o Id do campo pesquisa correspondente
            for line in lista:
                if cClass == 'tpanel':
                    if line.contents:
                        self.seek_content(seek, line.contents)
                        if self.idcomp:
                            RetId = self.idcomp
                            break
                            
                #Busca o campo para preenchimento da chave de busca
                try:
                    if seek in line.contents[0].attrs['class'][0]:
                        RetId = line.attrs['id']
                        self.classe = line.attrs['class'][0]
                        self.LastIdBtn.append(RetId)
                        RetId = self.LastIdBtn[len(self.LastIdBtn)-1]
                except:
                    pass

            return(RetId)
        pass

        #Seleciona o botão correspondente a descrição do indice    
        if cClass == 'tradiobutton':
            elem = self.driver.find_elements(By.ID, Id)
            radioitens = elem[0].find_elements(By.CLASS_NAME, 'tradiobuttonitem')
            if args1 == 'indicedefault':
                item = radioitens[0]
                if item.tag_name == 'div':
                    element = item.find_elements(By.TAG_NAME, 'input')[0]
                    self.DoubleClick(element)
                    RetId = True
            else:
                for item in radioitens:
                    if seek.strip() in item.text:
                        if item.tag_name == 'div':
                            element = item.find_elements(By.TAG_NAME, 'input')[0]
                            self.DoubleClick(element)
                            RetId = True
                            break
            return RetId

        #Busca pelo primeiro indice de busca
        elif seek == 'indicedefault':
            RetId = line.contents[0].attrs['id']
            
    def search_next_soup(self, seek, soup):
        """
        Retorna uma lista baseada no texto informado pelo usuário.
        """
        text = ''
        next_ = ''

        text = soup.find_all('div')

        for x in text:
            if seek == x.text:
                next_ = x.find_all_next('div')
                break
        return next_

    def get_zindex_position(self, list_, order=''):
        zindex = 0
        zindex_list = []

        for line in list_:
            zindex_content = line.attrs["style"].split("z-index:")[1].split(";")[0].strip()
            try:
                if zindex_content not  in zindex_list:
                    zindex_list.append(zindex_content)
                #zindex_list.append(int(line.attrs("style").split("z-index:")[1].split(";")[0].strip()))
            except:
                pass
        
        if order == 'ascending':
            zindex = sorted(zindex_list, key=int)
        elif order == 'descending':
            zindex = sorted(zindex_list, key=int, reverse=True)

        return zindex[0]

    def zindex_sort (self, elements, reverse=False):
        elements.sort(key=lambda x: self.search_zindex(x), reverse=reverse)
        return elements
        
    def search_zindex(self,element):
        zindex = 0
        if "style" in element.attrs and "z-index:" in element.attrs['style']:
            zindex = int(element.attrs['style'].split("z-index:")[1].split(";")[0].strip())
        
        return zindex

    def SearchBrowse(self, descricao='', chave='', indice=False, placeholder=''):
        '''
        Mètodo que pesquisa o registro no browse com base no indice informado.
        '''
        self.btnenchoice = True
        Ret = self.wait_browse() #Verifica se já efetuou o fechamento da tela

        if Ret:
            self.savebtn = ''
            #Caso solicite para alterar o indice
            #if indice:
            #Faz a busca do icone para clique e seleção do indice.
            Id = self.SetScrap('fwskin_seekbar_ico.png', '', 'tpanel', 'indice', placeholder)
            if Id:
                element = self.driver.find_element_by_xpath("//div[@id='%s']/button" %Id)
                return_wait = self.wait_until_clickable(element)
                if self.rota == 'SetRotina' or self.rota == 'EDAPP':
                    self.SetScrap(self.language.view, 'div', 'tbrowsebutton', 'wait', '', '', '', 10)
                    self.rota = ''
                if not return_wait:
                    self.Click(element)
                #seleciona a busca do indice baseado na descrição ex: Filial+numero
                if indice:
                    self.SetScrap(descricao, 'div', 'tradiobutton', 'indice', 'detail')
                else:
                    self.SetScrap(placeholder, 'div', 'tradiobutton', 'indicedefault', 'detail')
                self.placeHolder(placeholder, chave)
                # self.data_check(descricao,chave)
            else:
                self.proximo = False
            pass

    def placeHolder(self, placeholder='', chave=''):
        Id = self.SetScrap('placeHolder', 'div', 'tget', args2=placeholder)
        if Id:
            element = self.driver.find_element_by_id(Id)
            self.Click(element)
            self.SendKeys(element, chave)
            time.sleep(1)
            self.Click(element)
            time.sleep(1)
            self.SendKeys(element, Keys.ENTER)
            element2 = self.driver.find_element_by_xpath("//div[@id='%s']/img" %Id)
            time.sleep(2)
            self.DoubleClick(element2)
            time.sleep(1)
            self.DoubleClick(element)
            self.SendKeys(element, Keys.BACK_SPACE)
            return True

    def wait_until_clickable(self, element):
        """
        Wait until element to be clickable
        """
<<<<<<< HEAD
        if self.consolelog:
            print("Waiting...")
        while True:
            try:
                element.click()
                return True
            except:
                pass
                time.sleep(3)
=======
        endtime =   time.time() + 120# 2 minutos de espera

        if self.consolelog:
            print("Waiting...")
        while True:
            if time.time() < endtime:
                try:
                    element.click()
                    return True
                except:
                    pass
                    time.sleep(3)
            else:
                self.driver.save_screenshot( self.GetFunction() +".png")
                self.Restart()
                self.log_error("Falhou")
                
>>>>>>> b97e2719

    # VISAO 3 - Tela inicial
    def ProgramaInicial(self, initial_program="", environment=""):
        self.set_prog_inic(initial_program)
        self.set_enviroment()
        self.SetButton('Ok', 'startParameters', '', 60, 'button', 'tbutton')

    def Usuario(self):
        """
        Preenchimento da tela de usuario
        """
        self.set_user()
        self.set_password()
        if self.proximo:
            self.SetButton(self.language.enter, '', '', 60, 'button', 'tbutton')

    def Ambiente(self, trocaAmb=False):
        """
        Preenche a tela de data base do sistema
        """
        if self.proximo:
            self.set_based_date(trocaAmb)
        if self.proximo:
            self.set_group(trocaAmb)
        if self.proximo:    
            self.set_branch(trocaAmb)
        if self.proximo:
            self.set_module_of_system(trocaAmb)
        if self.proximo:
            if trocaAmb:
                label = self.language.confirm
            else:
                label = self.language.enter

            self.SetButton(label,'','',60,'button','tbutton')

    def Setup(self, initial_program, date='', group='99', branch='01', module=''):
        """
        Preenche as telas de programa inicial, usuario e ambiente.
        """
        #seta atributos do ambiente
        self.config.initialprog = initial_program
        self.config.date = date
        self.config.group = group
        self.config.branch = branch
        self.config.module = module

        if not self.config.valid_language:
            self.config.language = self.SetScrap("language", "html")
            self.language = LanguagePack(self.config.language)
        
        if not self.backupSetup:
            self.backupSetup = { 'progini': self.config.initialprog, 'data': self.config.date, 'grupo': self.config.group, 'filial': self.config.branch }

        self.ProgramaInicial(initial_program)

        self.Usuario()
        self.Ambiente()

        while(not self.element_exists(By.CSS_SELECTOR, ".tmenu")):
            self.close_modal()

        
        self.set_log_info()

    def UTProgram(self, rotina):
        """
        Preenche a tela de rotina
        """
        self.rotina = rotina
        self.SetRotina()
        #self.wait_browse()
    
    def UTSetValue(self, cabitem, campo, valor, linha=0, chknewline=False, disabled=False):
        """
        Indica os campos e o conteudo do campo para preenchimento da tela.
        """
        #time.sleep(1)
        self.elementDisabled = False
        if cabitem == "aCab":
            self.set_enchoice(campo, valor, '', 'Enchoice', '', '', disabled)
        elif cabitem == "aItens":
            # identifica nova linha quando executado através do metodo UTCheckResult
            if chknewline and self.CpoNewLine == campo:
                self.UTAddLine()
            # quando for grid, guarda os campos e conteúdo na lista
            self.gridcpousr.append([campo, valor, linha])
            # guarda o campo de referencia para posteriormente adicionar nova linha
            if chknewline and len(self.gridcpousr) == 1:
                self.CpoNewLine = campo
            # indica para o metodo VldData a rota que deverá ser seguida    
            self.rota = 'SetValueItens'
            self.field = campo

    def LogOff(self):    
        """
        Efetua logOff do sistema
        """   
        Ret = self.wait_browse(False)
        if Ret:
            ActionChains(self.driver).key_down(Keys.CONTROL).send_keys('q').key_up(Keys.CONTROL).perform()
            self.SetButton(self.language.finish,searchMsg=False)
    
    def TearDown(self):
        """
        Finaliza o browser
        """   
        time.sleep(4)
        self.driver.close()  

    def VldData(self):
        """
        Decide qual caminho será seguido
        """
        if self.rota == 'SetValueItens' or self.rota == 'ClickFolder':
            if self.gridcpousr:
                self.SetGrid()
            self.rota = ''
        elif self.rota == 'CheckResultItens':
            # fim do caso de teste em segundos
            self.log.set_seconds()
            # indica ao SetGrid que haverá apenas conferencia de resultado.
            self.SetGrid(1)
            self.rota = ''
        return True

    def SearchField(self):
        """
        Obtem a caracteristica dos campos da grid, gerando a lista self.Table, essa lista sera 
        utlizada para o preenchimento dos campos da grid.
        """
        try:
            regex = (r'\w+(_)')
            aux = ''
            alias = []
            field = []

            exceptions = ['WT alias', 'WT recno']
            lExcept = False
            auxTable = self.SetTable()
            self.Table = []

            #Separa somente o alias das tabelas sem repetir
            for line in self.gridcpousr:
                m = re.search(regex, line[0])
                if m:
                    aux = m.group()
                    if aux not in alias: 
                        alias.append(aux)
            
            #Coleta so campos passado pelo usuário
            for line in self.gridcpousr:
                if line[0] not in field:
                    field.append(line[0])

            
            #caminho do arquivo csv(SX3)
            path = os.path.join(os.path.dirname(__file__), r'data\\sx3.csv')
            #DataFrame para filtrar somente os dados da tabela informada pelo usuário oriundo do csv. 
            data = pd.read_csv(path, sep=';', encoding='latin-1', header=None, error_bad_lines=False, 
                            index_col='Campo', names=['Campo', 'Tipo', 'Tamanho', 'Título', None], low_memory=False)
            df = pd.DataFrame(data, columns=['Campo', 'Tipo', 'Tamanho', 'Título', None])
            if not alias:
                df_filtered = df.query("Tipo=='C' or Tipo=='N' or Tipo=='D' ")
            else:
                df_filtered = df.filter(regex='^%s' %alias[0], axis=0)
                
            #Retiro os espaços em branco da coluna Campo e Titulo.
            df_filtered['Título'] = df_filtered['Título'].map(lambda x: x.strip())
            df_filtered.index = df_filtered.index.map(lambda x: x.strip())
            
            #Filtro somente os campos que foram passados pelo usuário
            #df_fields = df_filtered.loc[df_filtered.index.isin(field)]

            #Colunas do dataframe que serão utilizadas para alimentar o array de tabelas(self.Table)
            campo = df_filtered.index
            tipo = df_filtered['Tipo'].values
            Tamanho = df_filtered['Tamanho'].values
            #Verifico se a linha do vetor é correspondente à tabela do X3
            titulo = df_filtered['Título'].values

            acertos = []
            for index1, line in enumerate(auxTable):
                for line2 in line[0]:
                    if line2 in titulo:
                        acertos.append(line2)
                    else:
                        if alias:
                            for x in exceptions:
                                if line2 == x:
                                    acertos.append(line2)
                                    lExcept = True
                                    break
                                else:
                                    lExcept = False
                            if not lExcept:
                                acertos = []
                                break


                if len(acertos) == len(line[0]):
                    self.Table.append(line[0])
                    self.index = index1
                    break
            
            tam = len(self.Table[0])
            self.Table.append( [''] * tam ) # sera gravado o nome dos campos da grid.
            self.Table.append( [''] * tam ) # sera gravado o tipo do campo, para ser utilizado na setgrid().
            self.Table.append( [''] * tam ) # será gravado o tamanho do campo.
            #self.Table.append( [''] * tam ) # posição do campo.
            lastindex = []
            for count in range(0, len(df_filtered)):
                if titulo[count].strip() in self.Table[0]:
                    index = self.Table[0].index(titulo[count].strip())#Busco a coluna titulo do dataframe na self.Table e utilizo como indice
                    if index not in lastindex:
                        self.Table[1][index] = campo[count].strip()
                        self.Table[2][index] = tipo[count]
                        self.Table[3][index] = Tamanho[count]
                        #self.Table[4][index] = index2
                        lastindex.append(index)
        except Exception as error:
            print("Entrou na exceção: %s" %error)

    def UTAddLine(self):
        """
        Inclui uma marca indicando nova linha, na lista gridcpousr. 
        """
        if len(self.gridcpousr) > 0:
            self.gridcpousr.append(["newline", "", 0])

    def cawait(self, coluna, campo, valor, element, ChkResult):
        """
        Preenchimento e checagem dos campos da grid
        """
        try:
            # O scraping abaixo eh necessário para comparar se o que eu digitei no processo anterior, esta realmente preenchido na celula do grid.
            tipoCpo = self.Table[2][coluna]
            auxTable = self.SetTable()
            valorweb = auxTable[self.index][1][self.lineGrid][coluna]

            if self.SearchStack('GetValue'):
                self.grid_value = valorweb
                return False # return false encerra o laço

            '''
            # Se a celula nao estiver posicionada onde a variavel 'coluna' esta indicando
            if self.lastColweb != str(coluna):
                print('Posicionando na coluna %s' %str(coluna))
                # return true fara com que entre novamente aqui( cawait ) e tente focar na celula que a variavel 'coluna' esta indicando
                return True
            # A celula esta posicionada conforme a variavel 'coluna' indicou !
            else:
            '''
            valsub = self.apply_mask(valor)
            if self.lastColweb != coluna:
                return True
            else:
                # Esta sendo executado por UTCheckResult então apenas guardo o resultado
                if ChkResult:
                    self.LogResult(campo, valor, valorweb, True)
                else:                
                    # O tipo do campo em que a celula esta posicionada eh 'Numerico' ?
                    if tipoCpo == 'N':
                        # O campo numérico esta vazio ?
                        if valorweb != valor:
                            # preencha o campo numerico
                            self.SendKeys(element, Keys.ENTER)#element.send_keys(Keys.ENTER)
                            time.sleep(1)
                            self.SendKeys(element, valsub)#element.send_keys(valor)
                            self.SendKeys(element, Keys.ENTER)#element.send_keys(Keys.ENTER)

                            # return true fara com que entre novamente aqui( cawait ) para garantir que os dados foram preenchidos corretamente.
                            return True
                        else:
                            # o campo numerio foi preenchido corretamente, então o processo analisará o próximo campo contido em gridcpousr.
                            return False
                    # O tipo do campo em que a celula esta posicionada eh diferente de 'Numerico' !
                    # O conteudo da celula esta diferente da variavel 'valor'
                    elif valorweb != valor.strip():
                        #preencha campo
                        #clique enter na célula
                        self.SendKeys(element, Keys.ENTER)#element.send_keys(Keys.ENTER)
                        #Campo caractere
                        Id = self.SetScrap(campo,'div','tget', args1='caSeek')
                        #Se for combobox na grid
                        if not Id:
                            Id = self.SetScrap(campo,'div','tcombobox', args1='caSeek')
                            if Id:
                                valorcombo = self.select_combo(Id, valor)
                                if valorcombo[0:len(valor)] == valor:
                                    return False
                        if Id:
                            self.lenvalorweb = len(self.get_web_value(Id))
                       
                            time.sleep(1)
                            if valsub != valor and self.check_mask(element):
                                self.SendKeys(element, valsub)#element.send_keys(valsub)
                            else:
                                self.SendKeys(element, valor)#element.send_keys(valor)
                            if len(valor) < self.lenvalorweb:
                                self.SendKeys(element, Keys.ENTER)#element.send_keys(Keys.ENTER)
                        #time.sleep(3)
                        # return true fara com que entre novamente aqui( cawait ) para garantir que os dados foram preenchidos corretamente.
                        return True
                    else:
                        # o campo foi preenchido corretamente, então o processo analisará o próximo campo contido em gridcpousr.
                        return False
        except Exception as error:
            if self.consolelog:
                print(error)
            return True

    def UTCheckResult(self, cabitem, campo, valorusr, linha=0, Id='', args1=''):
        """
        Validação de interface
        """
        if args1 != 'input' and cabitem != 'help':
            self.wait_enchoice()
            self.rota = "UTCheckResult"
        valorweb = ''
        if not Id:
            if cabitem == 'aCab':
                Id = self.SetScrap(campo, 'div', 'tget', 'Enchoice')
            elif cabitem == 'Virtual':
                Id = self.SetScrap(campo, 'div', 'tsay', 'Virtual')
            elif cabitem == 'help':
                Id = self.SetScrap(valorusr, '','tsay twidget dict-tsay align-left transparent','caHelp')
        if cabitem != 'aItens':
            if Id:
                element = self.driver.find_element_by_id(Id)
                if args1 != 'input':
                    self.Click(element)
                valorweb = self.get_web_value(Id)
                self.lenvalorweb = len(valorweb)
                valorweb = valorweb.strip()
                if self.consolelog and valorweb != '':
                    print(valorweb)
                if self.check_mask(element):
                    valorweb = self.apply_mask(valorweb)
                    valorusr = self.apply_mask(valorusr)
                if type(valorweb) is str:
                    valorweb = valorweb[0:len(str(valorusr))]
            if args1 != 'input':
                self.LogResult(campo, valorusr, valorweb)
        else:
            self.UTSetValue(cabitem, campo, valorusr, linha, True)
            self.rota = 'CheckResultItens'
        if cabitem == 'help': # Efetua o fechamento da tela de help
            self.SetButton("Fechar")
            self.savebtn = ''
            
        return valorweb

    def get_web_value(self, Id):
        """
        Coleta as informações do campo baseado no ID
        """
        # quando o campo for combobox
        if self.classe == 'tcombobox':
            valorweb = self.driver.find_element_by_xpath("//div[@id='%s']/span" %Id).text
            if not valorweb:
                self.elementDisabled = self.driver.find_element_by_xpath("//div[@id='%s']/select" %Id).get_attribute('disabled') != None
        elif self.classe == 'tmultiget':
            valorweb = self.driver.find_element_by_xpath("//div[@id='%s']/textarea" %Id).get_attribute('value')
        elif self.classe == 'tsay':
            valorweb = self.driver.find_element_by_xpath("//div[@id='%s']/label" %Id).text
            if self.language.problem in valorweb:
                valorweb = valorweb.split('Problema: ')
                valorweb = valorweb[1]
        else:
            valorweb = self.driver.find_element_by_xpath("//div[@id='%s']/input" %Id).get_attribute('value')
            self.elementDisabled = self.driver.find_element_by_xpath("//div[@id='%s']/input" %Id).get_attribute('disabled') != None
        return valorweb       

    def LogResult(self, field, user_value, captured_value, call_grid=False, disabled_field=False):
        '''
        Log the result of comparison between user value and captured value
        '''
        txtaux = ""
        message = ""
        if call_grid:
            txtaux = 'Item: %s - ' %str(self.lineGrid + 1)

        if disabled_field and not user_value:
            message = self.create_message([txtaux, field], enum.MessageType.DISABLED)
        elif disabled_field and user_value:
            message = self.create_message([txtaux, field], enum.MessageType.DISABLED)
        elif user_value != captured_value and not disabled_field:
            message = self.create_message([txtaux, field, user_value, captured_value], enum.MessageType.INCORRECT)
        
        self.validate_field(field, user_value, captured_value, message)

    def ChangeEnvironment(self):
        """
        clique na area de troca de ambiente do protheus
        """
        Id = self.SetScrap('ChangeEnvironment','div','tbutton')
        if Id:
            element = self.driver.find_element_by_id(Id)
            self.Click(element)
            self.Ambiente(True)

    def fillTable(self):
        """
        verifica se os dados de self.Table referem-se a tabela que o usuário vai testar.
        """
        retorno = 1 # sempre preencha a lista self.TableTable
        if len(self.Table):
            campo = self.gridcpousr[0][0]
            nseek = campo.find("_")
            arquivo = campo[:nseek]

            for linha in self.Table[1]:
                if arquivo in linha:
                    # não preencha a lista self.Table, pois, já foi preenchido em processos anteriores.
                    retorno = 0
                    break
        return retorno

    def AssertTrue(self):
        """
        Define que o teste espera uma resposta Verdadeira para passar
        """
        self.assert_result(True)

    def AssertFalse(self):
        """
        Define que o teste espera uma resposta Falsa para passar
        """
        self.assert_result(False)

    def Restart(self):
        self.LogOff()
        self.ProgramaInicial()
        self.classe = ''
        self.Usuario()
        self.Ambiente()

        while(not self.element_exists(By.CSS_SELECTOR, ".tmenu")):
            self.close_modal()

        self.SetRotina()
    
    def GetFunction(self):
        stack = inspect.stack()
        function_name = "screenshot"
        for line in stack:
            if self.rotina in line.filename:
                return line.function
        return function_name

    def SearchStack(self,function):
        stack = inspect.stack()
        ret = False
        for line in stack:
            if line.function == function:
                ret = True
                break
        return ret
    
    def SearchErrorLog(self,soup):
        lista = soup.find_all('div', class_=('tsay twidget transparent dict-tsay align-left')) # Verifica de ocorreu error log antes de continuar
        if lista:
            for line in lista:
                if (line.string == self.language.error_log):
                    self.SetButton(self.language.details,cClass='tbutton',searchMsg=False)
                    self.driver.save_screenshot( self.GetFunction() +".png")
                    self.log.new_line(False, self.language.error_log_print)
                    self.log.save_file()
                    self.assertTrue(False, self.language.error_log_print)

    def SearchHelp(self,soup):
        '''
        This method is called to treat Help messages
        '''
        lista = soup.find_all('div', class_=('workspace-container')) # Leva como base div inicial
        if lista:
            lista = lista[0].contents # Pega filhos da tela principal
            for line in lista:
                message = ""
                if line.text == self.language.error_msg_required:
                    message = self.language.error_msg_required
                    self.search_help_error(message)
                elif self.language.help in line.text and self.language.problem in line.text:     
                    message = line.text
                    self.search_help_error(message)
                
    def search_help_error(self, message):
        '''
        This method is part of SearchHelp internal functionality
        '''
        self.driver.save_screenshot( self.GetFunction() +".png")
        self.SetButton(self.language.close,cClass='tbutton',searchMsg=False)
        self.savebtn = ''
        self.Click(self.close_element)
        if not self.advpl:
            self.SetButton(self.language.leave_page,cClass='tbutton',searchMsg=False)
        self.log.new_line(False, message)
        self.log.save_file()
        self.assertTrue(False, message)

    def Click(self, element):
        try:
            self.scroll_to_element(element)
            element.click()
        except Exception:
            actions = ActionChains(self.driver)
            actions.move_to_element(element)
            self.scroll_to_element(element)
            actions.click()
            actions.perform()
    
    def move_element(self, element):
        actions = ActionChains(self.driver)
        actions.move_to_element(element)
        actions.perform()

    def DoubleClick(self, element):
        try:
            self.scroll_to_element(element)
            element.click()
            element.click()
        except Exception:
            self.scroll_to_element(element)
            actions = ActionChains(self.driver)
            actions.move_to_element(element)
            actions.double_click()
            actions.perform()

    def SendKeys(self, element, args):
        try:
            element.send_keys(args)
        except Exception:
            actions = ActionChains(self.driver)
            actions.move_to_element(element)
            actions.send_keys(args)
            actions.perform()

    def create_message(self, args, messageType=enum.MessageType.CORRECT):
        '''
        Returns default messages used all throughout the class.
        '''
        correctMessage = "{} Valor fornecido para o campo {} esta correto!"
        incorrectMessage = "{} Valor fornecido para o campo \"{}\" ({}) não confere com o valor encontrado na interface ({})."
        disabledMessage = "{} Campo \"{}\" esta desabilitado."
        assertErrorMessage = "Falhou: Valor fornecido para o campo {}: \"{}\" não confere com o valor encontrado na interface \"{}\"."

        if messageType == enum.MessageType.INCORRECT:
            return incorrectMessage.format(args[0], args[1], args[2], args[3])
        elif messageType == enum.MessageType.DISABLED:
            return disabledMessage.format(args[0], args[1])
        elif messageType == enum.MessageType.ASSERTERROR:
            return assertErrorMessage.format(args[0], args[1], args[2])
        else:
            return correctMessage.format(args[0], args[1])        

    def children_exists(self, element, by, childSelector):
        '''
        Returns a boolean if children element exists inside parent.
        '''
        children = element.find_elements(by, childSelector)
        return len(children) > 0
    
    
    def element_exists(self, by, selector, position='',text=''):
        '''
        Returns a boolean if element exists on the screen
        '''
        if not position and not text:
            element_list = self.driver.find_elements(by, selector)
            return len(element_list) > 0
        elif position and not text:
            element_list = self.driver.find_elements(by, selector)
            return len(element_list) >= position
        else:
            time.sleep(1)            

            content = self.driver.page_source
            soup = BeautifulSoup(content,"html.parser")

            elements = list(soup.select(selector))

            for element in elements:
                if text in element.text:
                    return True
            return False


        
    def SetLateralMenu(self, menuitens):
        '''
        Navigates through the lateral menu using provided menu path.
        e.g. "MenuItem1 > MenuItem2 > MenuItem3"
        '''

        menuitens = list(map(str.strip, menuitens.split(">")))

        menuId = self.SetScrap(cClass="tmenu")
        menu = self.driver.find_element_by_id(menuId)

        for menuitem in menuitens:
            menu = self.wait.until(EC.element_to_be_clickable((By.CSS_SELECTOR, "#{}".format(menu.get_attribute("id")))))
            self.wait_elements_load("#{} .tmenuitem".format(menu.get_attribute("id")))
            subMenuElements = menu.find_elements(By.CSS_SELECTOR, ".tmenuitem")
            submenu = ""   
            for child in subMenuElements:
                if child.text.startswith(menuitem):
                    submenu = child
                    break
            if subMenuElements and submenu:
                self.scroll_to_element(submenu)
                self.Click(submenu)
                menu = submenu
            else:
                response = "Error - Menu Item does not exist: {}".format(menuitem)
                print(response) #Send to Better Log
                self.assertTrue(False, response)        


    def scroll_to_element(self, element):
        '''
        Scroll to element on the screen.
        '''
        if element.get_attribute("id"):
            self.driver.execute_script("return document.getElementById('{}').scrollIntoView();".format(element.get_attribute("id")))        
        else:
            self.driver.execute_script("return arguments[0].scrollIntoView();", element)

    def wait_elements_load(self, selector):
        '''
        Wait for elements defined by the CSS Selector to be present on the screen
        '''
        self.wait.until(EC.presence_of_all_elements_located((By.CSS_SELECTOR, selector)))

    def GetValue(self, cabitem, field):
        '''
        Get a web value from DOM elements
        '''
        value = ''
        
        if cabitem == 'aCab':
            Id = self.set_enchoice(campo=field, args='Enchoice')
            value = self.get_web_value(Id)
        elif cabitem == 'aItens':
            self.gridcpousr.append([field, '', 0])
            self.SetGrid()
            if self.grid_value:
                value = self.grid_value
                self.grid_value = ''


        return value

    def validate_field(self, field, user_value, captured_value, message):
        '''
        Validates and stores field in the self.invalid_fields array if the values are different.
        '''
        if str(user_value).strip() != str(captured_value).strip():
            self.invalid_fields.append(message)

    def assert_result(self, expected):
        expected_assert = expected
        msg = "Passed"
        stack = list(map(lambda x: x.function, filter(lambda x: re.search('test_', x.function),inspect.stack())))[0].split("CT")[1]
        log_message = ""
        log_message += stack + " -"

        if self.invalid_fields:
            expected = not expected
            
            for field_msg in self.invalid_fields:
                log_message += (" " + field_msg)

            msg = log_message

            self.log.new_line(False, log_message)
        else:
            self.log.new_line(True, "")

        self.log.save_file()

        self.invalid_fields = []
        print(msg)
        if expected_assert:
            self.assertTrue(expected, msg)
        else:
            self.assertFalse(expected, msg)

    def set_log_info(self):
        self.log.initial_time = time.time()
        self.SetLateralMenu(self.language.menu_about)
        self.wait_elements_load(".tmodaldialog")

        content = self.driver.page_source
        soup = BeautifulSoup(content,"html.parser")

        modal = list(soup.select(".tmodaldialog")[0].children)
        
        for panel in modal:
            for element in panel.children:
                if element.text.startswith("Release"):
                    release = element.text.split(":")[1].strip()
                    self.log.release = release
                    self.log.version = release.split(".")[0]
                elif element.text.startswith("Top DataBase"):
                    self.log.database = element.text.split(":")[1].strip()
                else:
                    if self.log.version and self.log.release and self.log.database:
                        break

        self.SetButton(self.language.close)

    def SetButton(self, button, args1='wait', args2='', args3=10, tag='div', cClass='tbrowsebutton',searchMsg = True):
        '''
        Método que efetua o clique nos botão da interface
        '''
        try:
            Ret = ''
            Id  = ''
            if self.VldData():
                if (button.lower() == self.language.Ok.lower()) and args1 != 'startParameters':
                    Id = self.SetScrap(button, tag, '', 'btnok') 
                    if Id:
                        element = self.driver.find_element_by_id(Id)
                        self.Click(element)
                else:
                    Id = self.SetScrap(button, tag, cClass, args1,''    , ''     , ''      , args3   ,searchMsg)
                    if not Id:
                        Id = self.SetScrap(self.language.other_actions, tag, cClass, args1,'', '', '', args3,searchMsg)
                        element = self.driver.find_element_by_id(Id)
                        self.Click(element)
                        if Id:
                            self.SetItemMen(button, '', 'menuitem')
                    if Id:
                        if button == self.language.confirm or button == self.language.save:
                            self.savebtn = button
                        if Id == 'button-ok':
                            element = self.driver.find_element_by_class_name(Id)
                        else:
                            element = self.driver.find_element_by_id(Id)
                        time.sleep(3)
                        self.scroll_to_element(element)#posiciona o scroll baseado na height do elemento a ser clicado.
                        self.Click(element)
                        
                        if button == self.language.add:
                            self.browse = False
                            if args1 != '' and args1 != 'wait':#se for botão incluir com subitens
                                self.advpl = False
                                Id = self.SetScrap(args1, 'li', 'tmenupopupitem')
                                if Id:
                                    element = self.driver.find_element_by_id(Id)
                                    self.Click(element)
                        elif button == self.language.edit or button == self.language.view: # caso não seja outras ações do Browse.
                            self.browse = False
                    else:
                        self.proximo = False
            if button == self.language.edit or button == self.language.view or button == self.language.delete or button == self.language.add:
                if not self.element_exists(By.CSS_SELECTOR, ".ui-dialog"):
                    self.wait_enchoice()
                    self.btnenchoice = True
        except ValueError as error:
            if self.consolelog:
                print(error)
            self.Restart()
            self.assertTrue(False, "Campo %s não encontrado" %error.args[0])
        except Exception as error:
            if self.consolelog:
                print(error)
            self.Restart()
            self.assertTrue(False) 


    def SetFilial(self, filial):
        """
        Método que seta a filial na inclusão
        """
        Ret = self.placeHolder('', filial)
        if Ret:
            self.SetButton('OK','','',60,'div','tbutton')
            self.wait_enchoice()
            
    def UTWaitWhile(self,itens):
        '''
        Search string that was sent and wait while condition is true
        e.g. "Item1,Item2,Item3"
        '''
        self.search_text(itens,True)

    def UTWaitUntil(self,itens):
        '''
        Search string that was sent and wait until condition is true
        e.g. "Item1,Item2,Item3"
        '''
        self.search_text(itens,False)

    def search_text(self,itens,invert):
        '''
        Search string that was sent and wait until condition is respected
        e.g. "Item1,Item2,Item3"
        '''
        itens = list(map(str.strip, itens.split(",")))
        print("Aguardando processamento...")
        while True:
            content = self.driver.page_source
            soup = BeautifulSoup(content,"html.parser")
            lista = soup.find_all('div', string=(itens))
            if invert:
                if not lista:
                    break
            else:
                if lista:
                    break
            time.sleep(5)

    def SetTabEDAPP(self, tabela):
        '''
        Method that fills the field with the table to be checked in the generic query
        '''
        try:
            Id = self.SetScrap(self.language.search, 'div', 'tget', 'cPesq')
            element = self.driver.find_element_by_id(Id)
            self.Click(element)
            self.SendKeys(element, tabela)
            self.SendKeys(element, Keys.ENTER)
            self.SetButton('Ok','','',60,'div','tsbutton')
        except:
            self.proximo = False
            if self.consolelog:
                print("Não encontrou o campo Pesquisar")
        self.rota = 'EDAPP'

    def ClickFolder(self, item):
        '''
        Método que efetua o clique na aba
        ''' 
        self.rota = "ClickFolder"
        if self.close_element:
            self.move_element(self.close_element) # Retira o ToolTip dos elementos focados.
        self.wait_enchoice()
        #self.advpl = False
        if self.VldData():
            try:#Tento pegar o elemento da aba de forma direta sem webscraping
                element = self.driver.find_element_by_link_text(item)
            except:#caso contrário efetuo o clique na aba com webscraping    
                Id = self.SetScrap(item, '', 'button-bar', 'abaenchoice')
                if Id:
                    element = self.driver.find_element_by_id(Id)
            
            self.scroll_to_element(element)#posiciona o scroll baseado na height do elemento a ser clicado.
            self.Click(element)
    
    def ClickBox(self, labels):
        '''
        Método que efetua o clique no checkbox
        '''
        listas = labels.split(",")
        self.wait_enchoice()#Aguardo o carregamento dos componentes da enchoice.
        if labels == 'Todos':
            Id = self.SetScrap('Inverte Selecao', 'label', 'tcheckbox')
            if Id:
                element = self.driver.find_element_by_id(Id)
                self.Click(element)
        else:
            table = self.SetTable()

            while not table:
                print("Esperando table")    
                table = self.SetTable()
            
            tables = self.driver.find_elements(By.CSS_SELECTOR, self.grid_class)
            zindex = 0
            grid_id = ""
            for tab in tables:
                zindex_atual = int(tab.get_attribute("style").split("z-index:")[1].split(";")[0].strip())
                if zindex < zindex_atual:
                    zindex = zindex_atual
                    grid_id = tab.get_attribute("Id")
            
            grid = self.driver.find_element(By.ID, grid_id)

            for lista in listas:
                for x in range(0, len(table)):
                    for index, y in enumerate(table[x][1]):
                        if lista.strip() == y[1]:
                            elements_list = grid.find_elements(By.CSS_SELECTOR, "td[id='1']")
                            self.scroll_to_element(elements_list[index])
                            self.Click(elements_list[index])
                            time.sleep(1)
                            self.SendKeys(elements_list[index], Keys.ENTER)

    def SetParameters( self, arrayParameters ):
        '''
        Método responsável por alterar os parâmetros do configurador antes de iniciar um caso de teste.
        '''
        self.idwizard = []
        self.LogOff()

        #self.Setup("SIGACFG", "10/08/2017", "T1", "D MG 01")
        self.Setup("SIGACFG", self.config.date, self.config.group, self.config.branch)

        # Escolhe a opção do Menu Lateral
        self.SetLateralMenu("Ambiente > Cadastros > Parâmetros")

        # Clica no botão/icone pesquisar
        self.SetButton("Pesquisar")

        array = arrayParameters

        backup_idwizard = self.idwizard[:]

        for arrayLine in array:

            # Preenche o campo de Pesquisa
            self.UTSetValue("aCab", "Procurar por:", arrayLine[0])

            # Confirma a busca
            self.SetButton("Buscar")

            # Clica no botão/icone Editar
            self.SetButton("Editar")

            # Faz a captura dos elementos dos campos
            time.sleep(5)
            content = self.driver.page_source
            soup = BeautifulSoup(content,"html.parser")

            menuCampos = { 'Procurar por:': arrayLine[0], 'Filial': '', 'Cont. Por': '', 'Cont. Ing':'', 'Cont. Esp':'' }

            for line in menuCampos:
                if not menuCampos[line]:
                    RetId = self.cainput( line, soup, 'div', '', 'Enchoice', 'label', 0, '', 60 )
                    cache = self.get_web_value(RetId)
                    self.lencache = len(cache)
                    cache = cache.strip()
                    menuCampos[line] = cache

            self.camposCache.append( menuCampos )
            self.idwizard = backup_idwizard[:]

            # Altero os parametros
            self.UTSetValue("aCab", "Filial", arrayLine[1])
            self.UTSetValue("aCab", "Cont. Por", arrayLine[2])
            self.UTSetValue("aCab", "Cont. Ing", arrayLine[3])
            self.UTSetValue("aCab", "Cont. Esp", arrayLine[4])

            # Confirma a gravação de Edição
            self.SetButton("Salvar")
            self.idwizard = backup_idwizard[:]
        self.LogOff()

        self.Setup( self.backupSetup['progini'], self.backupSetup['data'], self.backupSetup['grupo'], self.backupSetup['filial'])
        self.UTProgram(self.rotina)

    def RestoreParameters( self ):
        '''
        Método responsável por restaurar os parâmetros do configurador após o encerramento do/dos caso(s) de teste(s).
        Método deve ser executado quando for alterado os parametros do configurador, utilizando o método SetParameters()
        '''
        self.idwizard = []
        self.LogOff()

        self.Setup("SIGACFG", "10/08/2017", "T1", "D MG 01")
        
        # Escolhe a opção do Menu Lateral
        self.SetLateralMenu("Ambiente > Cadastros > Parâmetros")

        # Clica no botão/icone pesquisar
        self.SetButton("Pesquisar")

        backup_idwizard = self.idwizard[:]

        for line in self.camposCache:
            # Preenche o campo de Pesquisa
            self.UTSetValue("aCab", "Procurar por:", line['Procurar por:'])

            # Confirma a busca
            self.SetButton("Buscar")

            # Clica no botão/icone Editar
            self.SetButton("Editar")

            #self.idwizard = backup_idwizard[:]

            self.UTSetValue("aCab", 'Cont. Por', line['Cont. Por'])
            self.UTSetValue("aCab", 'Cont. Ing', line['Cont. Ing'])
            self.UTSetValue("aCab", 'Cont. Esp', line['Cont. Esp'])
                
            # Confirma a gravação de Edição
            self.SetButton("Salvar")
            self.idwizard = backup_idwizard[:]
                            

    def close_modal(self):
        '''
        This method closes the last open modal in the screen.
        '''
        modals = self.driver.find_elements(By.CSS_SELECTOR, ".tmodaldialog")
        if modals and self.element_exists(By.CSS_SELECTOR, ".tmodaldialog .tbrowsebutton"):
            modals.sort(key=lambda x: x.get_attribute("style").split("z-index:")[1].split(";")[0], reverse=True)
            close_button = list(filter(lambda x: x.text == self.language.close, modals[0].find_elements(By.CSS_SELECTOR, ".tbrowsebutton")))
            if close_button:
                self.Click(close_button[0])
                            
    def check_mask(self, element):
        """
        Checks wether the element has a numeric mask.
        """
        reg = (r"(@. )?[1-9.\/-]+")
        mask = element.get_attribute("picture")
        if mask is None:
            child = element.find_elements(By.CSS_SELECTOR, "input")
            if child:
                mask = child[0].get_attribute("picture")
            
        return (mask != "" and mask is not None and (re.search(reg, mask)))

    def apply_mask(self, string):
        """
        Removes special characters from received string.
        """
        caracter = (r'[.\/-]')
        if string[0:4] != 'http':
            match = re.search(caracter, string)
            if match:
                string = re.sub(caracter, '', string)

        return string

    def log_error(self, message, new_log_line=True):
        """
        Finishes execution of test case with an error and creates the log information for that test.
        """
        if new_log_line:
            self.log.new_line(False, message)
        self.log.save_file()
        self.assertTrue(False, message)

    def SetFocus(self, field):
        """
        Set the current focus on the desired field.
        """
        Id = self.SetScrap(field, 'div', 'tget', 'Enchoice')
        jq.set_focus(self.driver, "#{} input".format(Id))<|MERGE_RESOLUTION|>--- conflicted
+++ resolved
@@ -1199,17 +1199,6 @@
         """
         Wait until element to be clickable
         """
-<<<<<<< HEAD
-        if self.consolelog:
-            print("Waiting...")
-        while True:
-            try:
-                element.click()
-                return True
-            except:
-                pass
-                time.sleep(3)
-=======
         endtime =   time.time() + 120# 2 minutos de espera
 
         if self.consolelog:
@@ -1227,7 +1216,6 @@
                 self.Restart()
                 self.log_error("Falhou")
                 
->>>>>>> b97e2719
 
     # VISAO 3 - Tela inicial
     def ProgramaInicial(self, initial_program="", environment=""):
