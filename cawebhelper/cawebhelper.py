--- conflicted
+++ resolved
@@ -89,11 +89,7 @@
         self.log.station = socket.gethostname()
         jq.inject_jquery(self.driver)
 
-<<<<<<< HEAD
     def set_prog_inic(self, initial_program):
-=======
-    def set_prog_inic(self, initial_program='SIGAADV'):
->>>>>>> fdb192c0
         '''
         Method that defines the program to be started
         '''
@@ -2124,79 +2120,9 @@
         self.log.save_file()
         self.assertTrue(False, message)
 
-<<<<<<< HEAD
-        backup_idwizard = self.idwizard[:]
-
-        menuCampos = { 'Filial': '', 'Cont. Por': '', 'Cont. Ing':'', 'Cont. Esp':'' }
-
-        for line in menuCampos:
-           RetId = self.cainput( line, soup, 'div', '', 'Enchoice', 'label', 0, '', 60 )
-           cache = self.get_web_value(RetId)
-           self.lencache = len(cache)
-           cache = cache.strip()
-           menuCampos[line] = cache
-
-        self.camposCache = menuCampos
-        self.idwizard = backup_idwizard
-
-        
-        # Altero os parametros
-        self.UTSetValue("aCab", "Filial", set_filial)
-        self.UTSetValue("aCab", "Cont. Por", cont_por)
-        self.UTSetValue("aCab", "Cont. Ing", cont_ing)
-        self.UTSetValue("aCab", "Cont. Esp", cont_esp)
-        
-        # Confirma a gravação de Edição
-        self.SetButton("Salvar")
-        self.LogOff()
-
-        self.Setup( self.backupSetup['progini'], self.backupSetup['data'], self.backupSetup['grupo'], self.backupSetup['filial'])
-        self.UTProgram(self.rotina)
-
-    def RestoreParameters( self ):
-        '''
-        '''
-        self.idwizard = []
-        self.LogOff()
-
-        self.Setup("SIGACFG", "10/08/2017", "T1", "D MG 01")
-        
-        # Escolhe a opção do Menu Lateral
-        self.SetLateralMenu("Ambiente > Cadastros > Parâmetros")
-
-        # Clica no botão/icone pesquisar
-        self.SetButton("Pesquisar")
-
-         # Preenche o campo de Pesquisa
-        self.UTSetValue("aCab", "Procurar por:", self.parametro)
-
-        # Confirma a busca
-        self.SetButton("Buscar")
-
-        # Clica no botão/icone Editar
-        self.SetButton("Editar")
-
-        for line in self.camposCache:
-            self.UTSetValue("aCab", line, self.camposCache[line])
-            
-        # Confirma a gravação de Edição
-        self.SetButton("Salvar")
-                            
-    def close_modal(self):
-        '''
-        This method closes the last open modal in the screen.
-        '''
-        modals = self.driver.find_elements(By.CSS_SELECTOR, ".tmodaldialog")
-        if modals and (self.element_exists(By.CSS_SELECTOR, ".tmodaldialog .tbrowsebutton")):
-            modals.sort(key=lambda x: x.get_attribute("style").split("z-index:")[1].split(";")[0], reverse=True)
-            close_button = list(filter(lambda x: x.text == self.language.close, modals[0].find_elements(By.CSS_SELECTOR, ".tbrowsebutton")))
-            if close_button:
-                self.Click(close_button[0])
-=======
     def SetFocus(self, field):
         """
         Set the current focus on the desired field.
         """
         Id = self.SetScrap(field, 'div', 'tget', 'Enchoice')
-        jq.jquery_set_focus(self.driver, "#{} input".format(Id))
->>>>>>> fdb192c0
+        jq.jquery_set_focus(self.driver, "#{} input".format(Id))