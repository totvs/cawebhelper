# -*- coding: utf-8 -*-
"""
Created on Tue May 30 09:21:13 2017

@author: renan.lisboa
"""
import re
import csv
import time
import numpy as np
import pandas as pd
import unittest
import inspect
import socket
import sys
import os
from datetime import datetime
from selenium import webdriver
from selenium.webdriver.common.keys import Keys
from bs4 import BeautifulSoup
from selenium.webdriver.support.ui import WebDriverWait
from selenium.webdriver.support import expected_conditions as EC
from selenium.webdriver.common.by import By
from selenium.webdriver.common.action_chains import ActionChains
from selenium.webdriver.support.ui import Select
import cawebhelper.enumerations as enum
from cawebhelper.log import Log
from cawebhelper.config import ConfigLoader
from cawebhelper.language import LanguagePack

class CAWebHelper(unittest.TestCase):
    def __init__(self, config_path=""):
        if config_path == "":
            config_path = sys.path[0] + r"\\config.json"
        self.config = ConfigLoader(config_path)      
        if self.config.browser.lower() == "firefox":
            driver_path = os.path.join(os.path.dirname(__file__), r'drivers\\geckodriver.exe')
            log_path = os.path.join(os.path.dirname(__file__), r'geckodriver.log')
            self.driver = webdriver.Firefox(executable_path=driver_path, log_path=log_path)
        elif self.config.browser.lower() == "chrome":
            driver_path = os.path.join(os.path.dirname(__file__), r'drivers\\chromedriver.exe')
            self.driver = webdriver.Chrome(executable_path=driver_path)
        self.wait = WebDriverWait(self.driver,5)
        self.driver.maximize_window()
        self.driver.get(self.config.url)
        self.LastId = []
        self.LastIdBtn = []
        self.gridcpousr = []
        self.Table = []
        self.lenbutton = []
        self.idwizard = []
        
        self.close_element = ''
        self.date = ''
        self.rota = ''       
        self.CpoNewLine = ''
        self.classe = ''     
        self.valtype = ''
        self.cClass = ''
        self.savebtn = ''   
        self.idcomp = ''       
        self.rotina = ''
        self.lenvalorweb = ''
        self.IdClose = ''
        self.grid_value = ''
        self.grid_class = ''
        self.initial_program = 'SIGAADV'
        
        self.language = LanguagePack(self.config.language) if self.config.language else ""

        self.lineGrid = 0
        self.index = 0
        self.lastColweb = 0

        self.browse = True
        self.advpl = True
        self.proximo = True
        self.Ret = False
        self.refreshed = False
        self.consolelog = True
        self.passfield = False
        self.btnenchoice = True
        self.elementDisabled = False
        self.numberOfTries = 0

        self.invalid_fields = []
        self.log = Log(console = self.consolelog)
        self.log.station = socket.gethostname()
<<<<<<< HEAD
        #jq.inject_jquery(self.driver)
=======
>>>>>>> c33f9013

        self.camposCache = []
        self.parametro = ''
        self.backupSetup = dict()


    def set_prog_inic(self, initial_program):
        '''
        Method that defines the program to be started
        '''
        if initial_program:
            self.initial_program = initial_program
        try:
            Id = self.SetScrap('inputStartProg', 'div', '')
            element = self.driver.find_element_by_id(Id)
            element.clear()
            self.SendKeys(element, self.initial_program)
        except:
            self.proximo = False

    def set_enviroment(self):
        '''
        Method that defines the environment that will be used
        '''
        Id = self.SetScrap('inputEnv', 'div', '')
        element = self.driver.find_element_by_id(Id)
        element.clear()
        self.SendKeys(element, self.config.environment)


    def set_user(self):
        """
        Method that defines the environment that will be used
        """
        try:
            time.sleep(2) 
            Id = self.SetScrap(self.language.user, 'div', 'tget')
            if self.consolelog:
                print('SetUsr ID: %s' %Id)
            element = self.driver.find_element_by_id(Id)              
            self.DoubleClick(element)
            self.SendKeys(element, Keys.HOME)
            self.SendKeys(element, self.config.user)

            resultado = self.UTCheckResult('', '', self.config.user, 0, Id, 'input')
            if resultado != self.config.user:
                print('Conteúdo do campo usuário não preenchido. Buscando...')
                self.set_user()
            self.log.user = self.config.user
        except Exception as error:
            print(error)
            self.proximo = False
            if self.consolelog:
                print("Não encontrou o campo Usuário")

    def set_password(self):
        """
        Complete the system password.
        """
        try:
            Id = self.SetScrap(self.language.password, 'div', 'tget')
            if self.consolelog:
                print('SetUsr ID: %s' %Id)
            element = self.driver.find_element_by_id(Id)
            time.sleep(2)
            self.DoubleClick(element)
            self.SendKeys(element, Keys.HOME)
            self.SendKeys(element, self.config.password)
        except:
            self.proximo = False
            if self.consolelog:
                print("Não encontrou o campo Senha") 

    def set_based_date(self, trocaAmb):
        '''
        	Method that fills the date in the base date field.
        '''
        try:
            if trocaAmb:
                label = '%s*' %self.language.database
            else:
                label = self.language.database

            Id = self.SetScrap(label, 'div', 'tget')
            element = self.driver.find_element_by_id(Id)
            self.Click(element)
            self.SendKeys(element, Keys.HOME)
            self.SendKeys(element, self.config.date)
        except:
            self.proximo = False
            if self.consolelog:
                print("Não encontrou o campo Database")
        
    def set_group(self, trocaAmb):
        '''
        Method that sets the group of companies in the system
        '''
        try:
            if trocaAmb:
                label = '%s*' %self.language.group
            else:
                label = self.language.group

            Id = self.SetScrap(label, 'div', 'tget')
            element = self.driver.find_element_by_id(Id)
            self.Click(element)
            self.SendKeys(element, self.config.group)
        except: 
            self.proximo = False
            if self.consolelog:
                print("Não encontrou o campo Grupo")

    def set_branch(self, trocaAmb):
        '''
        Method that fills the system branch
        '''
        try:
            if trocaAmb:
                label = '%s*' %self.language.branch
            else:
                label = self.language.branch

            Id = self.SetScrap(label, 'div', 'tget')
            self.idwizard.append(Id)
            element = self.driver.find_element_by_id(Id)
            self.Click(element)
            self.SendKeys(element, self.config.branch)
            self.SendKeys(element, Keys.TAB)
        except:
            self.proximo = False
            if self.consolelog:
                print("Não encontrou o campo Filial")  

    def set_module_of_system(self, trocaAmb):
        '''
        Method that fills the module used by the system
        '''
        try:
            if trocaAmb:
                label = '%s*' %self.language.environment
            else:
                label = self.language.environment

            Id = self.SetScrap(label, 'div', 'tget')
            element = self.driver.find_element_by_id(Id)
            self.Click(element)
            self.SendKeys(element, self.config.module)
        except:
            self.proximo = False
            if self.consolelog:
                print("Não encontrou o campo Módulo")

    def SetItemMen(self, args1='', args2='', args3=''):
        '''
        Método que clica nos itens do menu
        '''
        Id = self.SetScrap(args1, 'li', 'tmenupopupitem', args3)
        if self.consolelog:
            print(Id + args1)
        if Id:
            if args1 and args2:
                ActionChains(self.driver).move_to_element(self.driver.find_element_by_xpath("//li[@id='%s']//label[.='%s']"%(Id, args1))).perform()
                Id = self.SetScrap(args2, 'li', 'tmenupopupitem', args3)
                if Id:    
                    self.driver.find_element_by_xpath("//li[@id='%s']//label[.='%s']" %(Id, args2)).click()
            else:
                self.driver.find_element_by_xpath("//li[@id='%s']//label[.='%s']" %(Id, args1)).click()     
        else:
            self.proximo = False

    def wait_enchoice(self):
        Ret = ""
        if self.btnenchoice:
            self.btnenchoice = False
            while not Ret:
                Ret = self.SetScrap(self.language.cancel,"div","tbrowsebutton",'wait','',0,'',3)#Procuro botão de cancelar advpl antigo
                if Ret:
                    self.advpl = True
                    self.cClass = 'tgetdados'
                    self.close_element = self.driver.find_element_by_id(Ret)
                if not Ret:
                    Ret = self.SetScrap(self.language.close,"div","tbrowsebutton",'wait','',0,'',3)#Procuro botão de fechar advpl mvc
                    if Ret:
                        self.advpl = False
                        self.cClass = 'tgrid'
                        self.IdClose = Ret
                        self.close_element = self.driver.find_element_by_id(Ret)
            return Ret

   
    def wait_browse(self,searchMsg=True):
        Ret = ''
        endTime =   time.time() + 90
        while not Ret:
            Ret = self.SetScrap('fwskin_seekbar_ico.png', '', 'tpanel', 'indice')
            if time.time() > endTime:
                self.assertTrue(False, 'Tempo de espera para exibir os elementos do Browse excedido.')
        return Ret

    def SetRotina(self):
        '''
        Método que seta a rotina no campo pesquisa do menu
        '''

        Id = self.SetScrap('cGet', '', 'tget' )
        if Id:
            self.log.program = self.rotina
            if "CFG" in self.log.program:#TODO VERIFICAR ESTE TRECHO
                self.advpl = False
                self.passfield = True 
            element = self.driver.find_element_by_id(Id)
            self.DoubleClick(element)
            self.SendKeys(element, Keys.BACK_SPACE)
            self.SendKeys(element, self.rotina)
            element2 = self.driver.find_element_by_xpath("//div[@id='%s']/img" %Id)
            self.Click(element2)
        else:
            self.proximo = False
        self.rota = 'SetRotina'

    def set_enchoice(self, campo='', valor='', cClass='', args='', visibility='', Id='', disabled=False, tries=100):
        '''
         Method that fills the enchoice.
        '''
        if tries == 10:
            self.numberOfTries = 0
            if self.elementDisabled and self.consolelog:
            	print("Element is Disabled")
            self.LogResult(field=campo, user_value=disabled, captured_value=True, disabled_field=True)
            self.log.save_file()
            self.Restart()
            self.assertTrue(False, self.create_message(['', campo],enum.MessageType.DISABLED))
        else:
            tries += 1
            self.rota = "SetEnchoice"
            
            underline = (r'\w+(_)')#Se o campo conter "_"
            valsub = self.apply_mask(valor)

            if not Id:
                match = re.search(underline, campo)
                if match:
                    Id = self.SetScrap(campo, 'div', cClass, args)#Se for campo
                else:
                    Id = self.SetScrap(campo, 'div', cClass, args, 'label')#Se for Label

                if self.SearchStack('GetValue'):
                    return Id
            if Id:

                resultado = self.UTCheckResult('', campo, valor, 0, Id, 'input')
                tam_interface = self.lenvalorweb
                if valsub != valor:
                    tam_valorusr = len(valsub)
                else:
                    tam_valorusr = len(valor)
                element = self.driver.find_element_by_id(Id)
                self.scroll_to_element(element)#posiciona o scroll baseado na height do elemento a ser clicado.
                try:
                    if self.classe == 'tcombobox':
                        self.select_combo(Id, valor)
                    else:
                        time.sleep(1)
                        self.DoubleClick(element)
                        if self.valtype != 'N':
                            self.SendKeys(element, Keys.DELETE)
                            self.SendKeys(element, Keys.HOME)
                                                        
                        valsub = self.apply_mask(valor)

                        if valsub != valor and self.check_mask(element):
                            self.SendKeys(element, valsub)
                            valor = valsub
                        elif (self.valtype == "N"):
                            tries = 0
                            selector = "#{} input".format(Id) 
                            while(tries < 3):
                                self.focus(element)
                                self.Click(element)
                                self.SendKeys(element, valor)
                                current_value = self.driver.execute_script("return document.querySelector('#{} input').value".format(Id))
                                if self.apply_mask(current_value).strip() == valor:
                                    break
                                tries+=1
                        else:
                            self.SendKeys(element, valor)

						# """childPresence = self.children_exists(element, By.CSS_SELECTOR, "img[src*=fwskin_icon_lookup]") TODO verificar tratamento do campo com consulta padrão.
                        # if self.classe == "tget" and childPresence:
                        #     for x in range(0, 3):i
                        #         self.Click(element)
                        #         self.SendKeys(element, Keys.ENTER)
                        # """
                        if tam_valorusr < tam_interface:
                            if self.valtype == 'N':
                                self.SendKeys(element, Keys.ENTER)
                            else:
                           		self.SendKeys(element, Keys.TAB)
                except Exception as error:
                    if self.consolelog:
                        print(error)
                    self.SetButton(self.language.cancel)
                    self.assertTrue(False, error)
                time.sleep(1)
                resultado = self.UTCheckResult('', campo, valor, 0, Id, 'input')

                if self.consolelog and resultado != "":
                    print(resultado)

                if resultado.lower() != str(valor).strip().lower() and not self.passfield and not self.valtype == 'N': #TODO AJUSTAR ESTE PONTO.
                    if self.elementDisabled:
                        self.numberOfTries += 1
                        self.set_enchoice(campo=campo, valor=valor, cClass='', args='', visibility='', Id=Id, disabled=disabled, tries=self.numberOfTries)
                    else:
                        if tries < 103:
                            self.set_enchoice(campo=campo, valor=valor, cClass='', args='', visibility='', Id=Id, disabled=disabled, tries=tries)
                        else:
                            self.log_error("Error trying to input value")
                elif self.passfield:
                    if len(resultado) != len(str(valor).strip()):#TODO AJUSTAR ESTE PONTO.
                        if tries < 103:
                            self.set_enchoice(campo=campo, valor=valor, cClass='', args='', visibility='', Id=Id, disabled=disabled, tries=tries)
                        else:
                            self.log_error("Error trying to input value")
    def select_combo(self, Id, valor):
        """
        Retorna a lista do combobox através do select do DOM.
        """
        combo = Select(self.driver.find_element_by_xpath("//div[@id='%s']/select" %Id))
        options = combo.options
        for x in options:
            if valor == x.text[0:len(valor)]:
                valor = x.text
                break
        if not self.elementDisabled:       
            combo.select_by_visible_text(valor)
        return valor

    def SetGrid(self, ChkResult=0):
        """
        Preenche a grid baseado nas listas self.gridcpousr e self.Table
        """
        Ret = ''
        self.btnenchoice = True
        Ret = self.wait_enchoice()#Aguardo o carregamento dos componentes da enchoice.
        self.rota = "SetGrid"
        if self.fillTable():    # Se self.Table estiver preenchido com campos da tabela que o usuario quer testar, não deve executar SearchField() novamente.
            self.SearchField()  # Obtem a caracteristica dos campos da grid, gerando a lista self.Table

        if Ret:
            element = self.wait.until(EC.visibility_of_element_located((By.CLASS_NAME, 'tmodaldialog.twidget'))) 
            # as duas linhas abaixo são somente documentação
            #element = self.driver.find_element_by_xpath("//div[@id='COMP7626']/div[1]/table/tbody/tr[@id='0']/td[@id='1']") # para clicar no segundo campo da 1a linha do grid
            #element = self.driver.find_element_by_xpath("//div[@id='COMP7626']/div[1]/table/tbody/tr[@id='1']/td[@id='1']") # para clicar no segundo campo da 2a linha do grid
            self.lineGrid = 0

            for campo, valor, linha in self.gridcpousr:
                if campo == "newline" or (ChkResult and linha and ((linha - 1) != self.lineGrid)):
                    element = self.wait.until(EC.visibility_of_element_located((By.CLASS_NAME, 'tmodaldialog.twidget')))
                    self.SendKeys(element, Keys.DOWN)#element.send_keys(Keys.DOWN)
                    self.lineGrid += 1
                    time.sleep(3)
                else:
                    #coluna = self.Table[2].index("M->%s" %campo)
                    coluna = self.Table[1].index(campo)
                    if self.consolelog:
                        print('Posicionando no campo %s' %campo)
                    # controla se a celula esta posicionada onde a variavel 'coluna' esta indicando e se a celula foi preenchida com o conteúdo da variavel 'valor'.
                    while self.cawait(coluna, campo, valor, element, ChkResult):

                        Id = self.SetScrap('', 'div', self.cClass, 'setGrid')
                        if Id:
                            # nao estava posicionado na celula correta então tenta novamente e volta para a funcao cawait()
                            if self.advpl:
                                element = self.driver.find_element_by_xpath("//div[@id='%s']/div[1]/table/tbody/tr[@id=%s]/td[@id=%s]" % ( str(Id), str(self.lineGrid), str(coluna) ) )
                            else:
                                element = self.driver.find_element_by_xpath("//div[@id='%s']/div/table/tbody/tr[@id=%s]/td[@id=%s]/div" % ( str(Id), str(self.lineGrid), str(coluna) ) )
                                #//div[@id='COMP8015']/div/table/tbody/tr/td[3]/div
                            self.lastColweb = coluna
                            time.sleep(1)
                            self.wait.until(EC.element_to_be_clickable((By.ID, Id)))
                            self.Click(element)
        # Neste momento devo limpar a lista gridcpousr, pois ja utilizei os seus dados.
        self.gridcpousr = []
        return True

    def SetTable(self):
        '''
        Método que retorna a table corrente
        '''
        # ADVPL
        #self.wait.until(EC.visibility_of_element_located((By.CLASS_NAME, 'tgetdados.twidget.dict-msbrgetdbase')))
        # MVC GRID NO FOLDER
        #self.wait.until(EC.visibility_of_element_located((By.CLASS_NAME, "tgrid.twidget.dict-tgrid.CONTROL_ALIGN_ALLCLIENT.no-gridlines.cell-mode")))
        aux = []
        content = self.driver.page_source
        soup = BeautifulSoup(content,"html.parser")

        if self.advpl:
            # ADVPL
            grid = soup.find_all('div', class_=('tgetdados'))
            self.grid_class = ".tgetdados"
        else:
            # MVC GRID NO FOLDER
            grid = soup.find_all('div', class_=('tgrid'))
            self.grid_class = ".tgrid"
        #Seleção de filiis            
        if not grid:
            grid = soup.find_all('div', class_=('tcbrowse'))
            self.grid_class = ".tcbrowse"
            
        if not self.advpl:
            for line in grid:
                if line.attrs['class'][5] == 'cell-mode':
                    aux += line
            grid = aux

        divstring = str(grid)
        soup = BeautifulSoup(divstring,"html.parser") 
        rows = []
        xlabel = ''

        for tr in soup.find_all('tr'):

            cols = []
            for th_td in tr.find_all(['td', 'th']):
                th_td_text = th_td.get_text(strip=True)
                cols.append(th_td_text)
                xlabel = th_td.name
            
            if xlabel == 'td':
                rows[len(rows)-1][1].append(cols)
            else:
                rows.append([cols,[]])

        return rows    

    def SetScrap(self, seek='', tag='', cClass='', args1='', args2='', args3=0, args4='', args5=60, searchMsg=True):
        '''
        Método responsável pelo retorno do ID utilizando WebScraping
        '''
        RetId = ''
        endTime =   time.time() + args5 #definição do timeout para 60 segundos
        refresh =   time.time() + 10 #definição do tempo para refresh da pagina inicial

        #Entra no loop somente se o RetId estiver vazio
        while not RetId:

            if args1 == 'Grid':
                if (self.Ret and args4 == 'SearchField') or (args3 == len(self.Table[0])):
                    break

            if not args1 == 'Grid':#Só espera 1 segundo se não for Grid
                time.sleep(1)#tempo de espera para cada verificação.
            if self.consolelog:
                print('Procurando %s' %seek)
            
            #Condições de retirada caso o timeout seja atingido
            if seek == 'inputStartProg':#se for a tela inicial e o tempo limite for atingido, faz o refresh da pagina.
                if time.time() > refresh and not self.refreshed:
                    if self.consolelog:
                        print('Refreshing...')
                    self.driver.refresh()
                    self.refreshed = True

            #faça somente se o tempo corrente for menor que o tempo definido no timeout
            if time.time() < endTime:
                content = self.driver.page_source
                soup = BeautifulSoup(content,"html.parser")        
                
                #Verifica se possui errorlog na tela
                if searchMsg:
                    self.SearchErrorLog(soup)
                
                if not self.SearchStack('UTCheckResult') and searchMsg:
                    self.SearchHelp(soup)

                if seek == 'ChangeEnvironment':
                    RetId = self.caTrocaAmb(seek, soup, tag, cClass)
                    if RetId:
                        if self.consolelog:
                            print('caTrocaAmb')
                elif args1 == 'caHelp':
                    RetId = self.caHelp(seek, soup, tag, cClass)
                    if RetId:
                        if self.consolelog:
                            print('caHelp')
                    break
                elif args1 == 'caSeek':
                    RetId = self.caSeek(seek, soup, tag, cClass)
                    if RetId:
                        if self.consolelog:
                            print('caSeek')
                            break
                    break

                elif seek == 'language':
                    RetId = self.caLang(soup, tag, cClass)
                    if RetId:
                        break

                elif 'indice' in args1 or seek == 'placeHolder':
                    RetId = self.caSearch(seek, soup, 'div', cClass, args1, args2)
                    if self.consolelog:
                        print('caSearch')
                    if RetId:
                        break
                
                else:
                    RetId = self.cabutton(seek, soup, tag, cClass, args1, args2)
                    if RetId:
                        if self.consolelog:
                            print('cabutton')
                    if RetId == '':
                        RetId = self.camenu(seek, soup, tag, cClass, args1)
                        if RetId:
                            if self.consolelog:
                                print('camenu')

                    if RetId == '':
                        RetId = self.cainput(seek, soup, tag, cClass, args1, args2, args3, args4, args5)
                        if RetId:
                            if self.consolelog:
                                print('cainput')
            else:
                msg = ('O Campo ou Botão %s não foi encontrado' %seek)
                if self.consolelog:
                    print('TimeOut')
                if args1 == 'wait':
                    if self.consolelog:
                        print(args1)
                    break
                else:
                    self.assertTrue(False, msg)   
                    break
        if RetId and self.consolelog:
            print("ID Retorno %s %s" %(seek, RetId))

        return(RetId)
    
    def cabutton(self, seek, soup, tag, cClass, args1, args2):
        '''
        identifica botoes
        '''
        lista = []
        RetId = ''
        tooltipId = ''
        tooltipState = False
        # caso seja o botao 'Entrar', sera parseado por div + class
        if cClass == 'tbutton' and seek == self.language.enter:
            lista = soup.find_all('div', class_=('tbutton'))

        # entra somente quando botao Ok da chamada de parametros iniciais
        elif args1 == 'startParameters':
            RetId = soup.button.attrs['class'][0]
            
        elif cClass == 'tbrowsebutton':
            lista = soup.find_all(tag, class_=('tsbutton','tbutton', 'tbrowsebutton'))
        
        elif args1 == 'abaenchoice' :
            lista = soup.find_all(class_=(cClass))
            try:
                lista = lista[0].contents
            except:
                pass

        elif args1 == 'btnok':
            lista = soup.find_all(tag, class_=('tbutton', 'tsbutton', 'tbrowsebutton'))
            
        if not lista and not RetId:
            lista = soup.find_all(tag)

        lista = self.zindex_sort(lista,True)

        for line in lista:
            try:#faço uma tentativa pois caso não esteja verificando o mesmo nivel pode dar erro.
                if line.string:
                    text = line.string
                else:
                     text = line.text
                if (text[0:len(seek)] == seek) and (line.attrs['class'][0] == 'tbutton' or line.attrs['class'][0] == 'tbrowsebutton' or line.attrs['class'][0] == 'tsbutton') and line.attrs['id'] not in self.LastId and not args1 == 'setGrid':#TODO VERIFICAR SE TERÁ EFEITO USAR O LEN EM line.string
                    if self.savebtn == self.language.confirm and self.IdClose == line.attrs['id']:
	                    continue
                    RetId = line.attrs['id']
                    if self.savebtn:
                        if RetId not in self.lenbutton:
                            self.lenbutton.append(RetId)
                    if RetId not in self.LastIdBtn:
                        self.LastIdBtn.append(RetId)
                        RetId = self.LastIdBtn[len(self.LastIdBtn)-1]
                        if seek == self.language.other_actions:
                            if args1 == 'SearchBrowse':
                                self.teste = True
                        break

                if tooltipState == False and cClass == 'tbrowsebutton' and line.attrs['class'][0] == 'tbutton' and line.text == '':
                    tooltipId = self.SetButtonTooltip( seek, soup, tag, cClass )
                    if tooltipId == '':
                        tooltipState = False
                    else:
                        tooltipState = True
                
                if tooltipState == True and line.attrs['class'][0] == 'tbutton' and line.text == '':
                    if line.attrs['id'][4:8] == tooltipId:
                        RetId = line.attrs['id']
                        tooltipState = False
                        break
            except:
                pass

            #Somente se for aba da enchoice
            if args1 == 'abaenchoice':
                if seek == line.text:
                    RetId = line.attrs['id']
                    break

        return(RetId)

    def SetButtonTooltip(self, seek, soup, tag, cClass):
        '''
        Identifica o ID do Botão sem Rótulo/Texto.
        Via Tooltip ou via Nome da Imagem.
        '''
        tooltip = ''
        tooltipID = ''

        tooltipID = soup.find_all('div', text=seek)

        try: # Encontra o botão via nome da imagem
            if not tooltipID or tooltipID[1]:
                lista = soup.find_all(tag, class_=('tbutton'))
                menuItens = {self.language.copy: 's4wb005n.png',self.language.cut: 's4wb006n.png',self.language.paste: 's4wb007n.png',self.language.calculator: 's4wb008n.png',self.language.spool: 's4wb010n.png',self.language.help: 's4wb016n.png',self.language.exit: 'final.png',self.language.search: 's4wb011n.png', self.language.folders: 'folder5.png', self.language.generate_differential_file: 'relatorio.png',self.language.include: 'bmpincluir.png', self.language.visualizar: 'bmpvisual.png',self.language.editar: 'editable.png',self.language.delete: 'excluir.png',self.language.filter: 'filtro.png'}
                button = menuItens[seek]

                for line in lista:
                    if button in line.contents[1]['style']:
                        tooltip = line.attrs['id'][4:8]
                        break
        except: # Encontra o botão via Tooltip
            if tooltipID[0].text == seek:
                    tooltip = tooltipID[0].attrs['id'][8:12]
        
        return(tooltip)

    def cainput(self, seek, soup, tag, cClass, args1='', args2='', args3=0, args4='', args5=''):
        '''
        identifica input
        '''
        lista = []
        RetId = ''

        if seek == 'inputStartProg' or seek == 'inputEnv':
            lista = soup.find_all(id=seek)

        elif args1 == 'Grid':
            lista = soup.find_all(attrs={'name': re.compile(r'%s' %seek)})

        elif args1 == 'indice':
            if args2 == 'detail':
                lista = soup.find_all('div', class_=(cClass))
                if lista:
                    lista = lista[0].contents
            else: 
                lista = soup.find_all('div', class_=(cClass))
            pass

        else:
            if args1 == 'Enchoice':
                #Tenta montar a lista por tag e que contenha classe
                lista = soup.find_all(tag, class_=True)

            else:
                if not lista:
                    lista = soup.find_all(tag, class_=(cClass))
                    if not lista:
                        #Tenta montar a lista somente por Tag
                        lista = soup.find_all(tag) 
                        
        for line in lista:
            #print('Passou uma vez %s' %time.time())
            # campo de input ex: Digitacao do Usuario
            try:
                if ((line.previous == seek or line.string == seek) and line.attrs['class'][0] == 'tget' and not args1 == 'Virtual' and not args2 == 'label' and line.attrs['class'][0] != 'tbrowsebutton') :
                    RetId = line.attrs['id']
                    self.classe = line.attrs['class'][0]
                    if not self.classe == 'tcombobox':
                        self.valtype = line.contents[0]['valuetype']
                    break

                elif seek == 'Inverte Selecao':
                    if seek == line.text:
                        RetId = line.attrs['id']
                        self.classe = line.attrs['class'][0]
                        if not self.classe == 'tcombobox':
                            self.valtype = line.contents[0]['valuetype']
                        break

                elif seek == 'cGet':
                    if line.attrs['name'] == 'cGet': #and line.next.attrs['class'][0] == 'placeHolder' and line.next.name == 'input':
                        RetId = line.attrs['id']
                        self.classe = line.attrs['class'][0]
                        if not self.classe == 'tcombobox':
                            self.valtype = line.contents[0]['valuetype']
                        self.LastId.append(RetId)
                        break

                elif seek == 'inputStartProg' or seek == 'inputEnv':
                    RetId = line.attrs['id']
                    self.classe = line.attrs['class'][0]
                    if not self.classe == 'tcombobox':
                        self.valtype = line.contents[0]['valuetype']
                    break

                elif seek == self.language.search:
                    if seek in line.previous and line.attrs['name'] == args1:
                        RetId = line.attrs['id']
                        self.classe = line.attrs['class'][0]
                        if not self.classe == 'tcombobox':
                            self.valtype = line.contents[0]['valuetype']
                        break

                elif args1 == 'Virtual':
                    if seek in line.text:
                        RetId = line.nextSibling.attrs['id']#Próximo Registro na mesma arvore de estrutura
                        break
                
                #Verifico se é a div correspondente a pasta ou tabela que foi passada pelo usuário.
                elif args1 == 'setGrid':
                    start = 0
                    end = 0
                    alllabels = []
                    for label in self.Table[0]:
                        start = end
                        end = start + len(label)
                        if line.text[start:end] == label:
                            alllabels.append(label)
                    if len(alllabels) == len(self.Table[0]):
                        RetId = line.attrs['id']
                        self.classe = line.attrs['class'][0]
                        if not self.classe == 'tcombobox':
                            self.valtype = line.contents[0]['valuetype']
                        break
                        

                #Pesquisa o campo da enchoice/grid pelo nome do campo e retorna o ID equivalente.
                if args1 == 'Enchoice' or args1 == 'Grid':
                    if args1 == 'Grid':
                        if args4 == 'SearchField': 
                            time.sleep(1)
                            if seek in line.attrs['name']:
                                th = soup.find_all(class_=('selected-column'))

                                for i in th:
                                    if i.text == args2 and seek in line.attrs['name']:
                                        self.Table[2][args3] = line.attrs['name']
                                        self.Table[3][args3] = line.next.attrs['valuetype']
                        else:
                            pass
                    else:
                        if args2 == 'label':
                            if len(line.text.strip()) == len(seek.strip()):
                                if seek in line.text[0:len(seek)]:
                                    next_ = line.find_next_siblings('div')
                                    for x in next_:
                                        if x.attrs['class'][0] == 'tget' or x.attrs['class'][0] == 'tcombobox':
                                            if len(x.attrs['class']) > 3:
                                                if x.attrs['class'][3] == 'disabled':
                                                    continue
                                            print(seek)

                                            #if cClass != '' and args2 != 'label' and args1 != 'Enchoice':
                                            Id = x.attrs['id']
                                            if Id not in self.idwizard:
                                                print(x.attrs['id'])
                                                self.idwizard.append(Id)
                                                self.classe = x.attrs['class'][0]
                                                RetId = Id
                                                if not self.classe == 'tcombobox':
                                                    self.valtype = x.contents[0]['valuetype']
                                                break
                                    if RetId:# IF/Break responsavel pela parada do FOR, quando é encontrado o ID do campo
                                        break 
                                #preenche atributos do campo da enchoice
                        elif list(filter(bool, line.attrs["name"].split('->')))[1] == seek:
                            RetId = line.attrs['id']
                            self.classe = line.attrs['class'][0]
                            if not self.classe == 'tcombobox':
                                self.valtype = line.contents[0]['valuetype']
                            break
            except Exception: # Em caso de não encontrar passa para o proximo line
                pass
        #Se for uma chamada do método SearchField só busca uma unica vez
        if args4 == 'SearchField':
            self.Ret = True
        
        return(RetId)

    def seek_content(self, seek, contents, line=''):
        try:
            if not self.idcomp:
                if not contents:
                    #print(line)
                    if seek in str(line):
                        self.idcomp = line.parent.attrs['id']
                        return
                if len(contents) == 1:
                    if not contents[0].contents:
                        #print(str(contents[0]))
                        if seek in str(contents[0]):
                            self.idcomp = line.parent.attrs['id']
                            return
                    else:
                        for line in contents:
                            try:
                                self.seek_content(seek, line.contents, line)
                            except Exception:
                                pass
                    return    
                else:
                    for line in contents:
                        try:
                            self.seek_content(seek, line.contents, line)
                        except Exception:
                            pass
                return                
        except Exception:
            pass

    def camenu(self, seek, soup, tag, cClass, args1):
        '''
        identifica opcao do menu
        '''
        lista = []
        RetId = ''

        if cClass == 'tmenuitem':
            # monta a lista baseado na tag 'label' e na class 'tmenuitem'
            lista = soup.find_all('li', class_=('tmenuitem'))
        
        if cClass == '':
            RetId = ''
        
        else:
            lista = soup.find_all(tag, class_=(cClass))

        for line in lista:
            if seek in line.text and line.attrs['class'][0] == 'tmenuitem' and line.attrs['id'] not in self.LastId:
                RetId = line.attrs['id']
                self.LastId.append(RetId)
                break
            
            elif args1 == 'menuitem':
                if seek == line.text[0:len(seek)]:
                    RetId = line.attrs['id']
                    break

            else:
                if  self.savebtn == self.language.confirm and self.IdClose == line.attrs['id']:
	                continue
                if seek ==  line.text and not args1 == 'Virtual':
                    RetId = line.attrs['id']
                    break

        if len(lista) == 1 and cClass == "tmenu" and seek == "":
            RetId = lista[0].attrs['id']

        return(RetId)
    
    def caTrocaAmb(self, seek, soup, tag, cClass):
        lista = []
        RetId = ''
        lista = soup.find_all(tag, class_=(cClass))

        for line in lista:
            if line.text and len(line.attrs['class']) == 4 and line.attrs['class'][3] == 'CONTROL_ALIGN_RIGHT':
                RetId = line.attrs['id']
                if self.consolelog:
                    print(RetId)
                break
        return(RetId)

    def caSeek(self, seek, soup, tag, cClass):
        lista = []
        RetId = ''
        lista = soup.find_all(tag, class_=(cClass))

        for line in lista:
            if seek == line.attrs['name'][3:] and line.attrs['class'][0] == 'tcombobox':
                RetId = line.attrs['id']
                self.classe = line.attrs['class'][0]
                if self.consolelog:
                    print(RetId)
                break

            elif seek == line.attrs['name'][3:] and line.attrs['class'][0] == 'tget':
                RetId = line.attrs['id']
                self.classe = line.attrs['class'][0]
                if self.consolelog:
                    print(RetId)
                break
        return(RetId)
    
    def caHelp(self, seek, soup, tag, cClass):
        lista = []
        RetId = ''
        lista = soup.find_all(tag, class_=cClass)

        for line in lista:
            if seek in line.text:
                RetId = line.attrs['id']
                self.classe = line.attrs['class'][0]
                if self.consolelog:
                    print(RetId)
                break
        return(RetId)
    
    def caLang(self, soup, tag, cClass):
        lista = []
        lista = soup.find_all(tag, class_=(cClass))

        for line in lista:
            if line.attrs['lang']:
                language = line.attrs['lang']
                if self.consolelog:
                    print(language)
                break

        return(language)

    def caSearch(self, seek, soup, tag, cClass, args1, args2):
        """
        Método que busca o indice informado pelo usuário e efetua o preenchimento da chave no campo pesquisa do browse.
        """
        RetId = ''
        self.idcomp = ''
        element = ''
        Id = ''

        if args2 == 'detail':
            if args1 == 'indicedefault':
                #lista = self.search_next_soup(seek, soup)
                lista = soup.find_all("ul", class_=("tmenupopup"))
                for line in lista:
                    if "active" in line.attrs['class']:
                        if line.select(".tradiobutton"):
                            tradiobutton = line.find_all(class_='tradiobutton')
                            Id = tradiobutton[0].attrs['id']
                            break
            else:
                lista = soup.find_all('div', class_=(cClass))
                for line in lista:
                    if seek in line.text:
                        Id = line.attrs['id']
                        break
                if not Id:
                    self.log_error("Não foi encontrado o indice informado: {}".format(seek))
                    self.Restart()
        else:
            if args2:
                lista = self.search_next_soup(args2, soup)
            else:
                lista = soup.find_all('div', class_=(cClass))

            #Coleto o Id do campo pesquisa correspondente
            for line in lista:
                if cClass == 'tpanel':
                    if line.contents:
                        self.seek_content(seek, line.contents)
                        if self.idcomp:
                            RetId = self.idcomp
                            break
                            
                #Busca o campo para preenchimento da chave de busca
                try:
                    if seek in line.contents[0].attrs['class'][0]:
                        RetId = line.attrs['id']
                        self.classe = line.attrs['class'][0]
                        self.LastIdBtn.append(RetId)
                        RetId = self.LastIdBtn[len(self.LastIdBtn)-1]
                except:
                    pass

            return(RetId)
        pass

        #Seleciona o botão correspondente a descrição do indice    
        if cClass == 'tradiobutton':
            elem = self.driver.find_elements(By.ID, Id)
            radioitens = elem[0].find_elements(By.CLASS_NAME, 'tradiobuttonitem')
            if args1 == 'indicedefault':
                item = radioitens[0]
                if item.tag_name == 'div':
                    element = item.find_elements(By.TAG_NAME, 'input')[0]
                    self.DoubleClick(element)
                    RetId = True
            else:
                for item in radioitens:
                    if seek.strip() in item.text:
                        if item.tag_name == 'div':
                            element = item.find_elements(By.TAG_NAME, 'input')[0]
                            self.DoubleClick(element)
                            RetId = True
                            break
            return RetId

        #Busca pelo primeiro indice de busca
        elif seek == 'indicedefault':
            RetId = line.contents[0].attrs['id']
            
    def search_next_soup(self, seek, soup):
        """
        Retorna uma lista baseada no texto informado pelo usuário.
        """
        text = ''
        next_ = ''

        text = soup.find_all('div')

        for x in text:
            if seek == x.text:
                next_ = x.find_all_next('div')
                break
        return next_

    def get_zindex_position(self, list_, order=''):
        zindex = 0
        zindex_list = []

        for line in list_:
            zindex_content = line.attrs["style"].split("z-index:")[1].split(";")[0].strip()
            try:
                if zindex_content not  in zindex_list:
                    zindex_list.append(zindex_content)
                #zindex_list.append(int(line.attrs("style").split("z-index:")[1].split(";")[0].strip()))
            except:
                pass
        
        if order == 'ascending':
            zindex = sorted(zindex_list, key=int)
        elif order == 'descending':
            zindex = sorted(zindex_list, key=int, reverse=True)

        return zindex[0]

    def zindex_sort (self, elements, reverse=False):
        elements.sort(key=lambda x: self.search_zindex(x), reverse=reverse)
        return elements
        
    def search_zindex(self,element):
        zindex = 0
        if "style" in element.attrs and "z-index:" in element.attrs['style']:
            zindex = int(element.attrs['style'].split("z-index:")[1].split(";")[0].strip())
        
        return zindex

    def SearchBrowse(self, descricao='', chave='', indice=False, placeholder=''):
        '''
        Mètodo que pesquisa o registro no browse com base no indice informado.
        '''
        self.btnenchoice = True
        Ret = self.wait_browse() #Verifica se já efetuou o fechamento da tela

        if Ret:
            self.savebtn = ''
            #Caso solicite para alterar o indice
            #if indice:
            #Faz a busca do icone para clique e seleção do indice.
            Id = self.SetScrap('fwskin_seekbar_ico.png', '', 'tpanel', 'indice', placeholder)
            if Id:
                element = self.driver.find_element_by_xpath("//div[@id='%s']/button" %Id)
                return_wait = self.wait_until_clickable(element)
                if self.rota == 'SetRotina' or self.rota == 'EDAPP':
                    self.SetScrap(self.language.view, 'div', 'tbrowsebutton', 'wait', '', '', '', 10)
                    self.rota = ''
                if not return_wait:
                    self.Click(element)
                #seleciona a busca do indice baseado na descrição ex: Filial+numero
                if indice:
                    self.SetScrap(descricao, 'div', 'tradiobutton', 'indice', 'detail')
                else:
                    self.SetScrap(placeholder, 'div', 'tradiobutton', 'indicedefault', 'detail')
                self.placeHolder(placeholder, chave)
                # self.data_check(descricao,chave)
            else:
                self.proximo = False
            pass

    def placeHolder(self, placeholder='', chave=''):
        Id = self.SetScrap('placeHolder', 'div', 'tget', args2=placeholder)
        if Id:
            element = self.driver.find_element_by_id(Id)
            self.Click(element)
            self.SendKeys(element, chave)
            time.sleep(1)
            self.Click(element)
            time.sleep(1)
            self.SendKeys(element, Keys.ENTER)
            element2 = self.driver.find_element_by_xpath("//div[@id='%s']/img" %Id)
            time.sleep(2)
            self.DoubleClick(element2)
            time.sleep(1)
            self.DoubleClick(element)
            self.SendKeys(element, Keys.BACK_SPACE)
            return True

    def wait_until_clickable(self, element):
        """
        Wait until element to be clickable
        """
        endtime =   time.time() + 120# 2 minutos de espera

        if self.consolelog:
            print("Waiting...")
        while True:
            if time.time() < endtime:
                try:
                    element.click()
                    return True
                except:
                    pass
                    time.sleep(3)
            else:
                self.driver.save_screenshot( self.GetFunction() +".png")
                self.log_error("Falhou")
                self.Restart()
                

    # VISAO 3 - Tela inicial
    def ProgramaInicial(self, initial_program="", environment=""):
        self.set_prog_inic(initial_program)
        self.set_enviroment()
        self.SetButton('Ok', 'startParameters', '', 60, 'button', 'tbutton')

    def Usuario(self):
        """
        Preenchimento da tela de usuario
        """
        self.set_user()
        self.set_password()
        if self.proximo:
            self.SetButton(self.language.enter, '', '', 60, 'button', 'tbutton')

    def Ambiente(self, trocaAmb=False):
        """
        Preenche a tela de data base do sistema
        """
        if self.proximo:
            self.set_based_date(trocaAmb)
        if self.proximo:
            self.set_group(trocaAmb)
        if self.proximo:    
            self.set_branch(trocaAmb)
        if self.proximo:
            self.set_module_of_system(trocaAmb)
        if self.proximo:
            if trocaAmb:
                label = self.language.confirm
            else:
                label = self.language.enter

            self.SetButton(label,'','',60,'button','tbutton')

    def Setup(self, initial_program, date='', group='99', branch='01', module=''):
        """
        Preenche as telas de programa inicial, usuario e ambiente.
        """
        #seta atributos do ambiente
        self.config.initialprog = initial_program
        self.config.date = date
        self.config.group = group
        self.config.branch = branch
        self.config.module = module

        if not self.config.valid_language:
            self.config.language = self.SetScrap("language", "html")
            self.language = LanguagePack(self.config.language)
        
        if not self.backupSetup:
            self.backupSetup = { 'progini': self.config.initialprog, 'data': self.config.date, 'grupo': self.config.group, 'filial': self.config.branch }

        self.ProgramaInicial(initial_program)

        self.Usuario()
        self.Ambiente()

        while(not self.element_exists(By.CSS_SELECTOR, ".tmenu")):
            self.close_modal()

        
        self.set_log_info()

    def UTProgram(self, rotina):
        """
        Preenche a tela de rotina
        """
        self.rotina = rotina
        self.SetRotina()
        self.wait_browse() # Wait to load elements in browser
    
    def UTSetValue(self, cabitem, campo, valor, linha=0, chknewline=False, disabled=False):
        """
        Indica os campos e o conteudo do campo para preenchimento da tela.
        """
        #time.sleep(1)
        self.elementDisabled = False
        if cabitem == "aCab":
            self.set_enchoice(campo, valor, '', 'Enchoice', '', '', disabled)
        elif cabitem == "aItens":
            # identifica nova linha quando executado através do metodo UTCheckResult
            if chknewline and self.CpoNewLine == campo:
                self.UTAddLine()
            # quando for grid, guarda os campos e conteúdo na lista
            self.gridcpousr.append([campo, valor, linha])
            # guarda o campo de referencia para posteriormente adicionar nova linha
            if chknewline and len(self.gridcpousr) == 1:
                self.CpoNewLine = campo
            # indica para o metodo VldData a rota que deverá ser seguida    
            self.rota = 'SetValueItens'
            self.field = campo

    def LogOff(self):    
        """
        Efetua logOff do sistema
        """   
        Ret = self.wait_browse(False)
        if Ret:
            ActionChains(self.driver).key_down(Keys.CONTROL).send_keys('q').key_up(Keys.CONTROL).perform()
            self.SetButton(self.language.finish,searchMsg=False)
    
    def TearDown(self):
        """
        Finaliza o browser
        """   
        time.sleep(4)
        self.driver.close()  

    def VldData(self):
        """
        Decide qual caminho será seguido
        """
        if self.rota == 'SetValueItens' or self.rota == 'ClickFolder':
            if self.gridcpousr:
                self.SetGrid()
            self.rota = ''
        elif self.rota == 'CheckResultItens':
            # fim do caso de teste em segundos
            self.log.set_seconds()
            # indica ao SetGrid que haverá apenas conferencia de resultado.
            self.SetGrid(1)
            self.rota = ''
        return True

    def SearchField(self):
        """
        Obtem a caracteristica dos campos da grid, gerando a lista self.Table, essa lista sera 
        utlizada para o preenchimento dos campos da grid.
        """
        try:
            regex = (r'\w+(_)')
            aux = ''
            alias = []
            field = []

            exceptions = ['wt alias', 'wt recno', 'alias wt', 'recno wt']
            lExcept = False
            auxTable = self.SetTable()
            self.Table = []

            #Separa somente o alias das tabelas sem repetir
            for line in self.gridcpousr:
                m = re.search(regex, line[0])
                if m:
                    aux = m.group()
                    if aux not in alias: 
                        alias.append(aux)
            
            #Coleta so campos passado pelo usuário
            for line in self.gridcpousr:
                if line[0] not in field:
                    field.append(line[0])

            
            #caminho do arquivo csv(SX3)
            path = os.path.join(os.path.dirname(__file__), r'data\\sx3.csv')
            #DataFrame para filtrar somente os dados da tabela informada pelo usuário oriundo do csv. 
            data = pd.read_csv(path, sep=';', encoding='latin-1', header=None, error_bad_lines=False, 
                            index_col='Campo', names=['Campo', 'Tipo', 'Tamanho', 'Título', None], low_memory=False)
            df = pd.DataFrame(data, columns=['Campo', 'Tipo', 'Tamanho', 'Título', None])
            if not alias:
                df_filtered = df.query("Tipo=='C' or Tipo=='N' or Tipo=='D' ")
            else:
                df_filtered = df.filter(regex='^%s' %alias[0], axis=0)
                
            #Retiro os espaços em branco da coluna Campo e Titulo.
            df_filtered['Título'] = df_filtered['Título'].map(lambda x: x.strip())
            df_filtered.index = df_filtered.index.map(lambda x: x.strip())
            
            #Filtro somente os campos que foram passados pelo usuário
            #df_fields = df_filtered.loc[df_filtered.index.isin(field)]

            #Colunas do dataframe que serão utilizadas para alimentar o array de tabelas(self.Table)
            campo = df_filtered.index
            tipo = df_filtered['Tipo'].values
            Tamanho = df_filtered['Tamanho'].values
            #Verifico se a linha do vetor é correspondente à tabela do X3
            titulo = df_filtered['Título'].values

            acertos = []
            for index1, line in enumerate(auxTable):
                for line2 in line[0]:
                    if line2 in titulo:
                        acertos.append(line2)
                    else:
                        if alias:
                            for x in exceptions:
                                if line2.lower() == x:
                                    acertos.append(line2)
                                    lExcept = True
                                    break
                                else:
                                    lExcept = False
                            if not lExcept:
                                acertos = []
                                break


                if len(acertos) == len(line[0]):
                    self.Table.append(line[0])
                    self.index = index1
                    break
            
            tam = len(self.Table[0])
            self.Table.append( [''] * tam ) # sera gravado o nome dos campos da grid.
            self.Table.append( [''] * tam ) # sera gravado o tipo do campo, para ser utilizado na setgrid().
            self.Table.append( [''] * tam ) # será gravado o tamanho do campo.
            #self.Table.append( [''] * tam ) # posição do campo.
            lastindex = []
            for count in range(0, len(df_filtered)):
                if titulo[count].strip() in self.Table[0]:
                    index = self.Table[0].index(titulo[count].strip())#Busco a coluna titulo do dataframe na self.Table e utilizo como indice
                    if index not in lastindex:
                        self.Table[1][index] = campo[count].strip()
                        self.Table[2][index] = tipo[count]
                        self.Table[3][index] = Tamanho[count]
                        #self.Table[4][index] = index2
                        lastindex.append(index)
        except Exception as error:
            print("Entrou na exceção: %s" %error)

    def UTAddLine(self):
        """
        Inclui uma marca indicando nova linha, na lista gridcpousr. 
        """
        if len(self.gridcpousr) > 0:
            self.gridcpousr.append(["newline", "", 0])

    def cawait(self, coluna, campo, valor, element, ChkResult):
        """
        Preenchimento e checagem dos campos da grid
        """
        try:
            # O scraping abaixo eh necessário para comparar se o que eu digitei no processo anterior, esta realmente preenchido na celula do grid.
            tipoCpo = self.Table[2][coluna]
            auxTable = self.SetTable()
            valorweb = auxTable[self.index][1][self.lineGrid][coluna]

            if self.SearchStack('GetValue'):
                self.grid_value = valorweb
                return False # return false encerra o laço

            '''
            # Se a celula nao estiver posicionada onde a variavel 'coluna' esta indicando
            if self.lastColweb != str(coluna):
                print('Posicionando na coluna %s' %str(coluna))
                # return true fara com que entre novamente aqui( cawait ) e tente focar na celula que a variavel 'coluna' esta indicando
                return True
            # A celula esta posicionada conforme a variavel 'coluna' indicou !
            else:
            '''
            valsub = self.apply_mask(valor)
            if self.lastColweb != coluna:
                return True
            else:
                # Esta sendo executado por UTCheckResult então apenas guardo o resultado
                if ChkResult:
                    self.LogResult(campo, valor, valorweb, True)
                else:                
                    # O tipo do campo em que a celula esta posicionada eh 'Numerico' ?
                    if tipoCpo == 'N':
                        # O campo numérico esta vazio ?
                        if valorweb != valor:
                            # preencha o campo numerico
                            self.SendKeys(element, Keys.ENTER)#element.send_keys(Keys.ENTER)
                            time.sleep(1)
                            self.SendKeys(element, valsub)#element.send_keys(valor)
                            self.SendKeys(element, Keys.ENTER)#element.send_keys(Keys.ENTER)

                            # return true fara com que entre novamente aqui( cawait ) para garantir que os dados foram preenchidos corretamente.
                            return True
                        else:
                            # o campo numerio foi preenchido corretamente, então o processo analisará o próximo campo contido em gridcpousr.
                            return False
                    # O tipo do campo em que a celula esta posicionada eh diferente de 'Numerico' !
                    # O conteudo da celula esta diferente da variavel 'valor'
                    elif valorweb != valor.strip():
                        #preencha campo
                        #clique enter na célula
                        self.SendKeys(element, Keys.ENTER)#element.send_keys(Keys.ENTER)
                        #Campo caractere
                        Id = self.SetScrap(campo,'div','tget', args1='caSeek')
                        #Se for combobox na grid
                        if not Id:
                            Id = self.SetScrap(campo,'div','tcombobox', args1='caSeek')
                            if Id:
                                valorcombo = self.select_combo(Id, valor)
                                if valorcombo[0:len(valor)] == valor:
                                    return False
                        if Id:
                            self.lenvalorweb = len(self.get_web_value(Id))
                       
                            time.sleep(1)
                            if valsub != valor and self.check_mask(element):
                                self.SendKeys(element, valsub)#element.send_keys(valsub)
                            else:
                                self.SendKeys(element, valor)#element.send_keys(valor)
                            if len(valor) < self.lenvalorweb:
                                self.SendKeys(element, Keys.ENTER)#element.send_keys(Keys.ENTER)
                        #time.sleep(3)
                        # return true fara com que entre novamente aqui( cawait ) para garantir que os dados foram preenchidos corretamente.
                        return True
                    else:
                        # o campo foi preenchido corretamente, então o processo analisará o próximo campo contido em gridcpousr.
                        return False
        except Exception as error:
            if self.consolelog:
                print(error)
            return True

    def UTCheckResult(self, cabitem, campo, valorusr, linha=0, Id='', args1=''):
        """
        Validação de interface
        """
        if args1 != 'input' and cabitem != 'help':
            self.wait_enchoice()
            self.rota = "UTCheckResult"
        valorweb = ''
        if not Id:
            if cabitem == 'aCab':
                Id = self.SetScrap(campo, 'div', 'tget', 'Enchoice')
            elif cabitem == 'Virtual':
                Id = self.SetScrap(campo, 'div', 'tsay', 'Virtual')
            elif cabitem == 'help':
                Id = self.SetScrap(valorusr, '','tsay twidget dict-tsay align-left transparent','caHelp')
        if cabitem != 'aItens':
            if Id:
                element = self.driver.find_element_by_id(Id)
                if args1 != 'input':
                    self.Click(element)
                valorweb = self.get_web_value(Id)
                self.lenvalorweb = len(valorweb)
                valorweb = valorweb.strip()
                if self.consolelog and valorweb != '':
                    print(valorweb)
                if self.check_mask(element):
                    valorweb = self.apply_mask(valorweb)
                    valorusr = self.apply_mask(valorusr)
                if type(valorweb) is str:
                    valorweb = valorweb[0:len(str(valorusr))]
            if args1 != 'input':
                self.LogResult(campo, valorusr, valorweb)
        else:
            self.UTSetValue(cabitem, campo, valorusr, linha, True)
            self.rota = 'CheckResultItens'
        if cabitem == 'help': # Efetua o fechamento da tela de help
            self.SetButton("Fechar")
            self.savebtn = ''
            
        return valorweb

    def get_web_value(self, Id):
        """
        Coleta as informações do campo baseado no ID
        """
        # quando o campo for combobox
        if self.classe == 'tcombobox':
            valorweb = self.driver.find_element_by_xpath("//div[@id='%s']/span" %Id).text
            if not valorweb:
                self.elementDisabled = self.driver.find_element_by_xpath("//div[@id='%s']/select" %Id).get_attribute('disabled') != None
        elif self.classe == 'tmultiget':
            valorweb = self.driver.find_element_by_xpath("//div[@id='%s']/textarea" %Id).get_attribute('value')
        elif self.classe == 'tsay':
            valorweb = self.driver.find_element_by_xpath("//div[@id='%s']/label" %Id).text
            if self.language.problem in valorweb:
                valorweb = valorweb.split('Problema: ')
                valorweb = valorweb[1]
        else:
            valorweb = self.driver.find_element_by_xpath("//div[@id='%s']/input" %Id).get_attribute('value')
            self.elementDisabled = self.driver.find_element_by_xpath("//div[@id='%s']/input" %Id).get_attribute('disabled') != None
        return valorweb       

    def LogResult(self, field, user_value, captured_value, call_grid=False, disabled_field=False):
        '''
        Log the result of comparison between user value and captured value
        '''
        txtaux = ""
        message = ""
        if call_grid:
            txtaux = 'Item: %s - ' %str(self.lineGrid + 1)

        if disabled_field and not user_value:
            message = self.create_message([txtaux, field], enum.MessageType.DISABLED)
        elif disabled_field and user_value:
            message = self.create_message([txtaux, field], enum.MessageType.DISABLED)
        elif user_value != captured_value and not disabled_field:
            message = self.create_message([txtaux, field, user_value, captured_value], enum.MessageType.INCORRECT)
        
        self.validate_field(field, user_value, captured_value, message)

    def ChangeEnvironment(self):
        """
        clique na area de troca de ambiente do protheus
        """
        Id = self.SetScrap('ChangeEnvironment','div','tbutton')
        if Id:
            element = self.driver.find_element_by_id(Id)
            self.Click(element)
            self.Ambiente(True)

    def fillTable(self):
        """
        verifica se os dados de self.Table referem-se a tabela que o usuário vai testar.
        """
        retorno = 1 # sempre preencha a lista self.TableTable
        if len(self.Table):
            campo = self.gridcpousr[0][0]
            nseek = campo.find("_")
            arquivo = campo[:nseek]

            for linha in self.Table[1]:
                if arquivo in linha:
                    # não preencha a lista self.Table, pois, já foi preenchido em processos anteriores.
                    retorno = 0
                    break
        return retorno

    def AssertTrue(self):
        """
        Define que o teste espera uma resposta Verdadeira para passar
        """
        self.assert_result(True)

    def AssertFalse(self):
        """
        Define que o teste espera uma resposta Falsa para passar
        """
        self.assert_result(False)

    def Restart(self):
        self.LogOff()
        self.ProgramaInicial()
        self.classe = ''
        self.Usuario()
        self.Ambiente()

        while(not self.element_exists(By.CSS_SELECTOR, ".tmenu")):
            self.close_modal()

        self.SetRotina()
    
    def GetFunction(self):
        stack = inspect.stack()
        function_name = "screenshot"
        for line in stack:
            if self.rotina in line.filename:
                return line.function
        return function_name

    def SearchStack(self,function):
        stack = inspect.stack()
        ret = False
        for line in stack:
            if line.function == function:
                ret = True
                break
        return ret
    
    def SearchErrorLog(self,soup):
        lista = soup.find_all('div', class_=('tsay twidget transparent dict-tsay align-left')) # Verifica de ocorreu error log antes de continuar
        if lista:
            for line in lista:
                if (line.string == self.language.error_log):
                    self.SetButton(self.language.details,cClass='tbutton',searchMsg=False)
                    self.driver.save_screenshot( self.GetFunction() +".png")
                    self.log.new_line(False, self.language.error_log_print)
                    self.log.save_file()
                    self.assertTrue(False, self.language.error_log_print)

    def SearchHelp(self,soup):
        '''
        This method is called to treat Help messages
        '''
        lista = soup.find_all('div', class_=('workspace-container')) # Leva como base div inicial
        if lista:
            lista = lista[0].contents # Pega filhos da tela principal
            for line in lista:
                message = ""
                if line.text == self.language.error_msg_required:
                    message = self.language.error_msg_required
                    self.search_help_error(message)
                elif self.language.help in line.text and self.language.problem in line.text:     
                    message = line.text
                    self.search_help_error(message)
                
    def search_help_error(self, message):
        '''
        This method is part of SearchHelp internal functionality
        '''
        self.driver.save_screenshot( self.GetFunction() +".png")
        self.SetButton(self.language.close,cClass='tbutton',searchMsg=False)
        self.savebtn = ''
        self.Click(self.close_element)
        if not self.advpl:
            self.SetButton(self.language.leave_page,cClass='tbutton',searchMsg=False)
        self.log.new_line(False, message)
        self.log.save_file()
        self.assertTrue(False, message)

    def Click(self, element):
        try:
            self.scroll_to_element(element)
            element.click()
        except Exception:
            actions = ActionChains(self.driver)
            actions.move_to_element(element)
            self.scroll_to_element(element)
            actions.click()
            actions.perform()
    
    def move_element(self, element):
        actions = ActionChains(self.driver)
        actions.move_to_element(element)
        actions.perform()

    def DoubleClick(self, element):
        try:
            self.scroll_to_element(element)
            element.click()
            element.click()
        except Exception:
            self.scroll_to_element(element)
            actions = ActionChains(self.driver)
            actions.move_to_element(element)
            actions.double_click()
            actions.perform()

    def SendKeys(self, element, args):
        try:
            element.send_keys("")
            element.click()
            element.send_keys(args)
        except Exception:
            actions = ActionChains(self.driver)
            actions.move_to_element(element)
            actions.send_keys("")
            actions.click()
            actions.send_keys(args)
            actions.perform()

    def create_message(self, args, messageType=enum.MessageType.CORRECT):
        '''
        Returns default messages used all throughout the class.
        '''
        correctMessage = "{} Valor fornecido para o campo {} esta correto!"
        incorrectMessage = "{} Valor fornecido para o campo \"{}\" ({}) não confere com o valor encontrado na interface ({})."
        disabledMessage = "{} Campo \"{}\" esta desabilitado."
        assertErrorMessage = "Falhou: Valor fornecido para o campo {}: \"{}\" não confere com o valor encontrado na interface \"{}\"."

        if messageType == enum.MessageType.INCORRECT:
            return incorrectMessage.format(args[0], args[1], args[2], args[3])
        elif messageType == enum.MessageType.DISABLED:
            return disabledMessage.format(args[0], args[1])
        elif messageType == enum.MessageType.ASSERTERROR:
            return assertErrorMessage.format(args[0], args[1], args[2])
        else:
            return correctMessage.format(args[0], args[1])        

    def children_exists(self, element, by, childSelector):
        '''
        Returns a boolean if children element exists inside parent.
        '''
        children = element.find_elements(by, childSelector)
        return len(children) > 0
    
    
    def element_exists(self, by, selector, position='',text=''):
        '''
        Returns a boolean if element exists on the screen
        '''
        if not position and not text:
            element_list = self.driver.find_elements(by, selector)
            return len(element_list) > 0
        elif position and not text:
            element_list = self.driver.find_elements(by, selector)
            return len(element_list) >= position
        else:
            time.sleep(1)            

            content = self.driver.page_source
            soup = BeautifulSoup(content,"html.parser")

            elements = list(soup.select(selector))

            for element in elements:
                if text in element.text:
                    return True
            return False


        
    def SetLateralMenu(self, menuitens):
        '''
        Navigates through the lateral menu using provided menu path.
        e.g. "MenuItem1 > MenuItem2 > MenuItem3"
        '''

        menuitens = list(map(str.strip, menuitens.split(">")))

        menuId = self.SetScrap(cClass="tmenu")
        menu = self.driver.find_element_by_id(menuId)

        for menuitem in menuitens:
            menu = self.wait.until(EC.element_to_be_clickable((By.CSS_SELECTOR, "#{}".format(menu.get_attribute("id")))))
            self.wait_elements_load("#{} .tmenuitem".format(menu.get_attribute("id")))
            subMenuElements = menu.find_elements(By.CSS_SELECTOR, ".tmenuitem")
            submenu = ""   
            for child in subMenuElements:
                if child.text.startswith(menuitem):
                    submenu = child
                    break
            if subMenuElements and submenu:
                self.scroll_to_element(submenu)
                self.Click(submenu)
                menu = submenu
            else:
                response = "Error - Menu Item does not exist: {}".format(menuitem)
                print(response) #Send to Better Log
                self.assertTrue(False, response)        


    def scroll_to_element(self, element):
        '''
        Scroll to element on the screen.
        '''
        if element.get_attribute("id"):
            self.driver.execute_script("return document.getElementById('{}').scrollIntoView();".format(element.get_attribute("id")))        
        else:
            self.driver.execute_script("return arguments[0].scrollIntoView();", element)

    def wait_elements_load(self, selector):
        '''
        Wait for elements defined by the CSS Selector to be present on the screen
        '''
        self.wait.until(EC.presence_of_all_elements_located((By.CSS_SELECTOR, selector)))

    def GetValue(self, cabitem, field):
        '''
        Get a web value from DOM elements
        '''
        value = ''
        
        if cabitem == 'aCab':
            Id = self.set_enchoice(campo=field, args='Enchoice')
            value = self.get_web_value(Id)
        elif cabitem == 'aItens':
            self.gridcpousr.append([field, '', 0])
            self.SetGrid()
            if self.grid_value:
                value = self.grid_value
                self.grid_value = ''


        return value

    def validate_field(self, field, user_value, captured_value, message):
        '''
        Validates and stores field in the self.invalid_fields array if the values are different.
        '''
        if str(user_value).strip() != str(captured_value).strip():
            self.invalid_fields.append(message)

    def assert_result(self, expected):
        expected_assert = expected
        msg = "Passed"
        stack = list(map(lambda x: x.function, filter(lambda x: re.search('test_', x.function),inspect.stack())))[0].split("CT")[1]
        log_message = ""
        log_message += stack + " -"

        if self.invalid_fields:
            expected = not expected
            
            for field_msg in self.invalid_fields:
                log_message += (" " + field_msg)

            msg = log_message

            self.log.new_line(False, log_message)
        else:
            self.log.new_line(True, "")

        self.log.save_file()

        self.invalid_fields = []
        print(msg)
        if expected_assert:
            self.assertTrue(expected, msg)
        else:
            self.assertFalse(expected, msg)

    def set_log_info(self):
        self.log.initial_time = time.time()
        self.SetLateralMenu(self.language.menu_about)
        self.wait_elements_load(".tmodaldialog")

        content = self.driver.page_source
        soup = BeautifulSoup(content,"html.parser")

        modal = list(soup.select(".tmodaldialog")[0].children)
        
        for panel in modal:
            for element in panel.children:
                if element.text.startswith("Release"):
                    release = element.text.split(":")[1].strip()
                    self.log.release = release
                    self.log.version = release.split(".")[0]
                elif element.text.startswith("Top DataBase"):
                    self.log.database = element.text.split(":")[1].strip()
                else:
                    if self.log.version and self.log.release and self.log.database:
                        break

        self.SetButton(self.language.close)

    def SetButton(self, button, args1='wait', args2='', args3=45, tag='div', cClass='tbrowsebutton',searchMsg = True):
        '''
        Método que efetua o clique nos botão da interface
        '''
        try:
            Id  = ''
            if self.VldData():
                if (button.lower() == self.language.Ok.lower()) and args1 != 'startParameters':
                    Id = self.SetScrap(button, tag, '', 'btnok') 
                    if Id:
                        element = self.driver.find_element_by_id(Id)
                        self.Click(element)
                else:
                    if button in self.language.no_actions:
                        Id = self.SetScrap(button, tag, cClass, '', '', '', '', 60, searchMsg)
                    else:
                        Id = self.SetScrap(button, tag, cClass, args1, '', '', '', args3, searchMsg)
                        if not Id:
                            Id = self.SetScrap(self.language.other_actions, tag, cClass, args1,'', '', '', args3,searchMsg)
                            element = self.driver.find_element_by_id(Id)
                            self.Click(element)
                            if Id:
                                self.SetItemMen(button, '', 'menuitem')
                    if Id:
                        if button == self.language.confirm or button == self.language.save:
                            self.savebtn = button
                        if Id == 'button-ok':
                            element = self.driver.find_element_by_class_name(Id)
                        else:
                            element = self.driver.find_element_by_id(Id)
                        time.sleep(3)
                        self.scroll_to_element(element)#posiciona o scroll baseado na height do elemento a ser clicado.
                        self.Click(element)
                        
                        if button == self.language.add:
                            self.browse = False
                            if args1 != '' and args1 != 'wait':#se for botão incluir com subitens
                                self.advpl = False
                                Id = self.SetScrap(args1, 'li', 'tmenupopupitem')
                                if Id:
                                    element = self.driver.find_element_by_id(Id)
                                    self.Click(element)
                        elif button == self.language.edit or button == self.language.view: # caso não seja outras ações do Browse.
                            self.browse = False
                    else:
                        self.proximo = False
            if button == self.language.edit or button == self.language.view or button == self.language.delete or button == self.language.add:
                if not self.element_exists(By.CSS_SELECTOR, ".ui-dialog"):
                    self.wait_enchoice()
                    self.btnenchoice = True
        except ValueError as error:
            if self.consolelog:
                print(error)
            self.Restart()
            self.assertTrue(False, "Campo %s não encontrado" %error.args[0])
        except Exception as error:
            if self.consolelog:
                print(error)
            self.Restart()
            self.assertTrue(False) 


    def SetFilial(self, filial):
        """
        Método que seta a filial na inclusão
        """
        Ret = self.placeHolder('', filial)
        if Ret:
            self.SetButton('OK','','',60,'div','tbutton')
            self.wait_enchoice()
            
    def UTWaitWhile(self,itens):
        '''
        Search string that was sent and wait while condition is true
        e.g. "Item1,Item2,Item3"
        '''
        self.search_text(itens,True)

    def UTWaitUntil(self,itens):
        '''
        Search string that was sent and wait until condition is true
        e.g. "Item1,Item2,Item3"
        '''
        self.search_text(itens,False)

    def search_text(self,itens,invert):
        '''
        Search string that was sent and wait until condition is respected
        e.g. "Item1,Item2,Item3"
        '''
        itens = list(map(str.strip, itens.split(",")))
        print("Aguardando processamento...")
        while True:
            content = self.driver.page_source
            soup = BeautifulSoup(content,"html.parser")
            lista = soup.find_all('div', string=(itens))
            if invert:
                if not lista:
                    break
            else:
                if lista:
                    break
            time.sleep(5)

    def SetTabEDAPP(self, tabela):
        '''
        Method that fills the field with the table to be checked in the generic query
        '''
        try:
            Id = self.SetScrap(self.language.search, 'div', 'tget', 'cPesq')
            element = self.driver.find_element_by_id(Id)
            self.Click(element)
            self.SendKeys(element, tabela)
            self.SendKeys(element, Keys.ENTER)
            self.SetButton('Ok','','',60,'div','tsbutton')
        except:
            self.proximo = False
            if self.consolelog:
                print("Não encontrou o campo Pesquisar")
        self.rota = 'EDAPP'

    def ClickFolder(self, item):
        '''
        Método que efetua o clique na aba
        ''' 
        self.rota = "ClickFolder"

        self.wait_enchoice()

        if self.close_element:
            self.move_element(self.close_element) # Retira o ToolTip dos elementos focados.
        if self.VldData():
            try:#Tento pegar o elemento da aba de forma direta sem webscraping
                element = self.driver.find_element_by_link_text(item)
            except:#caso contrário efetuo o clique na aba com webscraping    
                Id = self.SetScrap(item, '', 'button-bar', 'abaenchoice')
                if Id:
                    element = self.driver.find_element_by_id(Id)
            
            self.scroll_to_element(element)#posiciona o scroll baseado na height do elemento a ser clicado.
            self.Click(element)
    
    def ClickBox(self, labels):
        '''
        Método que efetua o clique no checkbox
        '''
        listas = labels.split(",")
        self.wait_enchoice()#Aguardo o carregamento dos componentes da enchoice.
        if labels == 'Todos':
            Id = self.SetScrap('Inverte Selecao', 'label', 'tcheckbox')
            if Id:
                element = self.driver.find_element_by_id(Id)
                self.Click(element)
        else:
            table = self.SetTable()

            while not table:
                print("Esperando table")    
                table = self.SetTable()
            
            tables = self.driver.find_elements(By.CSS_SELECTOR, self.grid_class)
            zindex = 0
            grid_id = ""
            for tab in tables:
                zindex_atual = int(tab.get_attribute("style").split("z-index:")[1].split(";")[0].strip())
                if zindex < zindex_atual:
                    zindex = zindex_atual
                    grid_id = tab.get_attribute("Id")
            
            grid = self.driver.find_element(By.ID, grid_id)

            for lista in listas:
                for x in range(0, len(table)):
                    for index, y in enumerate(table[x][1]):
                        if lista.strip() == y[1]:
                            elements_list = grid.find_elements(By.CSS_SELECTOR, "td[id='1']")
                            self.scroll_to_element(elements_list[index])
                            self.Click(elements_list[index])
                            time.sleep(1)
                            self.SendKeys(elements_list[index], Keys.ENTER)

    def SetParameters( self, arrayParameters ):
        '''
        Método responsável por alterar os parâmetros do configurador antes de iniciar um caso de teste.
        '''
        self.idwizard = []
        self.LogOff()

        #self.Setup("SIGACFG", "10/08/2017", "T1", "D MG 01")
        self.Setup("SIGACFG", self.config.date, self.config.group, self.config.branch)

        # Escolhe a opção do Menu Lateral
        self.SetLateralMenu("Ambiente > Cadastros > Parâmetros")

        # Clica no botão/icone pesquisar
        self.SetButton("Pesquisar")

        array = arrayParameters

        backup_idwizard = self.idwizard[:]

        for arrayLine in array:

            # Preenche o campo de Pesquisa
            self.UTSetValue("aCab", "Procurar por:", arrayLine[0])

            # Confirma a busca
            self.SetButton("Buscar")

            # Clica no botão/icone Editar
            self.SetButton("Editar")

            # Faz a captura dos elementos dos campos
            time.sleep(5)
            content = self.driver.page_source
            soup = BeautifulSoup(content,"html.parser")

            menuCampos = { 'Procurar por:': arrayLine[0], 'Filial': '', 'Cont. Por': '', 'Cont. Ing':'', 'Cont. Esp':'' }

            for line in menuCampos:
                if not menuCampos[line]:
                    RetId = self.cainput( line, soup, 'div', '', 'Enchoice', 'label', 0, '', 60 )
                    cache = self.get_web_value(RetId)
                    self.lencache = len(cache)
                    cache = cache.strip()
                    menuCampos[line] = cache

            self.camposCache.append( menuCampos )
            self.idwizard = backup_idwizard[:]

            # Altero os parametros
            self.UTSetValue("aCab", "Filial", arrayLine[1])
            self.UTSetValue("aCab", "Cont. Por", arrayLine[2])
            self.UTSetValue("aCab", "Cont. Ing", arrayLine[3])
            self.UTSetValue("aCab", "Cont. Esp", arrayLine[4])

            # Confirma a gravação de Edição
            self.SetButton("Salvar")
            self.idwizard = backup_idwizard[:]
        self.LogOff()

        self.Setup( self.backupSetup['progini'], self.backupSetup['data'], self.backupSetup['grupo'], self.backupSetup['filial'])
        self.UTProgram(self.rotina)

    def RestoreParameters( self ):
        '''
        Método responsável por restaurar os parâmetros do configurador após o encerramento do/dos caso(s) de teste(s).
        Método deve ser executado quando for alterado os parametros do configurador, utilizando o método SetParameters()
        '''
        self.idwizard = []
        self.LogOff()

        self.Setup("SIGACFG", "10/08/2017", "T1", "D MG 01")
        
        # Escolhe a opção do Menu Lateral
        self.SetLateralMenu("Ambiente > Cadastros > Parâmetros")

        # Clica no botão/icone pesquisar
        self.SetButton("Pesquisar")

        backup_idwizard = self.idwizard[:]

        for line in self.camposCache:
            # Preenche o campo de Pesquisa
            self.UTSetValue("aCab", "Procurar por:", line['Procurar por:'])

            # Confirma a busca
            self.SetButton("Buscar")

            # Clica no botão/icone Editar
            self.SetButton("Editar")

            #self.idwizard = backup_idwizard[:]

            self.UTSetValue("aCab", 'Cont. Por', line['Cont. Por'])
            self.UTSetValue("aCab", 'Cont. Ing', line['Cont. Ing'])
            self.UTSetValue("aCab", 'Cont. Esp', line['Cont. Esp'])
                
            # Confirma a gravação de Edição
            self.SetButton("Salvar")
            self.idwizard = backup_idwizard[:]
                            

    def close_modal(self):
        '''
        This method closes the last open modal in the screen.
        '''
        modals = self.driver.find_elements(By.CSS_SELECTOR, ".tmodaldialog")
        if modals and self.element_exists(By.CSS_SELECTOR, ".tmodaldialog .tbrowsebutton"):
            modals.sort(key=lambda x: x.get_attribute("style").split("z-index:")[1].split(";")[0], reverse=True)
            close_button = list(filter(lambda x: x.text == self.language.close, modals[0].find_elements(By.CSS_SELECTOR, ".tbrowsebutton")))
            if close_button:
                self.Click(close_button[0])
                            
    def check_mask(self, element):
        """
        Checks wether the element has a numeric mask.
        """
        reg = (r"(@. )?[1-9.\/-]+")
        mask = element.get_attribute("picture")
        if mask is None:
            child = element.find_elements(By.CSS_SELECTOR, "input")
            if child:
                mask = child[0].get_attribute("picture")
            
        return (mask != "" and mask is not None and (re.search(reg, mask)))

    def apply_mask(self, string):
        """
        Removes special characters from received string.
        """
        caracter = (r'[.\/-]')
        if string[0:4] != 'http':
            match = re.search(caracter, string)
            if match:
                string = re.sub(caracter, '', string)

        return string

    def log_error(self, message, new_log_line=True):
        """
        Finishes execution of test case with an error and creates the log information for that test.
        """
        if new_log_line:
            self.log.new_line(False, message)
        self.log.save_file()
        self.assertTrue(False, message)

    def SetFocus(self, field):
        """
        Set the current focus on the desired field.
        """
        Id = self.SetScrap(field, 'div', 'tget', 'Enchoice')
        element = self.driver.find_element_by_id(Id)
        self.focus(element)

    def focus(self, element):
        """
        Set the focus on the element
        """
        Id = element.get_attribute("id")
        selector = "#{}".format(Id)
        if(self.children_exists(element, By.CSS_SELECTOR, "input")):
            selector = "#{} input".format(Id)
        script = "window.focus; elem = document.querySelector('"+ selector +"'); elem.focus(); elem.click()"
        self.driver.execute_script(script)<|MERGE_RESOLUTION|>--- conflicted
+++ resolved
@@ -86,10 +86,6 @@
         self.invalid_fields = []
         self.log = Log(console = self.consolelog)
         self.log.station = socket.gethostname()
-<<<<<<< HEAD
-        #jq.inject_jquery(self.driver)
-=======
->>>>>>> c33f9013
 
         self.camposCache = []
         self.parametro = ''
