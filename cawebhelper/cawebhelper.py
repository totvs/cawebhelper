# -*- coding: utf-8 -*-
"""
Created on Tue May 30 09:21:13 2017

@author: renan.lisboa
"""
import re
import csv
import time
import numpy as np
import pandas as pd
import unittest
import inspect
import socket
import sys
import os
from datetime import datetime
from selenium import webdriver
from selenium.webdriver.common.keys import Keys
from bs4 import BeautifulSoup
from selenium.webdriver.support.ui import WebDriverWait
from selenium.webdriver.support import expected_conditions as EC
from selenium.webdriver.common.by import By
from selenium.webdriver.common.action_chains import ActionChains
from selenium.webdriver.support.ui import Select
import cawebhelper.enumerations as enum
from cawebhelper.log import Log
from cawebhelper.config import ConfigLoader
from cawebhelper.language import LanguagePack

class CAWebHelper(unittest.TestCase):
    def __init__(self, config_path=""):
        if config_path == "":
            config_path = sys.path[0] + r"\\config.json"
        self.config = ConfigLoader(config_path)      
        if self.config.browser.lower() == "firefox":
            driver_path = os.path.join(os.path.dirname(__file__), r'drivers\\geckodriver.exe')
            log_path = os.path.join(os.path.dirname(__file__), r'geckodriver.log')
            self.driver = webdriver.Firefox(executable_path=driver_path, log_path=log_path)
        elif self.config.browser.lower() == "chrome":
            driver_path = os.path.join(os.path.dirname(__file__), r'drivers\\chromedriver.exe')
            self.driver = webdriver.Chrome(executable_path=driver_path)
        self.wait = WebDriverWait(self.driver,5)
        self.driver.get(self.config.url)
        
        self.LastId = []
        self.LastIdBtn = []
        self.gridcpousr = []
        self.Table = []
        self.lenbutton = []
        self.idwizard = []
        
        self.close_element = ''
        self.date = ''
        self.rota = ''       
        self.CpoNewLine = ''
        self.classe = ''     
        self.valtype = ''
        self.cClass = ''
        self.savebtn = ''   
        self.idcomp = ''       
        self.rotina = ''
        self.lenvalorweb = ''
        self.IdClose = ''
        self.grid_value = ''
        self.grid_class = ''
        self.initial_program = 'SIGAADV'
        
        self.language = LanguagePack(self.config.language) if self.config.language else ""

        self.lineGrid = 0
        self.index = 0
        self.lastColweb = 0

        self.browse = True
        self.advpl = True
        self.proximo = True
        self.Ret = False
        self.refreshed = False
        self.consolelog = True
        self.passfield = False
        self.btnenchoice = True
        self.elementDisabled = False
        self.numberOfTries = 0

        self.invalid_fields = []
        self.log = Log(console = self.consolelog)
        self.log.station = socket.gethostname()
        
        self.camposCache = dict()
        self.parametro = ''
        self.backupSetup = dict()

<<<<<<< HEAD
    def set_prog_inic(self, initial_program='SIGAADV'):

=======
    def set_prog_inic(self, initial_program):
>>>>>>> ADVPRWEB-56
        '''
        Method that defines the program to be started
        '''
        if initial_program:
            self.initial_program = initial_program
        try:
            Id = self.SetScrap('inputStartProg', 'div', '')
            element = self.driver.find_element_by_id(Id)
            element.clear()
            self.SendKeys(element, self.initial_program)
        except:
            self.proximo = False

    def set_enviroment(self):
        '''
        Method that defines the environment that will be used
        '''
        Id = self.SetScrap('inputEnv', 'div', '')
        element = self.driver.find_element_by_id(Id)
        element.clear()
        self.SendKeys(element, self.config.environment)


    def set_user(self):
        """
        Method that defines the environment that will be used
        """
        try:
            time.sleep(2) 
            Id = self.SetScrap(self.language.user, 'div', 'tget')
            if self.consolelog:
                print('SetUsr ID: %s' %Id)
            element = self.driver.find_element_by_id(Id)              
            self.DoubleClick(element)
            self.SendKeys(element, Keys.HOME)
            self.SendKeys(element, self.config.user)

            resultado = self.UTCheckResult('', '', self.config.user, 0, Id, 'input')
            if resultado != self.config.user:
                print('Conteúdo do campo usuário não preenchido. Buscando...')
                self.set_user()
            self.log.user = self.config.user
        except Exception as error:
            print(error)
            self.proximo = False
            if self.consolelog:
                print("Não encontrou o campo Usuário")

    def set_password(self):
        """
        Complete the system password.
        """
        try:
            Id = self.SetScrap(self.language.password, 'div', 'tget')
            if self.consolelog:
                print('SetUsr ID: %s' %Id)
            element = self.driver.find_element_by_id(Id)
            time.sleep(2)
            self.DoubleClick(element)
            self.SendKeys(element, Keys.HOME)
            self.SendKeys(element, self.config.password)
        except:
            self.proximo = False
            if self.consolelog:
                print("Não encontrou o campo Senha") 

    def set_based_date(self, trocaAmb):
        '''
        	Method that fills the date in the base date field.
        '''
        try:
            if trocaAmb:
                label = '%s*' %self.language.database
            else:
                label = self.language.database

            Id = self.SetScrap(label, 'div', 'tget')
            element = self.driver.find_element_by_id(Id)
            self.Click(element)
            self.SendKeys(element, Keys.HOME)
            self.SendKeys(element, self.config.date)
        except:
            self.proximo = False
            if self.consolelog:
                print("Não encontrou o campo Database")
        
    def set_group(self, trocaAmb):
        '''
        Method that sets the group of companies in the system
        '''
        try:
            if trocaAmb:
                label = '%s*' %self.language.group
            else:
                label = self.language.group

            Id = self.SetScrap(label, 'div', 'tget')
            element = self.driver.find_element_by_id(Id)
            self.Click(element)
            self.SendKeys(element, self.config.group)
        except: 
            self.proximo = False
            if self.consolelog:
                print("Não encontrou o campo Grupo")

    def set_branch(self, trocaAmb):
        '''
        Method that fills the system branch
        '''
        try:
            if trocaAmb:
                label = '%s*' %self.language.branch
            else:
                label = self.language.branch

            Id = self.SetScrap(label, 'div', 'tget')
            self.idwizard.append(Id)
            element = self.driver.find_element_by_id(Id)
            self.Click(element)
            self.SendKeys(element, self.config.branch)
            self.SendKeys(element, Keys.TAB)
        except:
            self.proximo = False
            if self.consolelog:
                print("Não encontrou o campo Filial")  

    def set_module_of_system(self, trocaAmb):
        '''
        Method that fills the module used by the system
        '''
        try:
            if trocaAmb:
                label = '%s*' %self.language.environment
            else:
                label = self.language.environment

            Id = self.SetScrap(label, 'div', 'tget')
            element = self.driver.find_element_by_id(Id)
            self.Click(element)
            self.SendKeys(element, self.config.module)
        except:
            self.proximo = False
            if self.consolelog:
                print("Não encontrou o campo Módulo")



    def SetItemMen(self, args1='', args2='', args3=''):
        '''
        Método que clica nos itens do menu
        '''
        Id = self.SetScrap(args1, 'li', 'tmenupopupitem', args3)
        if self.consolelog:
            print(Id + args1)
        if Id:
            if args1 and args2:
                ActionChains(self.driver).move_to_element(self.driver.find_element_by_xpath("//li[@id='%s']//label[.='%s']"%(Id, args1))).perform()
                Id = self.SetScrap(args2, 'li', 'tmenupopupitem', args3)
                if Id:    
                    self.driver.find_element_by_xpath("//li[@id='%s']//label[.='%s']" %(Id, args2)).click()
            else:
                self.driver.find_element_by_xpath("//li[@id='%s']//label[.='%s']" %(Id, args1)).click()     
        else:
            self.proximo = False

    def wait_enchoice(self):
        Ret = ""
        if self.btnenchoice:
            self.btnenchoice = False
            while not Ret:
                Ret = self.SetScrap(self.language.cancel,"div","tbrowsebutton",'wait','',0,'',3)#Procuro botão de cancelar advpl antigo
                if Ret:
                    self.advpl = True
                    self.cClass = 'tgetdados'
                    self.close_element = self.driver.find_element_by_id(Ret)
                if not Ret:
                    Ret = self.SetScrap(self.language.close,"div","tbrowsebutton",'wait','',0,'',3)#Procuro botão de fechar advpl mvc
                    if Ret:
                        self.advpl = False
                        self.cClass = 'tgrid'
                        self.IdClose = Ret
                        self.close_element = self.driver.find_element_by_id(Ret)
            return Ret

   
    def wait_browse(self,searchMsg=True):
        Ret = ''
        tag = 'button'
        endTime =   time.time() + 60
        while not Ret:
            Ret = self.SetScrap('fwskin_seekbar_ico.png', '', 'tpanel', 'indice')
            if time.time() > endTime:
                self.assertTrue(False, 'Tempo de espera para exibir os elementos do Browse excedido.')
        return Ret

    def SetRotina(self):
        '''
        Método que seta a rotina no campo pesquisa do menu
        '''

        Id = self.SetScrap('cGet', '', 'tget' )
        if Id:
            self.log.program = self.rotina
            if "CFG" in self.log.program:#TODO VERIFICAR ESTE TRECHO
                self.advpl = False
                self.passfield = True 
            element = self.driver.find_element_by_id(Id)
            self.DoubleClick(element)
            self.SendKeys(element, Keys.BACK_SPACE)
            self.SendKeys(element, self.rotina)
            element2 = self.driver.find_element_by_xpath("//div[@id='%s']/img" %Id)
            self.Click(element2)
        else:
            self.proximo = False
        self.rota = 'SetRotina'

    def set_enchoice(self, campo='', valor='', cClass='', args='', visibility='', Id='', disabled=False, tries=100):
        '''
         Method that fills the enchoice.
        '''
        if tries == 10:
            self.numberOfTries = 0
            if self.elementDisabled and self.consolelog:
            	print("Element is Disabled")
            self.LogResult(field=campo, user_value=disabled, captured_value=True, disabled_field=True)
            self.log.save_file()
            self.Restart()
            self.assertTrue(False, self.create_message(['', campo],enum.MessageType.DISABLED))
        else:
            tries += 1
            self.rota = "SetEnchoice"
            
            underline = (r'\w+(_)')#Se o campo conter "_"
            valsub = self.apply_mask(valor)

            if not Id:
                match = re.search(underline, campo)
                if match:
                    Id = self.SetScrap(campo, 'div', cClass, args)#Se for campo
                else:
                    Id = self.SetScrap(campo, 'div', cClass, args, 'label')#Se for Label

                if self.SearchStack('GetValue'):
                    return Id
            if Id:

                resultado = self.UTCheckResult('', campo, valor, 0, Id, 'input')
                tam_interface = self.lenvalorweb
                if valsub != valor:
                    tam_valorusr = len(valsub)
                else:
                    tam_valorusr = len(valor)
                element = self.driver.find_element_by_id(Id)
                self.scroll_to_element(element)#posiciona o scroll baseado na height do elemento a ser clicado.
                try:
                    if self.classe == 'tcombobox':
                        self.select_combo(Id, valor)
                    else:
                        time.sleep(1)
                        self.DoubleClick(element)
                        if self.valtype != 'N':
                            self.SendKeys(element, Keys.DELETE)
                            self.SendKeys(element, Keys.HOME)
                            
                        valsub = self.apply_mask(valor)

                        if valsub != valor and self.check_mask(element):
                            self.SendKeys(element, valsub)
                            valor = valsub
                        else:
                            self.SendKeys(element, valor)

						# """childPresence = self.children_exists(element, By.CSS_SELECTOR, "img[src*=fwskin_icon_lookup]") TODO verificar tratamento do campo com consulta padrão.
                        # if self.classe == "tget" and childPresence:
                        #     for x in range(0, 3):i
                        #         self.Click(element)
                        #         self.SendKeys(element, Keys.ENTER)
                        # """
                        if tam_valorusr < tam_interface:
                            if self.valtype == 'N':
                                self.SendKeys(element, Keys.ENTER)
                            else:
                           		self.SendKeys(element, Keys.TAB)
                except Exception as error:
                    if self.consolelog:
                        print(error)
                    self.SetButton(self.language.cancel)
                    self.assertTrue(False, error)
                time.sleep(1)
                resultado = self.UTCheckResult('', campo, valor, 0, Id, 'input')

                if self.consolelog and resultado != "":
                    print(resultado)

                if resultado.lower() != str(valor).strip().lower() and not self.passfield and not self.valtype == 'N': #TODO AJUSTAR ESTE PONTO.
                    if self.elementDisabled:
                        self.numberOfTries += 1
                        self.set_enchoice(campo=campo, valor=valor, cClass='', args='', visibility='', Id=Id, disabled=disabled, tries=self.numberOfTries)
                    else:
                        if tries < 103:
                            self.set_enchoice(campo=campo, valor=valor, cClass='', args='', visibility='', Id=Id, disabled=disabled, tries=tries)
                        else:
                            self.log_error("Error trying to input value")
                elif self.passfield:
                    if len(resultado) != len(str(valor).strip()):#TODO AJUSTAR ESTE PONTO.
                        if tries < 103:
                            self.set_enchoice(campo=campo, valor=valor, cClass='', args='', visibility='', Id=Id, disabled=disabled, tries=tries)
                        else:
                            self.log_error("Error trying to input value")
    def select_combo(self, Id, valor):
        """
        Retorna a lista do combobox através do select do DOM.
        """
        combo = Select(self.driver.find_element_by_xpath("//div[@id='%s']/select" %Id))
        options = combo.options
        for x in options:
            if valor == x.text[0:len(valor)]:
                valor = x.text
                break
        if not self.elementDisabled:       
            combo.select_by_visible_text(valor)
        return valor

    def SetGrid(self, ChkResult=0):
        """
        Preenche a grid baseado nas listas self.gridcpousr e self.Table
        """
        Ret = ''
        self.btnenchoice = True
        Ret = self.wait_enchoice()#Aguardo o carregamento dos componentes da enchoice.
        self.rota = "SetGrid"
        if self.fillTable():    # Se self.Table estiver preenchido com campos da tabela que o usuario quer testar, não deve executar SearchField() novamente.
            self.SearchField()  # Obtem a caracteristica dos campos da grid, gerando a lista self.Table

        if Ret:
            element = self.wait.until(EC.visibility_of_element_located((By.CLASS_NAME, 'tmodaldialog.twidget'))) 
            # as duas linhas abaixo são somente documentação
            #element = self.driver.find_element_by_xpath("//div[@id='COMP7626']/div[1]/table/tbody/tr[@id='0']/td[@id='1']") # para clicar no segundo campo da 1a linha do grid
            #element = self.driver.find_element_by_xpath("//div[@id='COMP7626']/div[1]/table/tbody/tr[@id='1']/td[@id='1']") # para clicar no segundo campo da 2a linha do grid
            self.lineGrid = 0

            for campo, valor, linha in self.gridcpousr:
                if campo == "newline" or (ChkResult and linha and ((linha - 1) != self.lineGrid)):
                    element = self.wait.until(EC.visibility_of_element_located((By.CLASS_NAME, 'tmodaldialog.twidget')))
                    self.SendKeys(element, Keys.DOWN)#element.send_keys(Keys.DOWN)
                    self.lineGrid += 1
                    time.sleep(3)
                else:
                    #coluna = self.Table[2].index("M->%s" %campo)
                    coluna = self.Table[1].index(campo)
                    if self.consolelog:
                        print('Posicionando no campo %s' %campo)
                    # controla se a celula esta posicionada onde a variavel 'coluna' esta indicando e se a celula foi preenchida com o conteúdo da variavel 'valor'.
                    while self.cawait(coluna, campo, valor, element, ChkResult):

                        Id = self.SetScrap('', 'div', self.cClass, 'setGrid')
                        if Id:
                            # nao estava posicionado na celula correta então tenta novamente e volta para a funcao cawait()
                            if self.advpl:
                                element = self.driver.find_element_by_xpath("//div[@id='%s']/div[1]/table/tbody/tr[@id=%s]/td[@id=%s]" % ( str(Id), str(self.lineGrid), str(coluna) ) )
                            else:
                                element = self.driver.find_element_by_xpath("//div[@id='%s']/div/table/tbody/tr[@id=%s]/td[@id=%s]/div" % ( str(Id), str(self.lineGrid), str(coluna) ) )
                                #//div[@id='COMP8015']/div/table/tbody/tr/td[3]/div
                            self.lastColweb = coluna
                            time.sleep(1)
                            self.wait.until(EC.element_to_be_clickable((By.ID, Id)))
                            self.Click(element)
        # Neste momento devo limpar a lista gridcpousr, pois ja utilizei os seus dados.
        self.gridcpousr = []
        return True

    def SetTable(self):
        '''
        Método que retorna a table corrente
        '''
        # ADVPL
        #self.wait.until(EC.visibility_of_element_located((By.CLASS_NAME, 'tgetdados.twidget.dict-msbrgetdbase')))
        # MVC GRID NO FOLDER
        #self.wait.until(EC.visibility_of_element_located((By.CLASS_NAME, "tgrid.twidget.dict-tgrid.CONTROL_ALIGN_ALLCLIENT.no-gridlines.cell-mode")))
        aux = []
        content = self.driver.page_source
        soup = BeautifulSoup(content,"html.parser")

        if self.advpl:
            # ADVPL
            grid = soup.find_all('div', class_=('tgetdados'))
            self.grid_class = ".tgetdados"
        else:
            # MVC GRID NO FOLDER
            grid = soup.find_all('div', class_=('tgrid'))
            self.grid_class = ".tgrid"
        #Seleção de filiis            
        if not grid:
            grid = soup.find_all('div', class_=('tcbrowse'))
            self.grid_class = ".tcbrowse"
            
        if not self.advpl:
            for line in grid:
                if line.attrs['class'][5] == 'cell-mode':
                    aux += line
            grid = aux

        divstring = str(grid)
        soup = BeautifulSoup(divstring,"html.parser") 
        rows = []
        xlabel = ''

        for tr in soup.find_all('tr'):

            cols = []
            for th_td in tr.find_all(['td', 'th']):
                th_td_text = th_td.get_text(strip=True)
                cols.append(th_td_text)
                xlabel = th_td.name
            
            if xlabel == 'td':
                rows[len(rows)-1][1].append(cols)
            else:
                rows.append([cols,[]])

        return rows    

    def SetScrap(self, seek='', tag='', cClass='', args1='', args2='', args3=0, args4='', args5=60, searchMsg=True):
        '''
        Método responsável pelo retorno do ID utilizando WebScraping
        '''
        RetId = ''
        endTime =   time.time() + args5 #definição do timeout para 60 segundos
        refresh =   time.time() + 10 #definição do tempo para refresh da pagina inicial

        #Entra no loop somente se o RetId estiver vazio
        while not RetId:

            if args1 == 'Grid':
                if (self.Ret and args4 == 'SearchField') or (args3 == len(self.Table[0])):
                    break

            if not args1 == 'Grid':#Só espera 1 segundo se não for Grid
                time.sleep(1)#tempo de espera para cada verificação.
            if self.consolelog:
                print('Procurando %s' %seek)
            
            #Condições de retirada caso o timeout seja atingido
            if seek == 'inputStartProg':#se for a tela inicial e o tempo limite for atingido, faz o refresh da pagina.
                if time.time() > refresh and not self.refreshed:
                    if self.consolelog:
                        print('Refreshing...')
                    self.driver.refresh()
                    self.refreshed = True

            #faça somente se o tempo corrente for menor que o tempo definido no timeout
            if time.time() < endTime:
                content = self.driver.page_source
                soup = BeautifulSoup(content,"html.parser")        
                
                #Verifica se possui errorlog na tela
                if searchMsg:
                    self.SearchErrorLog(soup)
                
                if not self.SearchStack('UTCheckResult') and searchMsg:
                    self.SearchHelp(soup)

                if seek == 'ChangeEnvironment':
                    RetId = self.caTrocaAmb(seek, soup, tag, cClass)
                    if RetId:
                        if self.consolelog:
                            print('caTrocaAmb')
                elif args1 == 'caHelp':
                    RetId = self.caHelp(seek, soup, tag, cClass)
                    if RetId:
                        if self.consolelog:
                            print('caHelp')
                    break
                elif args1 == 'caSeek':
                    RetId = self.caSeek(seek, soup, tag, cClass)
                    if RetId:
                        if self.consolelog:
                            print('caSeek')
                            break
                    break

                elif seek == 'language':
                    RetId = self.caLang(soup, tag, cClass)
                    if RetId:
                        break

                elif 'indice' in args1 or seek == 'placeHolder':
                    RetId = self.caSearch(seek, soup, 'div', cClass, args1, args2)
                    if self.consolelog:
                        print('caSearch')
                    if RetId:
                        break
                
                else:
                    RetId = self.cabutton(seek, soup, tag, cClass, args1, args2)
                    if RetId:
                        if self.consolelog:
                            print('cabutton')
                    if RetId == '':
                        RetId = self.camenu(seek, soup, tag, cClass, args1)
                        if RetId:
                            if self.consolelog:
                                print('camenu')

                    if RetId == '':
                        RetId = self.cainput(seek, soup, tag, cClass, args1, args2, args3, args4, args5)
                        if RetId:
                            if self.consolelog:
                                print('cainput')
            else:
                msg = ('O Campo ou Botão %s não foi encontrado' %seek)
                if self.consolelog:
                    print('TimeOut')
                if args1 == 'wait':
                    if self.consolelog:
                        print(args1)
                    break
                else:
                    self.assertTrue(False, msg)   
                    break
        if RetId and self.consolelog:
            print("ID Retorno %s %s" %(seek, RetId))

        return(RetId)
    
    def cabutton(self, seek, soup, tag, cClass, args1, args2):
        '''
        identifica botoes
        '''
        lista = []
        RetId = ''
        tooltipId = ''
        tooltipState = False
        # caso seja o botao 'Entrar', sera parseado por div + class
        if cClass == 'tbutton' and seek == self.language.enter:
            lista = soup.find_all('div', class_=('tbutton'))

        # entra somente quando botao Ok da chamada de parametros iniciais
        elif args1 == 'startParameters':
            RetId = soup.button.attrs['class'][0]
            
        elif cClass == 'tbrowsebutton':
            lista = soup.find_all(tag, class_=('tsbutton','tbutton', 'tbrowsebutton'))
        
        elif args1 == 'abaenchoice' :
            lista = soup.find_all(class_=(cClass))
            try:
                lista = lista[0].contents
            except:
                pass

        elif args1 == 'btnok':
            lista = soup.find_all(tag, class_=('tbutton', 'tsbutton', 'tbrowsebutton'))
            
        if not lista and not RetId:
            lista = soup.find_all(tag)

        for line in lista:
            try:#faço uma tentativa pois caso não esteja verificando o mesmo nivel pode dar erro.
                if line.string:
                    text = line.string
                else:
                     text = line.text
                if (text[0:len(seek)] == seek) and (line.attrs['class'][0] == 'tbutton' or line.attrs['class'][0] == 'tbrowsebutton' or line.attrs['class'][0] == 'tsbutton') and line.attrs['id'] not in self.LastId and not args1 == 'setGrid':#TODO VERIFICAR SE TERÁ EFEITO USAR O LEN EM line.string
                    if self.savebtn == self.language.confirm and self.IdClose == line.attrs['id']:
	                    continue
                    RetId = line.attrs['id']
                    if self.savebtn:
                        if RetId not in self.lenbutton:
                            self.lenbutton.append(RetId)
                    if RetId not in self.LastIdBtn:
                        self.LastIdBtn.append(RetId)
                        RetId = self.LastIdBtn[len(self.LastIdBtn)-1]
                        if seek == self.language.other_actions:
                            if args1 == 'SearchBrowse':
                                self.teste = True
                        break

                if tooltipState == False and cClass == 'tbrowsebutton' and line.attrs['class'][0] == 'tbutton' and line.text == '':
                    tooltipId = self.SetButtonTooltip( seek, soup, tag, cClass )
                    if tooltipId == '':
                        tooltipState = False
                    else:
                        tooltipState = True
                
                if tooltipState == True and line.attrs['class'][0] == 'tbutton' and line.text == '':
                    if line.attrs['id'][4:8] == tooltipId:
                        RetId = line.attrs['id']
                        tooltipState = False
                        break
            except:
                pass

            #Somente se for aba da enchoice
            if args1 == 'abaenchoice':
                if seek == line.text:
                    RetId = line.attrs['id']
                    break

        return(RetId)

    def SetButtonTooltip(self, seek, soup, tag, cClass):
        '''
        Identifica o ID do Botão sem Rótulo/Texto.
        Via Tooltip ou via Nome da Imagem.
        '''
        tooltip = ''
        tooltipID = ''

        tooltipID = soup.find_all('div', text=seek)

        try: # Encontra o botão via nome da imagem
            if not tooltipID or tooltipID[1]:
                lista = soup.find_all(tag, class_=('tbutton'))
                menuItens = {self.language.copy: 's4wb005n.png',self.language.cut: 's4wb006n.png',self.language.paste: 's4wb007n.png',self.language.calculator: 's4wb008n.png',self.language.spool: 's4wb010n.png',self.language.help: 's4wb016n.png',self.language.exit: 'final.png',self.language.search: 's4wb011n.png', self.language.folders: 'folder5.png', self.language.generate_differential_file: 'relatorio.png',self.language.include: 'bmpincluir.png', self.language.visualizar: 'bmpvisual.png',self.language.editar: 'editable.png',self.language.delete: 'excluir.png',self.language.filter: 'filtro.png'}
                button = menuItens[seek]

                for line in lista:
                    if button in line.contents[1]['style']:
                        tooltip = line.attrs['id'][4:8]
                        break
        except: # Encontra o botão via Tooltip
            if tooltipID[0].text == seek:
                    tooltip = tooltipID[0].attrs['id'][8:12]
        
        return(tooltip)

    def cainput(self, seek, soup, tag, cClass, args1='', args2='', args3=0, args4='', args5=''):
        '''
        identifica input
        '''
        lista = []
        RetId = ''

        if seek == 'inputStartProg' or seek == 'inputEnv':
            lista = soup.find_all(id=seek)

        elif args1 == 'Grid':
            lista = soup.find_all(attrs={'name': re.compile(r'%s' %seek)})

        elif args1 == 'indice':
            if args2 == 'detail':
                lista = soup.find_all('div', class_=(cClass))
                if lista:
                    lista = lista[0].contents
            else: 
                lista = soup.find_all('div', class_=(cClass))
            pass

        else:
            if args1 == 'Enchoice':
                #Tenta montar a lista por tag e que contenha classe
                lista = soup.find_all(tag, class_=True)

            else:
                if not lista:
                    lista = soup.find_all(tag, class_=(cClass))
                    if not lista:
                        #Tenta montar a lista somente por Tag
                        lista = soup.find_all(tag) 
                        
        for line in lista:
            #print('Passou uma vez %s' %time.time())
            # campo de input ex: Digitacao do Usuario
            try:
                if ((line.previous == seek or line.string == seek) and line.attrs['class'][0] == 'tget' and not args1 == 'Virtual' and not args2 == 'label' and line.attrs['class'][0] != 'tbrowsebutton') :
                    RetId = line.attrs['id']
                    self.classe = line.attrs['class'][0]
                    if not self.classe == 'tcombobox':
                        self.valtype = line.contents[0]['valuetype']
                    break

                elif seek == 'Inverte Selecao':
                    if seek == line.text:
                        RetId = line.attrs['id']
                        self.classe = line.attrs['class'][0]
                        if not self.classe == 'tcombobox':
                            self.valtype = line.contents[0]['valuetype']
                        break

                elif seek == 'cGet':
                    if line.attrs['name'] == 'cGet': #and line.next.attrs['class'][0] == 'placeHolder' and line.next.name == 'input':
                        RetId = line.attrs['id']
                        self.classe = line.attrs['class'][0]
                        if not self.classe == 'tcombobox':
                            self.valtype = line.contents[0]['valuetype']
                        self.LastId.append(RetId)
                        break

                elif seek == 'inputStartProg' or seek == 'inputEnv':
                    RetId = line.attrs['id']
                    self.classe = line.attrs['class'][0]
                    if not self.classe == 'tcombobox':
                        self.valtype = line.contents[0]['valuetype']
                    break

                elif seek == self.language.search:
                    if seek in line.previous and line.attrs['name'] == args1:
                        RetId = line.attrs['id']
                        self.classe = line.attrs['class'][0]
                        if not self.classe == 'tcombobox':
                            self.valtype = line.contents[0]['valuetype']
                        break

                elif args1 == 'Virtual':
                    if seek in line.text:
                        RetId = line.nextSibling.attrs['id']#Próximo Registro na mesma arvore de estrutura
                        break
                
                #Verifico se é a div correspondente a pasta ou tabela que foi passada pelo usuário.
                elif args1 == 'setGrid':
                    start = 0
                    end = 0
                    alllabels = []
                    for label in self.Table[0]:
                        start = end
                        end = start + len(label)
                        if line.text[start:end] == label:
                            alllabels.append(label)
                    if len(alllabels) == len(self.Table[0]):
                        RetId = line.attrs['id']
                        self.classe = line.attrs['class'][0]
                        if not self.classe == 'tcombobox':
                            self.valtype = line.contents[0]['valuetype']
                        break
                        

                #Pesquisa o campo da enchoice/grid pelo nome do campo e retorna o ID equivalente.
                if args1 == 'Enchoice' or args1 == 'Grid':
                    if args1 == 'Grid':
                        if args4 == 'SearchField': 
                            time.sleep(1)
                            if seek in line.attrs['name']:
                                th = soup.find_all(class_=('selected-column'))

                                for i in th:
                                    if i.text == args2 and seek in line.attrs['name']:
                                        self.Table[2][args3] = line.attrs['name']
                                        self.Table[3][args3] = line.next.attrs['valuetype']
                        else:
                            pass
                    else:
                        if args2 == 'label':
                            if len(line.text.strip()) == len(seek.strip()):
                                if seek in line.text[0:len(seek)]:
                                    next_ = line.find_next_siblings('div')
                                    for x in next_:
                                        if x.attrs['class'][0] == 'tget' or x.attrs['class'][0] == 'tcombobox':
                                            if len(x.attrs['class']) > 3:
                                                if x.attrs['class'][3] == 'disabled':
                                                    continue
                                            print(seek)

                                            #if cClass != '' and args2 != 'label' and args1 != 'Enchoice':
                                            Id = x.attrs['id']
                                            if Id not in self.idwizard:
                                                print(x.attrs['id'])
                                                self.idwizard.append(Id)
                                                self.classe = x.attrs['class'][0]
                                                RetId = Id
                                                if not self.classe == 'tcombobox':
                                                    self.valtype = x.contents[0]['valuetype']
                                                break
                                    if RetId:# IF/Break responsavel pela parada do FOR, quando é encontrado o ID do campo
                                        break 
                                #preenche atributos do campo da enchoice
                        elif list(filter(bool, line.attrs["name"].split('->')))[1] == seek:
                            RetId = line.attrs['id']
                            self.classe = line.attrs['class'][0]
                            if not self.classe == 'tcombobox':
                                self.valtype = line.contents[0]['valuetype']
                            break
            except Exception: # Em caso de não encontrar passa para o proximo line
                pass
        #Se for uma chamada do método SearchField só busca uma unica vez
        if args4 == 'SearchField':
            self.Ret = True
        
        return(RetId)

    def seek_content(self, seek, contents, line=''):
        try:
            if not self.idcomp:
                if not contents:
                    #print(line)
                    if seek in str(line):
                        self.idcomp = line.parent.attrs['id']
                        return
                if len(contents) == 1:
                    if not contents[0].contents:
                        #print(str(contents[0]))
                        if seek in str(contents[0]):
                            self.idcomp = line.parent.attrs['id']
                            return
                    else:
                        for line in contents:
                            try:
                                self.seek_content(seek, line.contents, line)
                            except Exception:
                                pass
                    return    
                else:
                    for line in contents:
                        try:
                            self.seek_content(seek, line.contents, line)
                        except Exception:
                            pass
                return                
        except Exception:
            pass

    def camenu(self, seek, soup, tag, cClass, args1):
        '''
        identifica opcao do menu
        '''
        lista = []
        RetId = ''

        if cClass == 'tmenuitem':
            # monta a lista baseado na tag 'label' e na class 'tmenuitem'
            lista = soup.find_all('li', class_=('tmenuitem'))
        
        if cClass == '':
            RetId = ''
        
        else:
            lista = soup.find_all(tag, class_=(cClass))

        for line in lista:
            if seek in line.text and line.attrs['class'][0] == 'tmenuitem' and line.attrs['id'] not in self.LastId:
                RetId = line.attrs['id']
                self.LastId.append(RetId)
                break
            
            elif args1 == 'menuitem':
                if seek == line.text[0:len(seek)]:
                    RetId = line.attrs['id']
                    break

            else:
                if  self.savebtn == self.language.confirm and self.IdClose == line.attrs['id']:
	                continue
                if seek ==  line.text and not args1 == 'Virtual':
                    RetId = line.attrs['id']
                    break

        if len(lista) == 1 and cClass == "tmenu" and seek == "":
            RetId = lista[0].attrs['id']

        return(RetId)
    
    def caTrocaAmb(self, seek, soup, tag, cClass):
        lista = []
        RetId = ''
        lista = soup.find_all(tag, class_=(cClass))

        for line in lista:
            if line.text and len(line.attrs['class']) == 4 and line.attrs['class'][3] == 'CONTROL_ALIGN_RIGHT':
                RetId = line.attrs['id']
                if self.consolelog:
                    print(RetId)
                break
        return(RetId)

    def caSeek(self, seek, soup, tag, cClass):
        lista = []
        RetId = ''
        lista = soup.find_all(tag, class_=(cClass))

        for line in lista:
            if seek == line.attrs['name'][3:] and line.attrs['class'][0] == 'tcombobox':
                RetId = line.attrs['id']
                self.classe = line.attrs['class'][0]
                if self.consolelog:
                    print(RetId)
                break

            elif seek == line.attrs['name'][3:] and line.attrs['class'][0] == 'tget':
                RetId = line.attrs['id']
                self.classe = line.attrs['class'][0]
                if self.consolelog:
                    print(RetId)
                break
        return(RetId)
    
    def caHelp(self, seek, soup, tag, cClass):
        lista = []
        RetId = ''
        lista = soup.find_all(tag, class_=cClass)

        for line in lista:
            if seek in line.text:
                RetId = line.attrs['id']
                self.classe = line.attrs['class'][0]
                if self.consolelog:
                    print(RetId)
                break
        return(RetId)
    
    def caLang(self, soup, tag, cClass):
        lista = []
        lista = soup.find_all(tag, class_=(cClass))

        for line in lista:
            if line.attrs['lang']:
                language = line.attrs['lang']
                if self.consolelog:
                    print(language)
                break

        return(language)

    def caSearch(self, seek, soup, tag, cClass, args1, args2):
        """
        Método que busca o indice informado pelo usuário e efetua o preenchimento da chave no campo pesquisa do browse.
        """
        RetId = ''
        self.idcomp = ''
        element = ''

        if args2 == 'detail':
            if args1 == 'indicedefault':
                #lista = self.search_next_soup(seek, soup)
                lista = soup.find_all("ul", class_=("tmenupopup"))
                for line in lista:
                    if "active" in line.attrs['class']:
                        if line.select(".tradiobutton"):
                            tradiobutton = line.find_all(class_='tradiobutton')
                            Id = tradiobutton[0].attrs['id']
                            break
            else:
                lista = soup.find_all('div', class_=(cClass))
                for line in lista:
                    if seek in line.text:
                        Id = line.attrs['id']
                        break
        else:
            if args2:
                lista = self.search_next_soup(args2, soup)
            else:  
                lista = soup.find_all('div', class_=(cClass))

            #Coleto o Id do campo pesquisa correspondente
            for line in lista:
                if cClass == 'tpanel':
                    if line.contents:
                        self.seek_content(seek, line.contents)
                        if self.idcomp:
                            RetId = self.idcomp
                            break
                            
                #Busca o campo para preenchimento da chave de busca
                try:
                    if seek in line.contents[0].attrs['class'][0]:
                        RetId = line.attrs['id']
                        self.classe = line.attrs['class'][0]
                        self.LastIdBtn.append(RetId)
                        RetId = self.LastIdBtn[len(self.LastIdBtn)-1]
                except:
                    pass

            return(RetId)
        pass

        #Seleciona o botão correspondente a descrição do indice    
        if cClass == 'tradiobutton':
            elem = self.driver.find_elements(By.ID, Id)
            radioitens = elem[0].find_elements(By.CLASS_NAME, 'tradiobuttonitem')
            if args1 == 'indicedefault':
                item = radioitens[0]
                if item.tag_name == 'div':
                    element = item.find_elements(By.TAG_NAME, 'input')[0]
                    self.DoubleClick(element)
                    RetId = True
            else:
                for item in radioitens:
                    if seek.strip() in item.text:
                        if item.tag_name == 'div':
                            element = item.find_elements(By.TAG_NAME, 'input')[0]
                            self.DoubleClick(element)
                            RetId = True
                            break
            return RetId

        #Busca pelo primeiro indice de busca
        elif seek == 'indicedefault':
            RetId = line.contents[0].attrs['id']
            
    def search_next_soup(self, seek, soup):
        """
        Retorna uma lista baseada no texto informado pelo usuário.
        """
        text = ''
        next_ = ''

        text = soup.find_all('div')

        for x in text:
            if seek == x.text:
                next_ = x.find_all_next('div')
                break
        return next_

    def get_zindex_position(self, list_, order=''):
        zindex = 0
        zindex_list = []

        for line in list_:
            zindex_content = line.attrs["style"].split("z-index:")[1].split(";")[0].strip()
            try:
                if zindex_content not  in zindex_list:
                    zindex_list.append(zindex_content)
                #zindex_list.append(int(line.attrs("style").split("z-index:")[1].split(";")[0].strip()))
            except:
                pass
        
        if order == 'ascending':
            zindex = sorted(zindex_list, key=int)
        elif order == 'descending':
            zindex = sorted(zindex_list, key=int, reverse=True)

        return zindex[0]


    def SearchBrowse(self, descricao='', chave='', indice=False, placeholder=''):
        '''
        Mètodo que pesquisa o registro no browse com base no indice informado.
        '''
        self.btnenchoice = True
        Ret = self.wait_browse() #Verifica se já efetuou o fechamento da tela

        if Ret:
            self.savebtn = ''
            #Caso solicite para alterar o indice
            #if indice:
            #Faz a busca do icone para clique e seleção do indice.
            Id = self.SetScrap('fwskin_seekbar_ico.png', '', 'tpanel', 'indice', placeholder)
            if Id:
                element = self.driver.find_element_by_xpath("//div[@id='%s']/button" %Id)
                self.wait_until_clickable(element)
                if self.rota == 'SetRotina' or self.rota == 'EDAPP':
                    self.SetScrap(self.language.view, 'div', 'tbrowsebutton', 'wait', '', '', '', 10)
                    self.rota = ''
                self.Click(element)
                #seleciona a busca do indice baseado na descrição ex: Filial+numero
                if indice:
                    self.SetScrap(descricao, 'div', 'tradiobutton', 'indice', 'detail')
                else:
                    self.SetScrap(placeholder, 'div', 'tradiobutton', 'indicedefault', 'detail')
                self.placeHolder(placeholder, chave)
                # self.data_check(descricao,chave)
            else:
                self.proximo = False
            pass

    def placeHolder(self, placeholder='', chave=''):
        Id = self.SetScrap('placeHolder', 'div', 'tget', args2=placeholder)
        if Id:
            element = self.driver.find_element_by_id(Id)
            self.Click(element)
            self.SendKeys(element, chave)
            time.sleep(1)
            self.Click(element)
            time.sleep(1)
            self.SendKeys(element, Keys.ENTER)
            element2 = self.driver.find_element_by_xpath("//div[@id='%s']/img" %Id)
            time.sleep(2)
            self.DoubleClick(element2)
            time.sleep(1)
            self.DoubleClick(element)
            self.SendKeys(element, Keys.BACK_SPACE)
            return True

    def wait_until_clickable(self, element):
        """
        Wait until element to be clickable
        """
        if self.consolelog:
            print("Waiting...")
        while True:
            try:
                element.click()
                break
            except:
                pass
                time.sleep(3)

    # VISAO 3 - Tela inicial
    def ProgramaInicial(self, initial_program="", environment=""):
        self.set_prog_inic(initial_program)
        self.set_enviroment()
        self.SetButton('Ok', 'startParameters', '', 60, 'button', 'tbutton')

    def Usuario(self):
        """
        Preenchimento da tela de usuario
        """
        self.set_user()
        self.set_password()
        if self.proximo:
            self.SetButton(self.language.enter, '', '', 60, 'button', 'tbutton')

    def Ambiente(self, trocaAmb=False):
        """
        Preenche a tela de data base do sistema
        """
        if self.proximo:
            self.set_based_date(trocaAmb)
        if self.proximo:
            self.set_group(trocaAmb)
        if self.proximo:    
            self.set_branch(trocaAmb)
        if self.proximo:
            self.set_module_of_system(trocaAmb)
        if self.proximo:
            if trocaAmb:
                label = self.language.confirm
            else:
                label = self.language.enter

            self.SetButton(label,'','',60,'button','tbutton')

    def Setup(self, initial_program, date='', group='99', branch='01', module=''):
        """
        Preenche as telas de programa inicial, usuario e ambiente.
        """
        #seta atributos do ambiente
        self.config.initialprog = initial_program
        self.config.date = date
        self.config.group = group
        self.config.branch = branch
        self.config.module = module

        if not self.config.valid_language:
            self.config.language = self.SetScrap("language", "html")
            self.language = LanguagePack(self.config.language)
        
        if self.backupSetup == {}:
            self.backupSetup = { 'progini': self.config.initialprog, 'data': self.config.date, 'grupo': self.config.group, 'filial': self.config.branch }

        self.ProgramaInicial(initial_program)

        self.Usuario()
        self.Ambiente()

        while(not self.element_exists(By.CSS_SELECTOR, ".tmenu")):
            self.close_modal()

        self.set_log_info()

    def UTProgram(self, rotina):
        """
        Preenche a tela de rotina
        """
        self.rotina = rotina
        self.SetRotina()
        self.wait_browse()
    
    def UTSetValue(self, cabitem, campo, valor, linha=0, chknewline=False, disabled=False):
        """
        Indica os campos e o conteudo do campo para preenchimento da tela.
        """
        #time.sleep(1)
        self.elementDisabled = False
        if cabitem == "aCab":
            self.set_enchoice(campo, valor, '', 'Enchoice', '', '', disabled)
        elif cabitem == "aItens":
            # identifica nova linha quando executado através do metodo UTCheckResult
            if chknewline and self.CpoNewLine == campo:
                self.UTAddLine()
            # quando for grid, guarda os campos e conteúdo na lista
            self.gridcpousr.append([campo, valor, linha])
            # guarda o campo de referencia para posteriormente adicionar nova linha
            if chknewline and len(self.gridcpousr) == 1:
                self.CpoNewLine = campo
            # indica para o metodo VldData a rota que deverá ser seguida    
            self.rota = 'SetValueItens'
            self.field = campo

    def LogOff(self):    
        """
        Efetua logOff do sistema
        """   
        Ret = self.wait_browse(False)
        if Ret:
            ActionChains(self.driver).key_down(Keys.CONTROL).send_keys('q').key_up(Keys.CONTROL).perform()
            self.SetButton(self.language.finish,searchMsg=False)
    
    def TearDown(self):
        """
        Finaliza o browser
        """   
        time.sleep(4)
        self.driver.close()  

    def VldData(self):
        """
        Decide qual caminho será seguido
        """
        if self.rota == 'SetValueItens' or self.rota == 'ClickFolder':
            if self.gridcpousr:
                self.SetGrid()
            self.rota = ''
        elif self.rota == 'CheckResultItens':
            # fim do caso de teste em segundos
            self.log.set_seconds()
            # indica ao SetGrid que haverá apenas conferencia de resultado.
            self.SetGrid(1)
            self.rota = ''
        return True

    def SearchField(self):
        """
        Obtem a caracteristica dos campos da grid, gerando a lista self.Table, essa lista sera 
        utlizada para o preenchimento dos campos da grid.
        """
        try:
            regex = (r'\w+(_)')
            aux = ''
            alias = []
            field = []

            exceptions = ['WT alias', 'WT recno']
            lExcept = False
            auxTable = self.SetTable()
            self.Table = []

            #Separa somente o alias das tabelas sem repetir
            for line in self.gridcpousr:
                m = re.search(regex, line[0])
                if m:
                    aux = m.group()
                    if aux not in alias: 
                        alias.append(aux)
            
            #Coleta so campos passado pelo usuário
            for line in self.gridcpousr:
                if line[0] not in field:
                    field.append(line[0])

            
            #caminho do arquivo csv(SX3)
            path = os.path.join(os.path.dirname(__file__), r'data\\sx3.csv')
            #DataFrame para filtrar somente os dados da tabela informada pelo usuário oriundo do csv. 
            data = pd.read_csv(path, sep=';', encoding='latin-1', header=None, error_bad_lines=False, 
                            index_col='Campo', names=['Campo', 'Tipo', 'Tamanho', 'Título', None], low_memory=False)
            df = pd.DataFrame(data, columns=['Campo', 'Tipo', 'Tamanho', 'Título', None])
            if not alias:
                df_filtered = df.query("Tipo=='C' or Tipo=='N' or Tipo=='D' ")
            else:
                df_filtered = df.filter(regex='^%s' %alias[0], axis=0)
                
            #Retiro os espaços em branco da coluna Campo e Titulo.
            df_filtered['Título'] = df_filtered['Título'].map(lambda x: x.strip())
            df_filtered.index = df_filtered.index.map(lambda x: x.strip())
            
            #Filtro somente os campos que foram passados pelo usuário
            #df_fields = df_filtered.loc[df_filtered.index.isin(field)]

            #Colunas do dataframe que serão utilizadas para alimentar o array de tabelas(self.Table)
            campo = df_filtered.index
            tipo = df_filtered['Tipo'].values
            Tamanho = df_filtered['Tamanho'].values
            #Verifico se a linha do vetor é correspondente à tabela do X3
            titulo = df_filtered['Título'].values

            acertos = []
            for index1, line in enumerate(auxTable):
                for line2 in line[0]:
                    if line2 in titulo:
                        acertos.append(line2)
                    else:
                        if alias:
                            for x in exceptions:
                                if line2 == x:
                                    acertos.append(line2)
                                    lExcept = True
                                    break
                                else:
                                    lExcept = False
                            if not lExcept:
                                acertos = []
                                break


                if len(acertos) == len(line[0]):
                    self.Table.append(line[0])
                    self.index = index1
                    break
            
            tam = len(self.Table[0])
            self.Table.append( [''] * tam ) # sera gravado o nome dos campos da grid.
            self.Table.append( [''] * tam ) # sera gravado o tipo do campo, para ser utilizado na setgrid().
            self.Table.append( [''] * tam ) # será gravado o tamanho do campo.
            #self.Table.append( [''] * tam ) # posição do campo.
            lastindex = []
            for count in range(0, len(df_filtered)):
                if titulo[count].strip() in self.Table[0]:
                    index = self.Table[0].index(titulo[count].strip())#Busco a coluna titulo do dataframe na self.Table e utilizo como indice
                    if index not in lastindex:
                        self.Table[1][index] = campo[count].strip()
                        self.Table[2][index] = tipo[count]
                        self.Table[3][index] = Tamanho[count]
                        #self.Table[4][index] = index2
                        lastindex.append(index)
        except Exception as error:
            print("Entrou na exceção: %s" %error)

    def UTAddLine(self):
        """
        Inclui uma marca indicando nova linha, na lista gridcpousr. 
        """
        if len(self.gridcpousr) > 0:
            self.gridcpousr.append(["newline", "", 0])

    def cawait(self, coluna, campo, valor, element, ChkResult):
        """
        Preenchimento e checagem dos campos da grid
        """
        try:
            # O scraping abaixo eh necessário para comparar se o que eu digitei no processo anterior, esta realmente preenchido na celula do grid.
            tipoCpo = self.Table[2][coluna]
            auxTable = self.SetTable()
            valorweb = auxTable[self.index][1][self.lineGrid][coluna]

            if self.SearchStack('GetValue'):
                self.grid_value = valorweb
                return False # return false encerra o laço

            '''
            # Se a celula nao estiver posicionada onde a variavel 'coluna' esta indicando
            if self.lastColweb != str(coluna):
                print('Posicionando na coluna %s' %str(coluna))
                # return true fara com que entre novamente aqui( cawait ) e tente focar na celula que a variavel 'coluna' esta indicando
                return True
            # A celula esta posicionada conforme a variavel 'coluna' indicou !
            else:
            '''
            valsub = self.apply_mask(valor)
            if self.lastColweb != coluna:
                return True
            else:
                # Esta sendo executado por UTCheckResult então apenas guardo o resultado
                if ChkResult:
                    self.LogResult(campo, valor, valorweb, True)
                else:                
                    # O tipo do campo em que a celula esta posicionada eh 'Numerico' ?
                    if tipoCpo == 'N':
                        # O campo numérico esta vazio ?
                        if valorweb != valor:
                            # preencha o campo numerico
                            self.SendKeys(element, Keys.ENTER)#element.send_keys(Keys.ENTER)
                            time.sleep(1)
                            self.SendKeys(element, valsub)#element.send_keys(valor)
                            self.SendKeys(element, Keys.ENTER)#element.send_keys(Keys.ENTER)

                            # return true fara com que entre novamente aqui( cawait ) para garantir que os dados foram preenchidos corretamente.
                            return True
                        else:
                            # o campo numerio foi preenchido corretamente, então o processo analisará o próximo campo contido em gridcpousr.
                            return False
                    # O tipo do campo em que a celula esta posicionada eh diferente de 'Numerico' !
                    # O conteudo da celula esta diferente da variavel 'valor'
                    elif valorweb != valor.strip():
                        #preencha campo
                        #clique enter na célula
                        self.SendKeys(element, Keys.ENTER)#element.send_keys(Keys.ENTER)
                        #Campo caractere
                        Id = self.SetScrap(campo,'div','tget', args1='caSeek')
                        #Se for combobox na grid
                        if not Id:
                            Id = self.SetScrap(campo,'div','tcombobox', args1='caSeek')
                            if Id:
                                valorcombo = self.select_combo(Id, valor)
                                if valorcombo[0:len(valor)] == valor:
                                    return False
                        if Id:
                            self.lenvalorweb = len(self.get_web_value(Id))
                       
                            time.sleep(1)
                            if valsub != valor and self.check_mask(element):
                                self.SendKeys(element, valsub)#element.send_keys(valsub)
                            else:
                                self.SendKeys(element, valor)#element.send_keys(valor)
                            if len(valor) < self.lenvalorweb:
                                self.SendKeys(element, Keys.ENTER)#element.send_keys(Keys.ENTER)
                        #time.sleep(3)
                        # return true fara com que entre novamente aqui( cawait ) para garantir que os dados foram preenchidos corretamente.
                        return True
                    else:
                        # o campo foi preenchido corretamente, então o processo analisará o próximo campo contido em gridcpousr.
                        return False
        except Exception as error:
            if self.consolelog:
                print(error)
            return True

    def UTCheckResult(self, cabitem, campo, valorusr, linha=0, Id='', args1=''):
        """
        Validação de interface
        """
        if args1 != 'input' and cabitem != 'help':
            self.wait_enchoice()
            self.rota = "UTCheckResult"
        valorweb = ''
        if not Id:
            if cabitem == 'aCab':
                Id = self.SetScrap(campo, 'div', 'tget', 'Enchoice')
            elif cabitem == 'Virtual':
                Id = self.SetScrap(campo, 'div', 'tsay', 'Virtual')
            elif cabitem == 'help':
                Id = self.SetScrap(valorusr, '','tsay twidget dict-tsay align-left transparent','caHelp')
        if cabitem != 'aItens':
            if Id:
                element = self.driver.find_element_by_id(Id)
                if args1 != 'input':
                    self.Click(element)
                valorweb = self.get_web_value(Id)
                self.lenvalorweb = len(valorweb)
                valorweb = valorweb.strip()
                if self.consolelog and valorweb != '':
                    print(valorweb)
                if self.check_mask(element):
                    valorweb = self.apply_mask(valorweb)
                    valorusr = self.apply_mask(valorusr)
                if type(valorweb) is str:
                    valorweb = valorweb[0:len(str(valorusr))]
            if args1 != 'input':
                self.LogResult(campo, valorusr, valorweb)
        else:
            self.UTSetValue(cabitem, campo, valorusr, linha, True)
            self.rota = 'CheckResultItens'
        if cabitem == 'help': # Efetua o fechamento da tela de help
            self.SetButton("Fechar")
            self.savebtn = ''
            
        return valorweb

    def get_web_value(self, Id):
        """
        Coleta as informações do campo baseado no ID
        """
        # quando o campo for combobox
        if self.classe == 'tcombobox':
            valorweb = self.driver.find_element_by_xpath("//div[@id='%s']/span" %Id).text
            if not valorweb:
                self.elementDisabled = self.driver.find_element_by_xpath("//div[@id='%s']/select" %Id).get_attribute('disabled') != None
        elif self.classe == 'tmultiget':
            valorweb = self.driver.find_element_by_xpath("//div[@id='%s']/textarea" %Id).get_attribute('value')
        elif self.classe == 'tsay':
            valorweb = self.driver.find_element_by_xpath("//div[@id='%s']/label" %Id).text
            if self.language.problem in valorweb:
                valorweb = valorweb.split('Problema: ')
                valorweb = valorweb[1]
        else:
            valorweb = self.driver.find_element_by_xpath("//div[@id='%s']/input" %Id).get_attribute('value')
            self.elementDisabled = self.driver.find_element_by_xpath("//div[@id='%s']/input" %Id).get_attribute('disabled') != None
        return valorweb       

    def LogResult(self, field, user_value, captured_value, call_grid=False, disabled_field=False):
        '''
        Log the result of comparison between user value and captured value
        '''
        txtaux = ""
        message = ""
        if call_grid:
            txtaux = 'Item: %s - ' %str(self.lineGrid + 1)

        if disabled_field and not user_value:
            message = self.create_message([txtaux, field], enum.MessageType.DISABLED)
        elif disabled_field and user_value:
            message = self.create_message([txtaux, field], enum.MessageType.DISABLED)
        elif user_value != captured_value and not disabled_field:
            message = self.create_message([txtaux, field, user_value, captured_value], enum.MessageType.INCORRECT)
        
        self.validate_field(field, user_value, captured_value, message)

    def ChangeEnvironment(self):
        """
        clique na area de troca de ambiente do protheus
        """
        Id = self.SetScrap('ChangeEnvironment','div','tbutton')
        if Id:
            element = self.driver.find_element_by_id(Id)
            self.Click(element)
            self.Ambiente(True)

    def fillTable(self):
        """
        verifica se os dados de self.Table referem-se a tabela que o usuário vai testar.
        """
        retorno = 1 # sempre preencha a lista self.TableTable
        if len(self.Table):
            campo = self.gridcpousr[0][0]
            nseek = campo.find("_")
            arquivo = campo[:nseek]

            for linha in self.Table[1]:
                if arquivo in linha:
                    # não preencha a lista self.Table, pois, já foi preenchido em processos anteriores.
                    retorno = 0
                    break
        return retorno

    def AssertTrue(self):
        """
        Define que o teste espera uma resposta Verdadeira para passar
        """
        self.assert_result(True)

    def AssertFalse(self):
        """
        Define que o teste espera uma resposta Falsa para passar
        """
        self.assert_result(False)

    def Restart(self):
        self.LogOff()
        self.ProgramaInicial()
        self.classe = ''
        self.Usuario()
        self.Ambiente()
        self.SetRotina()
    
    def GetFunction(self):
        stack = inspect.stack()
        function_name = "screenshot"
        for line in stack:
            if self.rotina in line.filename:
                return line.function
        return function_name

    def SearchStack(self,function):
        stack = inspect.stack()
        ret = False
        for line in stack:
            if line.function == function:
                ret = True
                break
        return ret
    
    def SearchErrorLog(self,soup):
        lista = soup.find_all('div', class_=('tsay twidget transparent dict-tsay align-left')) # Verifica de ocorreu error log antes de continuar
        if lista:
            for line in lista:
                if (line.string == self.language.error_log):
                    self.SetButton(self.language.details,cClass='tbutton',searchMsg=False)
                    self.driver.save_screenshot( self.GetFunction() +".png")
                    self.log.new_line(False, self.language.error_log_print)
                    self.log.save_file()
                    self.assertTrue(False, self.language.error_log_print)

    def SearchHelp(self,soup):
        '''
        This method is called to treat Help messages
        '''
        lista = soup.find_all('div', class_=('workspace-container')) # Leva como base div inicial
        if lista:
            lista = lista[0].contents # Pega filhos da tela principal
            for line in lista:
                message = ""
                if line.text == self.language.error_msg_required:
                    message = self.language.error_msg_required
                    self.search_help_error(message)
                elif self.language.help in line.text and self.language.problem in line.text:     
                    message = line.text
                    self.search_help_error(message)
                
    def search_help_error(self, message):
        '''
        This method is part of SearchHelp internal functionality
        '''
        self.driver.save_screenshot( self.GetFunction() +".png")
        self.SetButton(self.language.close,cClass='tbutton',searchMsg=False)
        self.savebtn = ''
        self.Click(self.close_element)
        if not self.advpl:
            self.SetButton(self.language.leave_page,cClass='tbutton',searchMsg=False)
        self.log.new_line(False, message)
        self.log.save_file()
        self.assertTrue(False, message)

    def Click(self, element):
        try:
            self.scroll_to_element(element)
            element.click()
        except Exception:
            actions = ActionChains(self.driver)
            actions.move_to_element(element)
            self.scroll_to_element(element)
            actions.click()
            actions.perform()
    
    def move_element(self, element):
        actions = ActionChains(self.driver)
        actions.move_to_element(element)
        actions.perform()

    def DoubleClick(self, element):
        try:
            self.scroll_to_element(element)
            element.click()
            element.click()
        except Exception:
            self.scroll_to_element(element)
            actions = ActionChains(self.driver)
            actions.move_to_element(element)
            actions.double_click()
            actions.perform()

    def SendKeys(self, element, args):
        try:
            element.send_keys(args)
        except Exception:
            actions = ActionChains(self.driver)
            actions.move_to_element(element)
            actions.send_keys(args)
            actions.perform()

    def create_message(self, args, messageType=enum.MessageType.CORRECT):
        '''
        Returns default messages used all throughout the class.
        '''
        correctMessage = "{} Valor fornecido para o campo {} esta correto!"
        incorrectMessage = "{} Valor fornecido para o campo \"{}\" ({}) não confere com o valor encontrado na interface ({})."
        disabledMessage = "{} Campo \"{}\" esta desabilitado."
        assertErrorMessage = "Falhou: Valor fornecido para o campo {}: \"{}\" não confere com o valor encontrado na interface \"{}\"."

        if messageType == enum.MessageType.INCORRECT:
            return incorrectMessage.format(args[0], args[1], args[2], args[3])
        elif messageType == enum.MessageType.DISABLED:
            return disabledMessage.format(args[0], args[1])
        elif messageType == enum.MessageType.ASSERTERROR:
            return assertErrorMessage.format(args[0], args[1], args[2])
        else:
            return correctMessage.format(args[0], args[1])        

    def children_exists(self, element, by, childSelector):
        '''
        Returns a boolean if children element exists inside parent.
        '''
        children = element.find_elements(by, childSelector)
        return len(children) > 0
    
    
    def element_exists(self, by, selector, position='',text=''):
        '''
        Returns a boolean if element exists on the screen
        '''
        if not position and not text:
            element_list = self.driver.find_elements(by, selector)
            return len(element_list) > 0
        elif position and not text:
            element_list = self.driver.find_elements(by, selector)
            return len(element_list) >= position
        else:
            time.sleep(1)            

            content = self.driver.page_source
            soup = BeautifulSoup(content,"html.parser")

            elements = list(soup.select(selector))

            for element in elements:
                if text in element.text:
                    return True
            return False


        
    def SetLateralMenu(self, menuitens):
        '''
        Navigates through the lateral menu using provided menu path.
        e.g. "MenuItem1 > MenuItem2 > MenuItem3"
        '''

        menuitens = list(map(str.strip, menuitens.split(">")))

        menuId = self.SetScrap(cClass="tmenu")
        menu = self.driver.find_element_by_id(menuId)

        for menuitem in menuitens:
            menu = self.wait.until(EC.element_to_be_clickable((By.CSS_SELECTOR, "#{}".format(menu.get_attribute("id")))))
            self.wait_elements_load("#{} .tmenuitem".format(menu.get_attribute("id")))
            subMenuElements = menu.find_elements(By.CSS_SELECTOR, ".tmenuitem")
            submenu = ""   
            for child in subMenuElements:
                if child.text.startswith(menuitem):
                    submenu = child
                    break
            if subMenuElements and submenu:
                self.scroll_to_element(submenu)
                self.Click(submenu)
                menu = submenu
            else:
                response = "Error - Menu Item does not exist: {}".format(menuitem)
                print(response) #Send to Better Log
                self.assertTrue(False, response)        


    def scroll_to_element(self, element):
        '''
        Scroll to element on the screen.
        '''
        if element.get_attribute("id"):
            self.driver.execute_script("return document.getElementById('{}').scrollIntoView();".format(element.get_attribute("id")))        
        else:
            self.driver.execute_script("return arguments[0].scrollIntoView();", element)

    def wait_elements_load(self, selector):
        '''
        Wait for elements defined by the CSS Selector to be present on the screen
        '''
        self.wait.until(EC.presence_of_all_elements_located((By.CSS_SELECTOR, selector)))

    def GetValue(self, cabitem, field):
        '''
        Get a web value from DOM elements
        '''
        value = ''
        
        if cabitem == 'aCab':
            Id = self.set_enchoice(campo=field, args='Enchoice')
            value = self.get_web_value(Id)
        elif cabitem == 'aItens':
            self.gridcpousr.append([field, '', 0])
            self.SetGrid()
            if self.grid_value:
                value = self.grid_value
                self.grid_value = ''


        return value

    def validate_field(self, field, user_value, captured_value, message):
        '''
        Validates and stores field in the self.invalid_fields array if the values are different.
        '''
        if str(user_value).strip() != str(captured_value).strip():
            self.invalid_fields.append(message)

    def assert_result(self, expected):
        expected_assert = expected
        msg = "Passed"
        stack = list(map(lambda x: x.function, filter(lambda x: re.search('test_', x.function),inspect.stack())))[0].split("CT")[1]
        log_message = ""
        log_message += stack + " -"

        if self.invalid_fields:
            expected = not expected
            
            for field_msg in self.invalid_fields:
                log_message += (" " + field_msg)

            msg = log_message

            self.log.new_line(False, log_message)
        else:
            self.log.new_line(True, "")

        self.log.save_file()

        self.invalid_fields = []
        print(msg)
        if expected_assert:
            self.assertTrue(expected, msg)
        else:
            self.assertFalse(expected, msg)

    def set_log_info(self):
        self.log.initial_time = time.time()
        self.SetLateralMenu(self.language.menu_about)
        self.wait_elements_load(".tmodaldialog")

        content = self.driver.page_source
        soup = BeautifulSoup(content,"html.parser")

        modal = list(soup.select(".tmodaldialog")[0].children)
        
        for panel in modal:
            for element in panel.children:
                if element.text.startswith("Release"):
                    release = element.text.split(":")[1].strip()
                    self.log.release = release
                    self.log.version = release.split(".")[0]
                elif element.text.startswith("Top DataBase"):
                    self.log.database = element.text.split(":")[1].strip()
                else:
                    if self.log.version and self.log.release and self.log.database:
                        break

        self.SetButton(self.language.close)

    def SetButton(self, button, args1='wait', args2='', args3=10, tag='div', cClass='tbrowsebutton',searchMsg = True):
        '''
        Método que efetua o clique nos botão da interface
        '''
        try:
            Ret = ''
            Id  = ''
            if self.VldData():
                if (button.lower() == self.language.Ok.lower()) and args1 != 'startParameters':
                    Id = self.SetScrap(button, tag, '', 'btnok') 
                    if Id:
                        element = self.driver.find_element_by_id(Id)
                        self.Click(element)
                else:
                #while not Id:
                    Id = self.SetScrap(button, tag, cClass, args1,''    , ''     , ''      , args3   ,searchMsg)
                    if not Id:
                        Id = self.SetScrap(self.language.other_actions, tag, cClass, args1,'', '', '', args3,searchMsg)
                        element = self.driver.find_element_by_id(Id)
                        self.Click(element)
                #        if self.element_exists(By.CSS_SELECTOR, cClass, '' ,button ):
                        if Id:
                            self.SetItemMen(button, '', 'menuitem')
                #        else:
                #            self.Click(element)
                    if Id:
                        if button == self.language.confirm or button == self.language.save:
                            self.savebtn = button
                        if Id == 'button-ok':
                            element = self.driver.find_element_by_class_name(Id)
                        else:
                            element = self.driver.find_element_by_id(Id)
                        time.sleep(3)
                        self.scroll_to_element(element)#posiciona o scroll baseado na height do elemento a ser clicado.
                        self.Click(element)
                        
                        if button == self.language.add:
                            self.browse = False
                            if args1 != '' and args1 != 'wait':#se for botão incluir com subitens
                                self.advpl = False
                                Id = self.SetScrap(args1, 'li', 'tmenupopupitem')
                                if Id:
                                    element = self.driver.find_element_by_id(Id)
                                    self.Click(element)
                        elif button == self.language.edit or button == self.language.view: # caso não seja outras ações do Browse.
                            self.browse = False
                    else:
                        self.proximo = False
            if button == self.language.edit or button == self.language.view or button == self.language.delete:
                self.wait_enchoice()
                self.btnenchoice = True
        except ValueError as error:
            if self.consolelog:
                print(error)
            self.Restart()
            self.assertTrue(False, "Campo %s não encontrado" %error.args[0])
        except Exception as error:
            if self.consolelog:
                print(error)
            self.Restart()
            self.assertTrue(False) 


    def SetFilial(self, filial):
        """
        Método que seta a filial na inclusão
        """
        Ret = self.placeHolder('', filial)
        if Ret:
            self.SetButton('OK','','',60,'div','tbutton')
            self.wait_enchoice()
            
    def UTWaitWhile(self,itens):
        '''
        Search string that was sent and wait while condition is true
        e.g. "Item1,Item2,Item3"
        '''
        self.search_text(itens,True)

    def UTWaitUntil(self,itens):
        '''
        Search string that was sent and wait until condition is true
        e.g. "Item1,Item2,Item3"
        '''
        self.search_text(itens,False)

    def search_text(self,itens,invert):
        '''
        Search string that was sent and wait until condition is respected
        e.g. "Item1,Item2,Item3"
        '''
        itens = list(map(str.strip, itens.split(",")))
        print("Aguardando processamento...")
        while True:
            content = self.driver.page_source
            soup = BeautifulSoup(content,"html.parser")
            lista = soup.find_all('div', string=(itens))
            if invert:
                if not lista:
                    break
            else:
                if lista:
                    break
            time.sleep(5)

    def SetTabEDAPP(self, tabela):
        '''
        Method that fills the field with the table to be checked in the generic query
        '''
        try:
            Id = self.SetScrap(self.language.search, 'div', 'tget', 'cPesq')
            element = self.driver.find_element_by_id(Id)
            self.Click(element)
            self.SendKeys(element, tabela)
            self.SendKeys(element, Keys.ENTER)
            self.SetButton('Ok','','',60,'div','tsbutton')
        except:
            self.proximo = False
            if self.consolelog:
                print("Não encontrou o campo Pesquisar")
        self.rota = 'EDAPP'

    def ClickFolder(self, item):
        '''
        Método que efetua o clique na aba
        ''' 
        self.rota = "ClickFolder"
        if self.close_element:
            self.move_element(self.close_element) # Retira o ToolTip dos elementos focados.
        self.wait_enchoice()
        #self.advpl = False
        if self.VldData():
            try:#Tento pegar o elemento da aba de forma direta sem webscraping
                element = self.driver.find_element_by_link_text(item)
            except:#caso contrário efetuo o clique na aba com webscraping    
                Id = self.SetScrap(item, '', 'button-bar', 'abaenchoice')
                if Id:
                    element = self.driver.find_element_by_id(Id)
            
            self.scroll_to_element(element)#posiciona o scroll baseado na height do elemento a ser clicado.
            self.Click(element)
    
    def ClickBox(self, labels):
        '''
        Método que efetua o clique no checkbox
        '''
        listas = labels.split(",")
        self.wait_enchoice()#Aguardo o carregamento dos componentes da enchoice.
        if labels == 'Todos':
            Id = self.SetScrap('Inverte Selecao', 'label', 'tcheckbox')
            if Id:
                element = self.driver.find_element_by_id(Id)
                self.Click(element)
        else:
            table = self.SetTable()

            while not table:
                print("Esperando table")    
                table = self.SetTable()
            
            tables = self.driver.find_elements(By.CSS_SELECTOR, self.grid_class)
            zindex = 0
            grid_id = ""
            for tab in tables:
                zindex_atual = int(tab.get_attribute("style").split("z-index:")[1].split(";")[0].strip())
                if zindex < zindex_atual:
                    zindex = zindex_atual
                    grid_id = tab.get_attribute("Id")
            
            grid = self.driver.find_element(By.ID, grid_id)

            for lista in listas:
                for x in range(0, len(table)):
                    for index, y in enumerate(table[x][1]):
                        if lista.strip() == y[1]:
                            elements_list = grid.find_elements(By.CSS_SELECTOR, "td[id='1']")
                            self.scroll_to_element(elements_list[index])
                            self.Click(elements_list[index])
                            time.sleep(1)
                            self.SendKeys(elements_list[index], Keys.ENTER)

    def check_mask(self, element):
        """
        Checks wether the element has a numeric mask.
        """
        reg = (r"(@. )?[1-9.\/-]+")
        mask = element.get_attribute("picture")
        if mask is None:
            child = element.find_elements(By.CSS_SELECTOR, "input")
            if child:
                mask = child[0].get_attribute("picture")
            
        return (mask != "" and mask is not None and (re.search(reg, mask)))

    def apply_mask(self, string):
        """
        Removes special characters from received string.
        """
        caracter = (r'[.\/-]')
        if string[0:4] != 'http':
            match = re.search(caracter, string)
            if match:
                string = re.sub(caracter, '', string)

        return string

    def log_error(self, message, new_log_line=True):
        if new_log_line:
            self.log.new_line(False, message)
        self.log.save_file()

        self.assertTrue(False, message)
    
    def SetParameters( self, parametro, set_filial, cont_por, cont_ing, cont_esp ):
        
        self.idwizard = []
        self.LogOff()

        self.parametro = parametro

        #self.Setup("SIGACFG", "10/08/2017", "T1", "D MG 01")
        self.Setup("SIGACFG", self.config.date, self.config.group, self.config.branch)
        
        # Escolhe a opção do Menu Lateral
        self.SetLateralMenu("Ambiente > Cadastros > Parâmetros")

        # Clica no botão/icone pesquisar
        self.SetButton("Pesquisar")

        # Preenche o campo de Pesquisa
        self.UTSetValue("aCab", "Procurar por:", parametro)

        # Confirma a busca
        self.SetButton("Buscar")

        # Clica no botão/icone Editar
        self.SetButton("Editar")

        # Faz a captura dos elementos dos campos
        time.sleep(5)
        content = self.driver.page_source
        soup = BeautifulSoup(content,"html.parser")

        backup_idwizard = self.idwizard[:]

        menuCampos = { 'Filial': '', 'Cont. Por': '', 'Cont. Ing':'', 'Cont. Esp':'' }

        for line in menuCampos:
           RetId = self.cainput( line, soup, 'div', '', 'Enchoice', 'label', 0, '', 60 )
           cache = self.get_web_value(RetId)
           self.lencache = len(cache)
           cache = cache.strip()
           menuCampos[line] = cache

        self.camposCache = menuCampos
        self.idwizard = backup_idwizard

        
        # Altero os parametros
        self.UTSetValue("aCab", "Filial", set_filial)
        self.UTSetValue("aCab", "Cont. Por", cont_por)
        self.UTSetValue("aCab", "Cont. Ing", cont_ing)
        self.UTSetValue("aCab", "Cont. Esp", cont_esp)
        
        # Confirma a gravação de Edição
        self.SetButton("Salvar")
        self.LogOff()

        self.Setup( self.backupSetup['progini'], self.backupSetup['data'], self.backupSetup['grupo'], self.backupSetup['filial'])
        self.UTProgram(self.rotina)

    def RestoreParameters( self ):
        '''
        '''
        self.idwizard = []
        self.LogOff()

        self.Setup("SIGACFG", "10/08/2017", "T1", "D MG 01")
        
        # Escolhe a opção do Menu Lateral
        self.SetLateralMenu("Ambiente > Cadastros > Parâmetros")

        # Clica no botão/icone pesquisar
        self.SetButton("Pesquisar")

         # Preenche o campo de Pesquisa
        self.UTSetValue("aCab", "Procurar por:", self.parametro)

        # Confirma a busca
        self.SetButton("Buscar")

        # Clica no botão/icone Editar
        self.SetButton("Editar")

        for line in self.camposCache:
            self.UTSetValue("aCab", line, self.camposCache[line])
            
        # Confirma a gravação de Edição
        self.SetButton("Salvar")
                            
    def close_modal(self):
        '''
        This method closes the last open modal in the screen.
        '''
        modals = self.driver.find_elements(By.CSS_SELECTOR, ".tmodaldialog")
<<<<<<< HEAD
        if modals and (self.element_exists(By.CSS_SELECTOR, ".tmodaldialog .tbrowsebutton")):
=======
        if modals and self.element_exists(By.CSS_SELECTOR, ".tmodaldialog .tbrowsebutton"):
>>>>>>> b6633429
            modals.sort(key=lambda x: x.get_attribute("style").split("z-index:")[1].split(";")[0], reverse=True)
            close_button = list(filter(lambda x: x.text == self.language.close, modals[0].find_elements(By.CSS_SELECTOR, ".tbrowsebutton")))
            if close_button:
                self.Click(close_button[0])
                            

        self.assertTrue(False, message)
<|MERGE_RESOLUTION|>--- conflicted
+++ resolved
@@ -91,12 +91,7 @@
         self.parametro = ''
         self.backupSetup = dict()
 
-<<<<<<< HEAD
-    def set_prog_inic(self, initial_program='SIGAADV'):
-
-=======
     def set_prog_inic(self, initial_program):
->>>>>>> ADVPRWEB-56
         '''
         Method that defines the program to be started
         '''
@@ -2195,11 +2190,7 @@
         This method closes the last open modal in the screen.
         '''
         modals = self.driver.find_elements(By.CSS_SELECTOR, ".tmodaldialog")
-<<<<<<< HEAD
         if modals and (self.element_exists(By.CSS_SELECTOR, ".tmodaldialog .tbrowsebutton")):
-=======
-        if modals and self.element_exists(By.CSS_SELECTOR, ".tmodaldialog .tbrowsebutton"):
->>>>>>> b6633429
             modals.sort(key=lambda x: x.get_attribute("style").split("z-index:")[1].split(";")[0], reverse=True)
             close_button = list(filter(lambda x: x.text == self.language.close, modals[0].find_elements(By.CSS_SELECTOR, ".tbrowsebutton")))
             if close_button:
