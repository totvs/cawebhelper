--- conflicted
+++ resolved
@@ -2239,24 +2239,19 @@
         return string
 
     def log_error(self, message, new_log_line=True):
-<<<<<<< HEAD
+        """
+        Finishes execution of test case with an error and creates the log information for that test.
+        """
+
         stack = list(map(lambda x: x.function, filter(lambda x: re.search('test_', x.function),inspect.stack())))[0].split("test_")[1].split("_CT")[1]
         log_message = ""
         log_message += stack + " -" + message
-        
-=======
-        """
-        Finishes execution of test case with an error and creates the log information for that test.
-        """
->>>>>>> e4ce0e49
+                
         if new_log_line:
             self.log.new_line(False, log_message)
         self.log.save_file()
-<<<<<<< HEAD
         self.Restart()
         self.assertTrue(False, log_message)
-=======
-        self.assertTrue(False, message)
 
     def SetFocus(self, field):
         """
@@ -2275,5 +2270,4 @@
         if(self.children_exists(element, By.CSS_SELECTOR, "input")):
             selector = "#{} input".format(Id)
         script = "window.focus; elem = document.querySelector('"+ selector +"'); elem.focus(); elem.click()"
-        self.driver.execute_script(script)
->>>>>>> e4ce0e49
+        self.driver.execute_script(script)