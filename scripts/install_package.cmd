@echo off
title TIR installer
echo -------------------------
cd ..
echo Building project...
echo -------------------------
python setup.py sdist
echo -------------------------
echo Terminating possible open driver instances
echo -------------------------
taskkill /f /im geckodriver.exe
taskkill /f /im chromedriver.exe
echo -------------------------
echo Installing project...
echo -------------------------
<<<<<<< HEAD
pip install -U dist/tir-1.14.5.tar.gz
=======
pip install -U dist/tir_framework-1.14.4.tar.gz
>>>>>>> 95c22ef5
pause >nul | set/p = Press any key to exit ...<|MERGE_RESOLUTION|>--- conflicted
+++ resolved
@@ -13,9 +13,5 @@
 echo -------------------------
 echo Installing project...
 echo -------------------------
-<<<<<<< HEAD
-pip install -U dist/tir-1.14.5.tar.gz
-=======
-pip install -U dist/tir_framework-1.14.4.tar.gz
->>>>>>> 95c22ef5
+pip install -U dist/tir_framework-1.14.5.tar.gz
 pause >nul | set/p = Press any key to exit ...