
try:
    from setuptools import setup, find_packages
except ImportError:
    from distutils.core import setup

setup(
    description='TOTVS Interface Robot',
    long_description=open('README.md').read(),
    long_description_content_type='text/markdown',
    author='tir_engpro',
    url='https://github.com/totvs/tir',
    download_url='https://github.com/totvs/tir',
    project_urls={
    'Script Samples': 'https://github.com/totvs/tir-script-samples'
    },
<<<<<<< HEAD
    version='1.16.24',
=======
    version='1.16.26',
>>>>>>> f581e892
    license='MIT',
    keywords='test automation selenium tir totvs protheus framework',
    classifiers=[
        'Environment :: Web Environment',
        'Development Status :: 5 - Production/Stable',
        'Intended Audience :: Developers',
        'Programming Language :: Python :: 3 :: Only',
        'Topic :: Documentation :: Sphinx',
        'Topic :: Software Development',
        'Topic :: Software Development :: Libraries :: Python Modules',
        'Topic :: Software Development :: Quality Assurance',
        'Topic :: Software Development :: Testing'
    ],
    install_requires=[
        'beautifulsoup4',
        'numpy',
        'pandas==1.0.1',
        'python-dateutil',
        'pytz',
        'selenium==3.8.0',
        'six',
        'enum34',
        'requests',
        'pyodbc'
    ],
    packages=find_packages(),
    scripts=[],
    name='tir_framework',
    include_package_data=True
)<|MERGE_RESOLUTION|>--- conflicted
+++ resolved
@@ -14,11 +14,7 @@
     project_urls={
     'Script Samples': 'https://github.com/totvs/tir-script-samples'
     },
-<<<<<<< HEAD
-    version='1.16.24',
-=======
     version='1.16.26',
->>>>>>> f581e892
     license='MIT',
     keywords='test automation selenium tir totvs protheus framework',
     classifiers=[
